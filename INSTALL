/**
\page install Installation

Quick instructions how to build smash.

Prerequisites
-------------

SMASH is known to compile and work with one of these compilers (which have the
required C++11 features):
- gcc >= 4.8
- clang >= 3.2

It requires the following tools & libraries:
- cmake
- the GNU Scientific Library
- the Eigen library for linear algebra (see http://eigen.tuxfamily.org)
- boost filesystem >= 1.49

Further tools that can be helpful (mainly for development):
- ROOT >= 5.34
- doxygen >= 1.8.4
- valgrind
- cpplint
- cppcheck
- PYTHIA, if string excitation is necessary

Support for ROOT output is only enabled if a suitable version of ROOT is found
on the system.


Building SMASH
--------------

Build it in a separate directory:

    mkdir build
    cd build
    cmake ..
    make

Run it with specific settings:

    vi config.yaml
    ./smash


Changing the compiler
---------------------

In order to use a particular compiler, you can set the following environment
variables:

    export CC=gcc
    export CXX=g++

Alternatively the compiler can also be specified to cmake like this:

    cmake .. -DCMAKE_CXX_COMPILER=g++


Disabling ROOT support
---------------------------

Producing ROOT output requires ROOT installed (see http://root.cern.ch).
If ROOT is found, the support for ROOT output is automatically enabled.
In order to disable it, one can do the follwoing:

    cmake -DUSE_ROOT=OFF <source_dir>
    make

Building the Documentation
--------------------------

Build the code documentation:

    make doc
    firefox doc/html/index.html

Build the user documentation:

    make user
    firefox doc/user/index.html


Running Tests
-------------

Run the various unit tests:

    make test

Another way to do this is:

    ctest


This has the advantage that it can also be used for running tests in parallel on
a multicore machine, e.g. via

    ctest -j4

(on a quad-core machine).


<<<<<<< HEAD
Installing yaml-cpp manually
----------------------------

- get the yaml-cpp tarball

      wget http://yaml-cpp.googlecode.com/files/yaml-cpp-0.5.1.tar.gz

- unpack

      tar -xf yaml-cpp-0.5.1.tar.gz

- build in a build directory

      cd yaml-cpp-0.5.1
      mkdir build
      cd build
      cmake -DCMAKE_INSTALL_PREFIX=[prefix] -DCMAKE_BUILD_TYPE=Release ..
      make
      make install

  Replace [prefix] above with the place where you want to install yaml-cpp. You
  can e.g. install it to $HOME.
- If you did not install you a standard location you'll need to set the
  PKG_CONFIG_PATH environment variable for SMASH to find it:

      export PKG_CONFIG_PATH=[prefix]/lib/pkgconfig


=======
>>>>>>> c6446d5f
Including Eigen header files from custom location
-------------------------------------------------

Let's assume Eigen headers will be unpacked in $HOME.

- Download latest package [latest-eigen].tar.gz from http://eigen.tuxfamily.org

- unpack: tar -xf [latest-eigen].tar.gz -C $HOME

- in smash/build/, create build files with

  cmake -DCMAKE_INSTALL_PREFIX=$HOME/[latest-eigen]/ ..


Compiling Pythia
------------------------------

The Pythia code is provided in the directory 3rdparty/pythia8215 and can be
compiled by doing

   ./configure
   make

in that directory.
In addition, the file pythia8-config in the folder 3rdparty/pythia8215/bin 
needs to be executable.  <|MERGE_RESOLUTION|>--- conflicted
+++ resolved
@@ -103,37 +103,6 @@
 (on a quad-core machine).
 
 
-<<<<<<< HEAD
-Installing yaml-cpp manually
-----------------------------
-
-- get the yaml-cpp tarball
-
-      wget http://yaml-cpp.googlecode.com/files/yaml-cpp-0.5.1.tar.gz
-
-- unpack
-
-      tar -xf yaml-cpp-0.5.1.tar.gz
-
-- build in a build directory
-
-      cd yaml-cpp-0.5.1
-      mkdir build
-      cd build
-      cmake -DCMAKE_INSTALL_PREFIX=[prefix] -DCMAKE_BUILD_TYPE=Release ..
-      make
-      make install
-
-  Replace [prefix] above with the place where you want to install yaml-cpp. You
-  can e.g. install it to $HOME.
-- If you did not install you a standard location you'll need to set the
-  PKG_CONFIG_PATH environment variable for SMASH to find it:
-
-      export PKG_CONFIG_PATH=[prefix]/lib/pkgconfig
-
-
-=======
->>>>>>> c6446d5f
 Including Eigen header files from custom location
 -------------------------------------------------
 
