########################################################
#
#    Copyright (c) 2014-2015
#      SMASH Team
#
#    BSD 3-clause license
#
#########################################################

# Minimum cmake version this is tested on
cmake_minimum_required(VERSION 3.14)

# The name, version and language of our project
<<<<<<< HEAD
project(SMASH VERSION 2.2 LANGUAGES CXX)
set(SMASH_VERSION "${SMASH_VERSION}-next")
=======
project(SMASH VERSION 2.2.1 LANGUAGES CXX)
>>>>>>> 843333d9

# Fail if cmake is called in the source directory
if(CMAKE_SOURCE_DIR STREQUAL CMAKE_BINARY_DIR)
   message(FATAL_ERROR "You don't want to configure in the source directory!")
endif()

# Restrict supported operating systems
if(NOT UNIX AND NOT APPLE)
   option(FORCE_USE_ANY_OS "Force cmake to setup and compile on any operating systems." OFF)
   if(NOT FORCE_USE_ANY_OS)
      message(FATAL_ERROR " \n" # See e.g. https://stackoverflow.com/a/51035045 for formatting
                           " Using SMASH on your operating system is not officially supported.\n"
                           " Please, contact the SMASH development team (see README) if you would\n"
                           " like to collaborate with us to get the code run on your operting system.\n"
                           " At your own risk you can pass -DFORCE_USE_ANY_OS=TRUE to cmake in\n"
                           " order to setup and compile SMASH on your operating system.\n"
                           " Alternatively you can use the provided Docker containers (see README).\n")
   endif()
endif()

# Restrict supported compilers
if(NOT CMAKE_CXX_COMPILER_ID MATCHES "^((Apple)?Clang|GNU)$")
   option(FORCE_USE_ANY_COMPILER "Force cmake to setup and compile with any compiler." OFF)
   if(NOT FORCE_USE_ANY_COMPILER)
      message(FATAL_ERROR " \n"
                           " Compiling SMASH with the specified compiler is not officially supported.\n"
                           " Please, contact the SMASH development team (see README) if you would\n"
                           " like to collaborate with us to get the codebase support your compiler.\n"
                           " At your own risk you can pass -DFORCE_USE_ANY_COMPILER=TRUE to cmake in\n"
                           " order to setup and try to compile SMASH with the chosen compiler.\n"
                           " Alternatively you can use the provided Docker containers (see README).\n")
   endif()
endif()

# Before starting, tell cmake where to find our modules and include utilities
set(CMAKE_MODULE_PATH "${CMAKE_CURRENT_SOURCE_DIR}/cmake")
include(Utilities)

# SMASH will be shipped as shared library and hence we want to build position independent code
include(CheckPIESupported)
check_pie_supported(LANGUAGES CXX)
if(NOT CMAKE_CXX_LINK_PIE_SUPPORTED)
  message(ATTENTION "PIE is not supported at link time for C++. "
                    "PIE link options will not be passed to linker.")
endif()
set(CMAKE_POSITION_INDEPENDENT_CODE ON)

# Request a given C++ standard
set(CXX_SMASH_STANDARD "11")
# To be user friendly, fail early if standard is not supported (do it for official supported compilers only)
if(CMAKE_CXX_COMPILER_ID MATCHES "^((Apple)?Clang|GNU)$")
   check_cxx_compiler_flag("-std=c++${CXX_SMASH_STANDARD}" IS_CXX_SMASH_STANDARD_SUPPORTED)
   if(NOT IS_CXX_SMASH_STANDARD_SUPPORTED)
      message(FATAL_ERROR "The required C++${CXX_SMASH_STANDARD} standard is not supported by your compiler.")
   endif()
endif()
# Request then the standard
if(NOT "${CMAKE_CXX_STANDARD}")
  set(CMAKE_CXX_STANDARD ${CXX_SMASH_STANDARD})
endif()
set(CMAKE_CXX_STANDARD_REQUIRED ON)
set(CMAKE_CXX_EXTENSIONS OFF)

# needed for clang-tidy
set(CMAKE_EXPORT_COMPILE_COMMANDS "ON")

# Set a default value for CMAKE_BUILD_TYPE, otherwise we get something
# which is none of the options.
if(NOT DEFINED CMAKE_BUILD_TYPE OR CMAKE_BUILD_TYPE STREQUAL "")
   # Change RelWithDebInfo below to Release for SMASH releases
   set(CMAKE_BUILD_TYPE Release CACHE STRING
      "Choose the type of build, options are: Debug Release RelWithDebInfo MinSizeRel Profiling."
      FORCE)
elseif(NOT CMAKE_BUILD_TYPE MATCHES "^(Debug|Release|RelWithDebInfo|MinSizeRel|Profiling)$")
   message(FATAL_ERROR " \n"
                       " Invalid build configuration specified, CMAKE_BUILD_TYPE=${CMAKE_BUILD_TYPE}.\n"
                       " Valid values are: Debug, Release, RelWithDebInfo, MinSizeRel or Profiling.\n")
elseif(CMAKE_BUILD_TYPE STREQUAL "Debug")
   message(ATTENTION "Consider adding '-O0' compiler flag for best debug information.")
endif()

# Retrieve architecture information about endianness
include(TestBigEndian)
TEST_BIG_ENDIAN(IS_BIG_ENDIAN)
if(IS_BIG_ENDIAN)
    message(STATUS "Big endian architecture detected.")
    option(FORCE_USE_ON_BIG_ENDIAN "Force cmake to setup and compile on big endian machine." OFF)
    if(NOT FORCE_USE_ON_BIG_ENDIAN)
        message(FATAL_ERROR " \n"
                            " Using SMASH on big endian machines is not officially supported.\n"
                            " Please, contact the SMASH development team (see README) if you would like\n"
                            " to collaborate with us to get the code run on big endian architectures.\n"
                            " At your own risk you can pass -DFORCE_USE_ON_BIG_ENDIAN=TRUE to cmake in\n"
                            " order to setup and compile SMASH on a big endian machine.\n"
                            " Alternatively you can use the provided Docker containers (see README).\n")
    endif()
    add_definitions("-DBIG_ENDIAN_ARCHITECTURE")
else()
    message(STATUS "Little endian architecture detected.")
    add_definitions("-DLITTLE_ENDIAN_ARCHITECTURE")
endif()

# add 3rd-party libraries (before setting compiler flags etc)
include_directories(SYSTEM "${CMAKE_CURRENT_SOURCE_DIR}/3rdparty/Cuba-4.2.1")
include_directories(SYSTEM "${CMAKE_CURRENT_SOURCE_DIR}/3rdparty/einhard")
include_directories(SYSTEM "${CMAKE_CURRENT_SOURCE_DIR}/3rdparty/yaml-cpp-0.7.0/include")
add_subdirectory(3rdparty)


# Set up compile options passed to all targets. From CMake documentation:
#   "The flags in CMAKE_<LANG>_FLAGS will be passed to the compiler
#   before those in the per-configuration CMAKE_<LANG>_FLAGS_<CONFIG>
#   variant, and before flags added by the add_compile_options() or
#   target_compile_options() commands."
#
# NOTE: CMake provides four build configurations (Debug, Release,
#       RelWithDebInfo, MinSizeRel) and proved sensible values
#       for the corresponding CMAKE_(C|CXX)_FLAGS_<CONFIG>
#       variables (cached and marked as advanced). Here we need
#       to set those for Profiling build, only.
#        => https://cristianadam.eu/20190223/modifying-the-default-cmake-build-types/
add_compiler_flags_if_supported(CXX_FLAGS CMAKE_CXX_FLAGS
   "-fno-math-errno" # Tell the compiler to ignore errno setting of math functions.
                     # This can help the compiler considerably in optimizing mathematical expressions.
   "-march=native"   # The '-march=native' flag is not supported e.g. on Apple M1 machines
   )
# Set up the profiling build type
# NOTE: Configuration variables are created and cached by CMake, hence
#       force their value in the cache if their value is false, e.g. empty.
if(NOT CMAKE_CXX_FLAGS_PROFILING)
   add_compiler_flags_if_supported("-O3" "-DNDEBUG" "-pg" CXX_FLAGS SUPPORTED_CXX_FLAGS_PROFILING)
endif()
if(NOT CMAKE_C_FLAGS_PROFILING)
   add_compiler_flags_if_supported("-O3" "-DNDEBUG" "-pg" C_FLAGS SUPPORTED_C_FLAGS_PROFILING)
endif()
if(NOT CMAKE_CXX_FLAGS_PROFILING)
   set(CMAKE_CXX_FLAGS_PROFILING "${SUPPORTED_CXX_FLAGS_PROFILING}" CACHE STRING "Flags used by the C++ compiler during profile builds." FORCE)
endif()
if(NOT CMAKE_C_FLAGS_PROFILING)
   set(CMAKE_C_FLAGS_PROFILING "${SUPPORTED_C_FLAGS_PROFILING}" CACHE STRING "Flags used by the C compiler during profile builds." FORCE)
endif()
if(NOT CMAKE_EXE_LINKER_FLAGS_PROFILING)
   set(CMAKE_EXE_LINKER_FLAGS_PROFILING "${CMAKE_EXE_LINKER_FLAGS_RELEASE} -pg" CACHE STRING "Flags used by the linker during profile builds." FORCE)
endif()
mark_as_advanced(CMAKE_CXX_FLAGS_PROFILING CMAKE_C_FLAGS_PROFILING CMAKE_EXE_LINKER_FLAGS_PROFILING)

# Let Clang users on Linux be able to use libc++
if (CMAKE_CXX_COMPILER_ID STREQUAL "Clang")
   option(CLANG_USE_LIBC++ "If turned on clang will explicitly be asked to use libc++ (otherwise it uses the system default)" OFF)
   if(CLANG_USE_LIBC++)
      AddCompilerFlag(-stdlib=libc++ CXX_FLAGS CMAKE_CXX_FLAGS CXX_RESULT _use_libcxx)
      if(_use_libcxx AND "${CMAKE_SYSTEM_NAME}" STREQUAL "Linux")
         link_libraries(c++abi supc++)
      endif()
   endif()
endif()

# have binary in the build directory
SET(EXECUTABLE_OUTPUT_PATH ${PROJECT_BINARY_DIR})

# enable standard CTest
# tests are enabled/disabled with the BUILD_TESTING switch to cmake
# uncomment the next line to default BUILD_TESTING to OFF
#option(BUILD_TESTING "Build the testing tree." OFF)
include(CTest)

# subdirectories where the code is
add_subdirectory(src)
add_subdirectory(doc)

install(DIRECTORY input/ DESTINATION share/smash)<|MERGE_RESOLUTION|>--- conflicted
+++ resolved
@@ -11,12 +11,7 @@
 cmake_minimum_required(VERSION 3.14)
 
 # The name, version and language of our project
-<<<<<<< HEAD
-project(SMASH VERSION 2.2 LANGUAGES CXX)
-set(SMASH_VERSION "${SMASH_VERSION}-next")
-=======
 project(SMASH VERSION 2.2.1 LANGUAGES CXX)
->>>>>>> 843333d9
 
 # Fail if cmake is called in the source directory
 if(CMAKE_SOURCE_DIR STREQUAL CMAKE_BINARY_DIR)
