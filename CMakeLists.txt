--- conflicted
+++ resolved
@@ -11,12 +11,8 @@
 cmake_minimum_required(VERSION 3.16)
 
 # The name, version and language of our project
-<<<<<<< HEAD
-project(SMASH VERSION 3.2 LANGUAGES CXX)
+project(SMASH VERSION 3.2.1 LANGUAGES CXX)
 set(SMASH_VERSION "${SMASH_VERSION}-next")
-=======
-project(SMASH VERSION 3.2.1 LANGUAGES CXX)
->>>>>>> a8d39108
 
 # Fail if cmake is called in the source directory
 if(CMAKE_SOURCE_DIR STREQUAL CMAKE_BINARY_DIR)
