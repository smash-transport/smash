# SMASH

[![Build
Status](https://travis-ci.com/smash-transport/smash-devel.svg?token=6MyxHigvN4vzHpS29fsG&branch=master)](https://travis-ci.com/smash-transport/smash-devel)

SMASH (Simulating Many Accelerated Strongly-interacting Hadrons) is a
relativistic hadronic transport approach for the dynamical description of heavy
ion reactions.
Please see [Phys. Rev. C 94, 054905
(2016)](https://arxiv.org/abs/1606.06642) for details and cite this reference,
if you are using SMASH.

See [CONTRIBUTING](CONTRIBUTING.md) for development hints. A complete User Guide
is found [here](https://theory.gsi.de/~smash/userguide/1.5rc). For a more
detailed development documentation, see
[here](http://theory.gsi.de/~smash/doc/1.5rc/).


<<<<<<< HEAD
If Pythia is used, please cite the following references: T. Sjöstrand, S. Mrenna
and P. Skands, [JHEP05 (2006) 026](https://arxiv.org/abs/hep-ph/0603175),
[Comput. Phys. Comm. 178 (2008)](https://arxiv.org/abs/0710.3820).
=======
When using SMASH, please cite J. Weil et al., 
[Phys.Rev. C94 (2016) no.5, 054905](https://arxiv.org/abs/1606.06642)

In addition, if Pythia is used, please cite the following references: 
T. Sjöstrand, S. Mrenna and P. Skands, 
[JHEP05 (2006) 026](https://arxiv.org/abs/hep-ph/0603175),
[Comput. Phys. Comm. 178 (2008)](https://arxiv.org/abs/0710.3820)
>>>>>>> 956ca3c5

Report issues at https://github.com/smash-transport/smash or contact us by email
at elfner@th.physik.uni-frankfurt.de.

## How to Build SMASH

### Prerequisites

SMASH is known to compile and work with one of these compilers (which have the
required C++11 features):
- gcc >= 4.8 and < 8.0
- clang >= 3.2

It requires the following tools & libraries:
- cmake >= 2.8.11
- the GNU Scientific Library >= 1.15
- the Eigen3 library for linear algebra (see http://eigen.tuxfamily.org)
- boost filesystem >= 1.49
- Pythia = 8.235

Support for ROOT output is automatically enabled if a suitable version of ROOT
(>= 5.34) is found on the system.

### Building Pythia

SMASH is tightly coupled to Pythia and thus requires a specific version. Using
a different version than specified above may or may not work. It is recommended
to build Pythia with similar flags as used for SMASH:

    wget http://home.thep.lu.se/~torbjorn/pythia8/pythia8235.tgz
    tar xf pythia8235.tgz && rm pythia8235.tgz
    cd pythia8235
    ./configure --cxx-common='-std=c++11 -march=native -mfpmath=sse -O3 -fPIC'
    make

To tell cmake where to find Pythia, pass the path to the pythia8-config
executable as shown in the next section.

Note that although Pythia is statically linked into SMASH, access to
`share/Pythia8/xmldoc` is required at runtime.

### Including Eigen Header Files from Custom Location

Let's assume Eigen headers will be unpacked in `$HOME`.

1. Download latest package from http://eigen.tuxfamily.org

       [latest-eigen].tar.gz
       tar -xf [latest-eigen].tar.gz -C $HOME`

2. in `smash/build/`, create build files with `cmake -DCMAKE_INSTALL_PREFIX=$HOME/[latest-eigen]/ ..`


### Building SMASH

Use the following commands to build SMASH in a separate directory:

    mkdir build
    cd build
    cmake .. -DPythia_CONFIG_EXECUTABLE=[...]/pythia8235/bin/pythia8-config
    make

To build in parallel on N cores:

    make -jN

To run it with specific settings:

    vi config.yaml
    ./smash


### Size of the Code

Please note that after compilation the `smash` directory (including `build`)
has a size of about 4GB. If disk space is restricted, consider to just run

    make smash

which will only compile the SMASH binary. By default, the unit tests are also
compiled, which require a lot of the disk space. It is still recommended to run
the unit tests at least once, when compiling in a new environment to ensure that
everything works as expected. To see how to run the tests, see
[CONTRIBUTING](CONTRIBUTING.md).


### Changing the Compiler

In order to use a particular compiler, you can set the following environment
variables:

    export CC=gcc
    export CXX=g++

Alternatively the compiler can also be specified to cmake like this:

    cmake .. -DCMAKE_CXX_COMPILER=g++

Note: The FPE environment only works with gcc, so e.g. you won't get backtraces
from floating point traps with clang.


### Disabling ROOT Support

Producing ROOT output requires ROOT installed (see http://root.cern.ch).
If ROOT is found, the support for ROOT output is automatically enabled.
In order to disable it, one can do the follwoing:

    cmake -DUSE_ROOT=OFF <source_dir>
    make


### Using a Custom GSL Build

Download and unpack GSL:

    wget ftp://ftp.gnu.org/gnu/gsl/gsl-latest.tar.gz
    tar -zxvf gsl-latest.tar.gz

This creates a folder named `gsl-[version_number]` called `$GSL` here.

    cd $GSL
    ./configure --prefix $GSL
    make -jN
    make install

Here N is the number of cores to use in the `make` command. When compiling
SMASH, run `cmake` with

    cmake -DGSL_ROOT_DIR=$GSL ..

Note: In case of problems, make sure to start with a clean build folder.

## Running SMASH with Example Input Files

SMASH ships with example configuration files for the collider, box, sphere and
list modus. By default, i.e. by running `./smash`, the simulation is set up by
means of a collider configuration file, called `config.yaml` and the default
particles and decaymodes files, `particles.txt` and `decaymodes.txt`. They are
located in `/input`.

Additionally, example configuration files for the box, sphere and list modus can
be found in the respective directories `/input/{box,sphere,list}`. In case of a
box simulation, the default particles and decaymodes files need to be modified
to allow for equilibration. These are also stored in `/input/box`. For the list
modus, an input list file to be read in is required. This file, `example_list0`,
is located in `/input/list`.

To run SMASH with a manually specified configuration file, use the `-i` command.
For example, for the sphere or list example file:

    ./smash -i ../input/sphere/config.yaml
    ./smash -i ../input/list/config.yaml

To further use non-default particles and decaymodes files, the `-p`
and `-d` options are necessary. For the default box or the dileptons example,
this means:

    ./smash -i ../input/box/config.yaml -p ../input/box/particles.txt -d ../input/box/decaymodes.txt
    ./smash -i ../input/dileptons/config.yaml -d ../input/dileptons/decaymodes.txt

All command line options can be viewed with

    ./smash -h

To run SMASH completely silently for production runs, we recommend to pipe
stdout to /dev/null, warnings and error messages will still be displayed.

    ./smash > /dev/null


## License

SMASH is licensed under the terms of the GNU General Public License, Version 3
or above. The build scripts are licensed under terms of the BSD 3-clause
license. See [LICENSE](LICENSE).

### Projects Using SMASH

SMASH source and documentation are provided to check and
reproduce published results of the authors. Cooperation and joint projects with
outside researchers are encouraged and comparison to results by experimental
collaborations is supported. SMASH can be used as a 3rd party library. If you
are interested in starting a project, please contact us to avoid interference
with current thesis topics. If your project involves changes to the code, 
please refer to [CONTRIBUTING](CONTRIBUTING.md) for coding guidelines and 
helpful tools.<|MERGE_RESOLUTION|>--- conflicted
+++ resolved
@@ -16,19 +16,11 @@
 [here](http://theory.gsi.de/~smash/doc/1.5rc/).
 
 
-<<<<<<< HEAD
-If Pythia is used, please cite the following references: T. Sjöstrand, S. Mrenna
-and P. Skands, [JHEP05 (2006) 026](https://arxiv.org/abs/hep-ph/0603175),
-[Comput. Phys. Comm. 178 (2008)](https://arxiv.org/abs/0710.3820).
-=======
-When using SMASH, please cite J. Weil et al., 
-[Phys.Rev. C94 (2016) no.5, 054905](https://arxiv.org/abs/1606.06642)
-
-In addition, if Pythia is used, please cite the following references: 
+If Pythia is used, please cite the following references: 
 T. Sjöstrand, S. Mrenna and P. Skands, 
 [JHEP05 (2006) 026](https://arxiv.org/abs/hep-ph/0603175),
 [Comput. Phys. Comm. 178 (2008)](https://arxiv.org/abs/0710.3820)
->>>>>>> 956ca3c5
+
 
 Report issues at https://github.com/smash-transport/smash or contact us by email
 at elfner@th.physik.uni-frankfurt.de.
