--- conflicted
+++ resolved
@@ -26,17 +26,9 @@
   double result = std::sqrt(j_c + 1) * wigner_3j;
   result *= (j % 2 == 0) * 2 - 1;  // == (-1)**j
 
-<<<<<<< HEAD
-#ifndef NDEBUG
   logg[LResonances].debug("CG: ", result, " I1: ", j_a, " I2: ", j_b,
                           " IR: ", j_c, " iz1: ", m_a, " iz2: ", m_b,
                           " izR: ", m_c);
-#endif
-=======
-  const auto &log = logger<LogArea::Resonances>();
-  log.debug("CG: ", result, " I1: ", j_a, " I2: ", j_b, " IR: ", j_c,
-            " iz1: ", m_a, " iz2: ", m_b, " izR: ", m_c);
->>>>>>> c8b672e7
 
   return result;
 }
