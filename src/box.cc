/*
 *    Copyright (c) 2013-14
 *      maximilian attems <attems@fias.uni-frankfurt.de>
 *      Jussi Auvinen <auvinen@fias.uni-frankfurt.de>
 *      Hannah Petersen <petersen@fias.uni-frankfurt.de> 
 * 
 *    GNU General Public License (GPLv3)
 */

#include "include/Box.h"
#include "include/CrossSections.h"
#include "include/Particles.h"
#include "include/constants.h"
#include "include/collisions.h"
#include "include/decays.h"
#include "include/distributions.h"
#include "include/input-decaymodes.h"
#include "include/input-particles.h"
#include "include/macros.h"
#include "include/outputroutines.h"
#include "include/param-reader.h"
#include "include/Angles.h"

void BoxModus::assign_params(std::list<Parameters>
                                          *configuration) {
    Modus::assign_params(configuration);
    bool match = false;
    std::list<Parameters>::iterator i = configuration->begin();
    while (i != configuration->end()) {
        char *key = i->key();
        char *value = i->value();
        printd("%s %s\n", key, value);
        /* double or float values */
        if (strcmp(key, "LENGTH") == 0) {
            length = (fabs(atof(value)));
            match = true;
        }
        if (strcmp(key, "TEMPERATURE") == 0) {
            temperature = (fabs(atof(value)));
            match = true;
        }
        /* int values */
        if (strcmp(key, "INITIAL_CONDITION") == 0) {
            initial_condition = (abs(atoi(value)));
            match = true;
        }
        /* remove processed entry */
        if (match) {
            i = configuration->erase(i);
            match = false;
        } else {
            ++i;
        }
    }
}


/* print_startup - console output on startup of box specific parameters */
void BoxModus::print_startup() {
    Modus::print_startup();
    printf("Size of the box: %g x %g x %g fm\n", length, length, length);
    printf("Initial temperature: %g GeV\n", temperature);
    printf("IC type %d\n", initial_condition);
}

/* initial_conditions - sets particle data for @particles */
void BoxModus::initial_conditions(Particles *particles) {
    double momentum_radial, number_density_total = 0;
    Angles phitheta;
    FourVector momentum_total(0, 0, 0, 0);
    size_t number_total = 0, number = 0;
    /* loop over all the particle types */
    for (std::map<int, ParticleType>::const_iterator
         i = particles->types_cbegin(); i != particles->types_cend(); ++i) {
    /* Particles with width > 0 (resonances) do not exist in the beginning */
        if (i->second.width() > 0.0)
            continue;
        printd("%s mass: %g [GeV]\n", i->second.name().c_str(),
               i->second.mass());
        /* bose einstein distribution function */
        double number_density = number_density_bose(i->second.mass(),
                                                    this->temperature);
        /* cast while reflecting probability of extra particle */
        number = this->length * this->length * this->length * number_density
        * this->testparticles;
        if (this->length * this->length * this->length * number_density
            - number > drand48())
            number++;
        printf("IC number density %.6g [fm^-3]\n", number_density);
        printf("IC %zu number of %s\n", number, i->second.name().c_str());
        number_density_total += number_density;
        /* create bunch of particles */
        printf("IC creating %zu particles\n", number);
        particles->create(number, i->second.pdgcode());
        number_total += number;
    }
    printf("IC total number density %.6g [fm^-3]\n", number_density_total);
    printf("IC contains %zu particles\n", number_total);
    /* Set paricles IC: */
    for (std::map<int, ParticleData>::iterator i = particles->begin();
         i != particles->end(); ++i) {
        double x, y, z, time_begin;
        /* back to back pair creation with random momenta direction */
        if (unlikely(i->first == particles->id_max() && !(i->first % 2))) {
            /* poor last guy just sits around */
            i->second.set_momentum(particles->type(i->first).mass(), 0, 0, 0);
        } else if (!(i->first % 2)) {
            if (this->initial_condition != 2) {
                /* thermal momentum according Maxwell-Boltzmann distribution */
                momentum_radial = sample_momenta(this->temperature,
                                       particles->type(i->first).mass());
            } else {
                /* IC == 2 initial thermal momentum is the average 3T */
                momentum_radial = 3.0 * this->temperature;
            }
<<<<<<< HEAD
            /* phi in the range from [0, 2 * pi) */
            phi = 2.0 * M_PI * drand48();
            /* cos(theta) in the range from [-1.0, 1.0) */
            cos_theta = -1.0 + 2.0 * drand48();
            sin_theta = sqrt(1.0 - cos_theta * cos_theta);
            printd("Particle %i radial momenta %g phi %g cos_theta %g\n",
                   i->first, momentum_radial, phi, cos_theta);
=======
            phitheta.distribute_isotropously();
            printd("Particle %zu radial momenta %g phi %g cos_theta %g\n",
                   i->first, momentum_radial, phitheta.phi(),
                   phitheta.costheta());
>>>>>>> f47f6445
            i->second.set_momentum(particles->type(i->first).mass(),
                                   momentum_radial * phitheta.x(),
                                   momentum_radial * phitheta.y(),
                                   momentum_radial * phitheta.z());
        } else {
            i->second.set_momentum(particles->type(i->first).mass(),
                               - particles->data(i->first - 1).momentum().x1(),
                               - particles->data(i->first - 1).momentum().x2(),
                               - particles->data(i->first - 1).momentum().x3());
        }
        momentum_total += i->second.momentum();
        time_begin = 1.0;
        /* ramdom position in a quadratic box */
        x = drand48() * this->length;
        y = drand48() * this->length;
        z = drand48() * this->length;
        i->second.set_position(time_begin, x, y, z);
        /* IC: debug checks */
        printd_momenta(i->second);
        printd_position(i->second);
    }
    /* Display on startup if pseudo grid is used */
    number = number_total;
    int const grid_number = round(this->length
                           / sqrt(this->cross_section * fm2_mb * M_1_PI) * 0.5);
    /* pseudo grid not used for 3^3 or extremely small particle numbers */
    if (grid_number >= 4 && number > 10)
        printf("Simulation with pseudo grid: %d^3\n", grid_number);
    else
        printf("W: Not using pseudo grid: %d^3\n", grid_number);
    /* allows to check energy conservation */
    printf("IC total energy: %g [GeV]\n", momentum_total.x0());
    number_density_initial = number_density_total;
}

/* check_collision_geometry - check if a collision happens between particles */
void BoxModus::check_collision_geometry(Particles *particles,
  CrossSections *cross_sections,
  std::list<int> *collision_list,
  size_t *rejection_conflict) {
  std::vector<std::vector<std::vector<std::vector<int> > > > grid;
  int N;
  int x, y, z;

  /* For small boxes no point in splitting up in grids */
  /* calculate approximate grid size according to double interaction length */
  N = round(length
            / sqrt(cross_section * fm2_mb * M_1_PI) * 0.5);
  if (unlikely(N < 4 || particles->size() < 10)) {
      /* XXX: apply periodic boundary condition */
      Modus::check_collision_geometry(particles,
      cross_sections, collision_list, rejection_conflict);
    return;
  }
  /* allocate grid */
  grid.resize(N);
  for (int i = 0; i < N; i++) {
    grid[i].resize(N);
    for (int j = 0; j < N; j++)
      grid[i][j].resize(N);
  }
  /* populate grid */
  for (std::map<int, ParticleData>::iterator i = particles->begin();
         i != particles->end(); ++i) {
    /* XXX: function - map particle position to grid number */
    x = round(i->second.position().x1() / length * (N - 1));
    y = round(i->second.position().x2() / length * (N - 1));
    z = round(i->second.position().x3() / length * (N - 1));
    printd_position(i->second);
    printd("grid cell particle %i: %i %i %i of %i\n", i->first, x, y, z, N);
    if (unlikely(x >= N || y >= N || z >= N))
      printf("W: Particle outside the box: %g %g %g \n",
             i->second.position().x1(), i->second.position().x2(),
             i->second.position().x3());
    grid[x][y][z].push_back(i->first);
  }
  /* semi optimised nearest neighbour search:
   * http://en.wikipedia.org/wiki/Cell_lists
   */
  FourVector shift;
  for (std::map<int, ParticleData>::iterator i = particles->begin();
       i != particles->end(); ++i) {
    /* XXX: function - map particle position to grid number */
    x = round(i->second.position().x1() / length * (N - 1));
    y = round(i->second.position().x2() / length * (N - 1));
    z = round(i->second.position().x3() / length * (N - 1));
    if (unlikely(x >= N || y >= N || z >= N))
      printf("grid cell particle %i: %i %i %i of %i\n", i->first, x, y, z, N);
    /* check all neighbour grids */
    for (int cx = -1; cx < 2; cx++) {
      int sx = cx + x;
      /* apply periodic boundary condition for particle positions */
      if (sx < 0) {
        sx = N - 1;
        shift.set_x1(-length);
      } else if (sx > N - 1) {
        sx = 0;
        shift.set_x1(length);
      } else {
        shift.set_x1(0);
      }
      for (int cy = -1; cy <  2; cy++) {
        int sy = cy + y;
        if (sy < 0) {
          sy = N - 1;
          shift.set_x2(-length);
        } else if (sy > N - 1) {
          sy = 0;
          shift.set_x2(length);
        } else {
          shift.set_x2(0);
        }
        for (int cz = -1; cz < 2; cz++) {
          int sz = cz + z;
          if (sz < 0) {
            sz = N - 1;
            shift.set_x3(-length);
          } else if (sz > N - 1) {
            sz = 0;
            shift.set_x3(length);
          } else {
            shift.set_x3(0);
          }
          /* empty grid cell */
          if (grid[sx][sy][sz].empty())
            continue;
          /* grid cell particle list */
          for (std::vector<int>::iterator id_other
               = grid[sx][sy][sz].begin(); id_other != grid[sx][sy][sz].end();
               ++id_other) {
            /* only check against particles above current id
             * to avoid double counting
             */
            if (*id_other <= i->first)
              continue;
            printd("grid cell particle %i <-> %i\n", i->first, *id_other);
            if (shift == 0) {
              collision_criteria_geometry(particles, cross_sections,
                collision_list, *this, i->first, *id_other,
                rejection_conflict);
            } else {
              /* apply eventual boundary before and restore after */
              particles->data_pointer(*id_other)->set_position(
                particles->data(*id_other).position() + shift);
              collision_criteria_geometry(particles, cross_sections,
                collision_list, *this, i->first, *id_other,
                rejection_conflict);
              particles->data_pointer(*id_other)->set_position(
                particles->data(*id_other).position() - shift);
            }
          } /* grid particles loop */
        } /* grid sz */
      } /* grid sy */
    } /* grid sx */
  } /* outer particle loop */
}

/* propagate all particles */
void BoxModus::propagate(Particles *particles) {
    FourVector distance, position;
        for (std::map<int, ParticleData>::iterator i = particles->begin();
         i != particles->end(); ++i) {
        /* propagation for this time step */
        distance.set_FourVector(eps,
                                i->second.velocity_x() * eps,
                                i->second.velocity_y() * eps,
                                i->second.velocity_z() * eps);
        printd("Particle %d motion: %g %g %g %g\n", i->first,
               distance.x0(), distance.x1(), distance.x2(), distance.x3());
/* treat the box boundaries */
    bool wall_hit = false;
    position = i->second.position();
    position += distance;
    position = boundary_condition(position, &wall_hit);
    if (wall_hit)
        write_oscar(particles->data(i->first), particles->type(i->first),
                    1, 1);
    i->second.set_position(position);
    if (wall_hit)
        write_oscar(particles->data(i->first), particles->type(i->first));
    printd_position(i->second);
    }
}

/* boundary_condition - enforce specific type of boundaries
 *
 * This assumes that the particle is at most one box length
 * away from the boundary to shift it in.
 */
FourVector BoxModus::boundary_condition(FourVector position,
                                        bool *boundary_hit) {
    /* Check positivity and box size */
    if (position.x1() > 0 && position.x2() > 0 && position.x3() > 0
        && position.x1() < length && position.x2() < length
        && position.x3() < length)
        goto out;
    *boundary_hit = true;
    /* Enforce periodic boundary condition */
    if (position.x1() < 0)
        position.set_x1(position.x1() + length);
    if (position.x2() < 0)
        position.set_x2(position.x2() + length);
    if (position.x3() < 0)
        position.set_x3(position.x3() + length);
    if (position.x1() > length)
        position.set_x1(position.x1() - length);
    if (position.x2() > length)
        position.set_x2(position.x2() - length);
    if (position.x3() > length)
        position.set_x3(position.x3() - length);
  out:
    return position;
}


/* evolve - the core of the box, stepping forward in time */
int BoxModus::sanity_check(Particles *particles) {
    /* fixup positions on startup, particles need to be *inside* the box */
    for (std::map<int, ParticleData>::iterator i = particles->begin();
         i != particles->end(); ++i) {
        bool boundary_hit = false;
        i->second.set_position(boundary_condition(i->second.position(),
                                                  &boundary_hit));
    }
    return 0;
}


<|MERGE_RESOLUTION|>--- conflicted
+++ resolved
@@ -113,20 +113,10 @@
                 /* IC == 2 initial thermal momentum is the average 3T */
                 momentum_radial = 3.0 * this->temperature;
             }
-<<<<<<< HEAD
-            /* phi in the range from [0, 2 * pi) */
-            phi = 2.0 * M_PI * drand48();
-            /* cos(theta) in the range from [-1.0, 1.0) */
-            cos_theta = -1.0 + 2.0 * drand48();
-            sin_theta = sqrt(1.0 - cos_theta * cos_theta);
-            printd("Particle %i radial momenta %g phi %g cos_theta %g\n",
-                   i->first, momentum_radial, phi, cos_theta);
-=======
             phitheta.distribute_isotropously();
             printd("Particle %zu radial momenta %g phi %g cos_theta %g\n",
                    i->first, momentum_radial, phitheta.phi(),
                    phitheta.costheta());
->>>>>>> f47f6445
             i->second.set_momentum(particles->type(i->first).mass(),
                                    momentum_radial * phitheta.x(),
                                    momentum_radial * phitheta.y(),
