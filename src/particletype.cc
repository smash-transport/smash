/*
 *
 *    Copyright (c) 2014-2015
 *      SMASH Team
 *
 *    GNU General Public License (GPLv3 or later)
 *
 */

#include "include/particletype.h"

#include <assert.h>
#include <algorithm>
#include <map>
#include <vector>

#include "include/decaymodes.h"
#include "include/inputfunctions.h"
#include "include/iomanipulators.h"
#include "include/logging.h"
#include "include/pdgcode.h"
#include "include/processbranch.h"
#include "include/stringfunctions.h"
#include "include/width.h"
#include "include/cxx14compat.h"

namespace Smash {

#ifdef SMASH_INLINE_LIST_ALL
const ParticleTypeList *all_particle_types = nullptr;
#else
namespace {
/// Global pointer to the Particle Type list.
const ParticleTypeList *all_particle_types = nullptr;
}  // unnamed namespace

const ParticleTypeList &ParticleType::list_all() {
  assert(all_particle_types);
  return *all_particle_types;
}

ParticleTypePtr ParticleType::operator&() const {
  // Calculate the offset via pointer subtraction:
  const auto offset = this - std::addressof(list_all()[0]);
  // Since we're using uint16_t for storing the index better be safe than sorry:
  // The offset must fit into the data type. If this ever fails we got a lot
  // more particle types than initially expected and you have to increase the
  // ParticleTypePtr storage to uint32_t.
  assert(offset >= 0 && offset < 0xffff);
  // After the assertion above the down-cast to uint16_t is safe:
  return {static_cast<uint16_t>(offset)};
}
#endif

std::vector<ParticleTypePtr> ParticleType::list_nucleons() {
  return {&find(0x2212), &find(0x2112)};
}

std::vector<ParticleTypePtr> ParticleType::list_baryon_resonances() {
  std::vector<ParticleTypePtr> list;
  list.reserve(4);  // currently we have only the Delta (with four charge states)

  for (const ParticleType &type_resonance : ParticleType::list_all()) {
    /* Only loop over baryon resonances. */
    if (type_resonance.is_stable()
        || type_resonance.pdgcode().baryon_number() != 1) {
      continue;
    }
   list.emplace_back(&type_resonance);
  }
  return list;
}

SMASH_CONST const ParticleType &ParticleType::find(PdgCode pdgcode) {
  const auto found = std::lower_bound(
      all_particle_types->begin(), all_particle_types->end(), pdgcode,
      [](const ParticleType &l, const PdgCode &r) { return l.pdgcode() < r; });
  if (found == all_particle_types->end() || found->pdgcode() != pdgcode) {
    throw PdgNotFoundFailure("PDG code " + pdgcode.string() + " not found!");
  }
  return *found;
}

SMASH_CONST bool ParticleType::exists(PdgCode pdgcode) {
  const auto found = std::lower_bound(
      all_particle_types->begin(), all_particle_types->end(), pdgcode,
      [](const ParticleType &l, const PdgCode &r) { return l.pdgcode() < r; });
  if (found != all_particle_types->end()) {
    return found->pdgcode() == pdgcode;
  }
  return false;
}

#ifdef NDEBUG
ParticleType::ParticleType(std::string, float m, float w, PdgCode id)
    :
#else
ParticleType::ParticleType(std::string n, float m, float w, PdgCode id)
    : name_(fill_right(n, 3)),
#endif
      mass_(m),
      width_(w),
      pdgcode_(id),
      isospin_(pdgcode_.isospin_total()),
      charge_(pdgcode_.charge()) {}

/* Construct an antiparticle name-string from the given name-string for the
 * particle and its PDG code. */
static std::string antiname(const std::string &name, PdgCode code) {
  std::string basename, charge;

  if (name.find("++") != std::string::npos) {
    basename = name.substr(0, name.length()-2);
    charge = "--";
  } else if (name.find("⁺⁺") != std::string::npos) {
    basename = name.substr(0, name.length() - sizeof("⁺⁺") + 1);
    charge = "⁻⁻";
  } else if (name.find("+") != std::string::npos) {
    basename = name.substr(0, name.length()-1);
    charge = "-";
  } else if (name.find("⁺") != std::string::npos) {
    basename = name.substr(0, name.length() - sizeof("⁺") + 1);
    charge = "⁻";
  } else if (name.find("0") != std::string::npos) {
    basename = name.substr(0, name.length()-1);
    charge = "0";
  } else if (name.find("⁰") != std::string::npos) {
    basename = name.substr(0, name.length() - sizeof("⁰") + 1);
    charge = "⁰";
  } else if (name.find("-") != std::string::npos) {
    basename = name.substr(0, name.length()-1);
    charge = "+";
  } else if (name.find("⁻") != std::string::npos) {
    basename = name.substr(0, name.length() - sizeof("⁻") + 1);
    charge = "⁺";
  } else if (name.find("--") != std::string::npos) {
    basename = name.substr(0, name.length()-2);
    charge = "++";
  } else if (name.find("⁻⁻") != std::string::npos) {
    basename = name.substr(0, name.length() - sizeof("⁻⁻") + 1);
    charge = "⁺⁺";
  } else {
    basename = name;
    charge = "";
  }

  constexpr char bar[] = "\u0305";
  if (code.baryon_number() != 0) {
    return basename+bar+charge;  // baryon
  } else if (code.charge() != 0) {
    return basename+charge;        // charged meson
  } else {
    return basename+bar+charge;  // neutral meson
  }
};

void ParticleType::create_type_list(const std::string &input) {  //{{{
  const auto &log = logger<LogArea::ParticleType>();
  static ParticleTypeList type_list;
  type_list.clear();  // in case LoadFailure was thrown and caught and we should
                      // try again
  for (const Line &line : line_parser(input)) {
    std::istringstream lineinput(line.text);
    std::string name;
    float mass, width;
    PdgCode pdgcode;
    lineinput >> name >> mass >> width >> pdgcode;
    if (lineinput.fail()) {
      throw Particles::LoadFailure(build_error_string(
          "While loading the ParticleType data:\nFailed to convert the input "
          "string to the expected data types.",
          line));
    }
    ensure_all_read(lineinput, line);

    type_list.emplace_back(name, mass, width, pdgcode);
    log.debug() << "Setting     particle type: " << type_list.back();
    if (pdgcode.has_antiparticle()) {
      /* add corresponding antiparticle */
      PdgCode anti = pdgcode.get_antiparticle();
      name = antiname(name, pdgcode);
      type_list.emplace_back(name, mass, width, anti);
      log.debug() << "Setting antiparticle type: " << type_list.back();
    }
  }
  type_list.shrink_to_fit();

  std::sort(type_list.begin(), type_list.end(),
            [](const ParticleType &l,
               const ParticleType &r) { return l.pdgcode() < r.pdgcode(); });

  assert(nullptr == all_particle_types);
  all_particle_types = &type_list;  // note that type_list is a function-local
                                    // static and thus will live on until after
                                    // main().
}/*}}}*/


float ParticleType::minimum_mass() const {
  float minmass = mass();

  /* If the particle happens to be stable, just return the mass. */
  if (is_stable()) {
    return minmass;
  }
  /* Otherwise, find the lowest mass value needed in any decay mode */
  for (const auto &mode : decay_modes().decay_mode_list()) {
    minmass = std::min(minmass, mode->threshold());
  }
  return minmass;
}


float ParticleType::partial_width(const float m,
                                  const DecayBranch *mode) const {
  if (m < mode->threshold()) {
    return 0.;
  }
  float partial_width_at_pole = width_at_pole()*mode->weight();
  return mode->type().width(mass(), partial_width_at_pole, m);
}

const DecayModes &ParticleType::decay_modes() const {
  const auto offset = this - std::addressof(list_all()[0]);
  return (*DecayModes::all_decay_modes)[offset];
}

float ParticleType::total_width(const float m) const {
  float w = 0.;
  if (is_stable()) {
    return w;
  }
  /* Loop over decay modes and sum up all partial widths. */
  const auto &modes = decay_modes().decay_mode_list();
  for (unsigned int i=0; i<modes.size(); i++) {
    w = w + partial_width(m, modes[i].get());
  }
  return w;
}

void ParticleType::check_consistency() {
  for (const ParticleType &ptype : ParticleType::list_all()) {
    if (!ptype.is_stable() && ptype.decay_modes().is_empty()) {
      throw std::runtime_error("Unstable particle " +
                                ptype.pdgcode().string() +
                               " has no decay chanels!");
    }
  }
}

ProcessBranchList ParticleType::get_partial_widths(const float m) const {
  float w = 0.;
  if (is_stable()) {
    return {};
  }
  /* Loop over decay modes and calculate all partial widths. */
  const auto &decay_mode_list = decay_modes().decay_mode_list();
  ProcessBranchList partial;
  partial.reserve(decay_mode_list.size());
<<<<<<< HEAD
  for (const auto &mode : decay_mode_list) {
    w = partial_width(m, mode);
    const ProcessBranch::ProcessType process_type = ProcessBranch::DECAY;
    if (w > 0.) {
      partial.emplace_back(mode.particle_types(), w, process_type);
=======
  for (unsigned int i=0; i<decay_mode_list.size(); i++) {
    w = partial_width(m, decay_mode_list[i].get());
    if (w > 0.) {
      partial.push_back(make_unique<DecayBranch>(&decay_mode_list[i]->type(),w));
>>>>>>> 20a3a41b
    }
  }
  return std::move(partial);
}

float ParticleType::get_partial_in_width(const float m,
                                         const ParticleData &p_a,
                                         const ParticleData &p_b) const {
  /* Get all decay modes. */
  const auto &decaymodes = decay_modes().decay_mode_list();

  /* Find the right one. */
  for (const auto &mode : decaymodes) {
    float partial_width_at_pole = width_at_pole()*mode->weight();
    if (mode->type().has_particles(p_a.type(),p_b.type())) {
      return mode->type().in_width(mass(), partial_width_at_pole, m,
                                   p_a.effective_mass(), p_b.effective_mass());
    }
  }
  /* Decay mode not found: width is zero. */
  return 0.;
}

std::ostream &operator<<(std::ostream &out, const ParticleType &type) {
  const PdgCode &pdg = type.pdgcode();
  return out << type.name() << std::setfill(' ') << std::right
             << "[mass:" << field<6> << type.mass()
             << ", width:" << field<6> << type.width_at_pole()
             << ", PDG:" << field<6> << pdg
             << ", Isospin:" << field<2> << pdg.isospin_total()
             << "/2, Charge:" << field<3> << pdg.charge()
             << ", Spin:" << field<2> << pdg.spin() << "/2]";
}

}  // namespace Smash<|MERGE_RESOLUTION|>--- conflicted
+++ resolved
@@ -257,18 +257,10 @@
   const auto &decay_mode_list = decay_modes().decay_mode_list();
   ProcessBranchList partial;
   partial.reserve(decay_mode_list.size());
-<<<<<<< HEAD
-  for (const auto &mode : decay_mode_list) {
-    w = partial_width(m, mode);
-    const ProcessBranch::ProcessType process_type = ProcessBranch::DECAY;
-    if (w > 0.) {
-      partial.emplace_back(mode.particle_types(), w, process_type);
-=======
   for (unsigned int i=0; i<decay_mode_list.size(); i++) {
     w = partial_width(m, decay_mode_list[i].get());
     if (w > 0.) {
       partial.push_back(make_unique<DecayBranch>(&decay_mode_list[i]->type(),w));
->>>>>>> 20a3a41b
     }
   }
   return std::move(partial);
