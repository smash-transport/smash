/*
 *    Copyright (c) 2014
 *      SMASH Team
 *
 *    GNU General Public License (GPLv3 or later)
 */
#include "include/nucleus.h"

#include <fstream>
#include <iostream>
#include <limits>
#include <map>
#include <string>

#include "include/angles.h"
#include "include/constants.h"
#include "include/logging.h"
#include "include/numerics.h"
#include "include/particles.h"
#include "include/pdgcode.h"
#include "include/threevector.h"

namespace Smash {

Nucleus::Nucleus() {}

float Nucleus::mass() const {
  float total_mass = 0.f;
  for (auto i = cbegin(); i != cend(); i++) {
    total_mass += i->momentum().abs();
  }
  return total_mass/(testparticles_+0.0);
}

/**
 * Woods-Saxon-distribution
 * ========================
 *
 * The distribution
 * ----------------
 *
 *
 * Nucleons in nuclei are distributed according to a
 * Woods-Saxon-distribution[See Phys. Rev. 95, 577 (1954)]
 *
 * \f[\frac{dN}{d^3r} = \frac{\rho_0}{\exp\left(\frac{r-r_0}{d}\right)
 * +1},\f]
 *
 * where \f$d\f$ is the \em diffuseness of the nucleus. For \f$d=0\f$,
 * the nucleus is a hard sphere.  \f$\rho_0\f$ and \f$r_0\f$ are, in
 * this limit, the nuclear ground state density and
 * nuclear radius, respectively. For small \f$d\f$, this is still
 * approximately true.
 *
 * This distribution is obviously spherically symmetric, hence we can
 * rewrite \f$d^3r = 4\pi r^2 dr\f$ and obtain
 *
 * \f[\frac{dN}{4\pi\rho_0dr} =
 * \frac{r^2}{\exp\left(\frac{r-r_0}{d}\right) + 1}.\f]
 *
 * Let us rewrite that in units of \f$d\f$ (that's the diffusiveness)
 * and drop any constraints on normalization (since in the end we only
 * care about relative probabilities: we create as many nuclei as we
 * need). Now, \f$p(B)\f$ is the un-normalized probability to obtain a
 * point at \f$r = Bd\f$ (with \f$R = r_0/d\f$):
 *
 * \f[p(B) = \frac{B^2}{\exp(B-R) + 1}.\f]
 *
 * Splitting it up in two regimes
 * ------------------------------
 *
 * We shift the distribution so that \f$B-R\f$ is 0 at \f$t = 0\f$: \f$t
 * = B-R\f$:
 *
 * \f[p^{(1)}(t)= \frac{(t+R)^2}{\exp(t)+1}\f]
 *
 * and observe
 *
 * \f[\frac{1}{\exp(x)+1} = \frac{e^{-x}}{e^{-x}e^{x}+e^{-x}} =
 * \frac{e^{-x}}{e^{-x}+1}.\f]
 *
 * The distribution function can now be split into two cases. For
 * negative t (first case), \f$-|t| = t\f$, and for positive t (second
 * case), \f$-|t| = -t\f$:
 *
 * \f[p^{(1)}(t) = \frac{1}{e^{-|t|}+1} \cdot (t+R)^2 \cdot
 * \begin{cases}
 * 1 & -R \le t < 0 \\
 * e^{-t} & t \ge 0
 * \end{cases}.\f]
 *
 * Apart from the first term, all that remains here can easily and
 * exactly be generated from unrejected uniform random numbers (see
 * below). The first term itself - \f$(1+e^{-|t|})^{-1}\f$ - is a number
 * between 1/2 and 1.
 *
 * If we now have a variable \f$t\f$ distributed according to the
 * remainder, \f$p^{(2)}(t)\f$, and reject \f$t\f$ with a probability
 * \f$p^{(rej)}(t) = 1 - p^{(survive)}(t) = 1 - (1+e^{-|t|})^{-1}\f$,
 * the resulting distribution is \f$p^{(combined)}(t) = p^{(2)}(t) \cdot
 * p^{(survive)}(t)\f$. Hence, we need to generate \f$p^{(2)}(t)\f$,
 * which we can normalize to
 *
 * \f[\tilde{p}^{(2)}(t) = \frac{1}{1+3/R+6/R^2+6/R^3} \cdot \begin{cases}
 * \frac{3}{R^3} (t+R)^2 & -R \le t < 0 \\
 * e^{-t} \left( \frac{3}{R}+\frac{6}{R^2}t+\frac{6}{R^3}\frac{1}{2}t^2 \right)
 * & t \ge 0 \end{cases}.\f]
 *
 * (the tilde \f$\tilde{p}\f$ means that this is normalized).
 *
 * Four parts inside the rejection
 * -------------------------------
 *
 * Let \f$c_1 = 1+3/R+6/R^2+6/R^3\f$. The above means:
 *
 * \f[\mbox{Choose: } \begin{cases}
 * \tilde p^{({\rm I})} = \frac{3}{R^3}(t+R)^2 \Theta(-t) \Theta(t+R) \\
 * \tilde p^{({\rm II})}= e^{-t}\Theta(t) \\
 * \tilde p^{({\rm III})}=e^{-t}\Theta(t) t \\
 * \tilde p^{({\rm IV})} =e^{-t}\Theta(t) \frac{1}{2} t^2
 * \end{cases} \mbox{ with a probability of }\begin{cases}
 * \frac{1}{c_1} \cdot 1 \\
 * \frac{1}{c_1} \cdot \frac{3}{R} \\
 * \frac{1}{c_1} \cdot \frac{6}{R^2} \\
 * \frac{1}{c_1} \cdot \frac{6}{R^3}
 * \end{cases}.\]
 *
 * Let us see how those are generated. \f$\chi_i\f$ are uniformly
 * distributed numbers between 0 and 1.
 *
 * \f[p(\chi_i) = \Theta(\chi_i)\Theta(1-\chi_i)\f]
 *
 * For simple distributions (only one \f$\chi\f$ involved), we invert
 * \f$t(\chi)\f$, derive it w.r.t. \f$t\f$ and normalize.
 *
 * ### Case I: \f$p^{({\rm I})}\f$
 *
 * Simply from one random number:
 *
 * \f[t = R\left( \sqrt[ 3 ]{\chi} - 1 \right)\f]
 * \f[\tilde p^{({\rm I})} = \frac{3}{R^3}(t+R)^2 \mbox{ for } -R \le t
 * \le 0\f]
 *
 * ### Case II: \f$p^{({\rm II})}\f$
 *
 * Again, from one only:
 *
 * \f[t = -\log(\chi)\f]
 * \f[p(t) = \frac{d\chi}{dt}\f]
 * \f[p^{({\rm II})} = e^{-t} \mbox{ for } t > 0\f]
 *
 * ### Case III: \f$p^{({\rm III})}\f$
 *
 * Here, we need two variables:
 *
 * \f[t = -\log{\chi_1} -\log{\chi_2}\f]
 *
 * \f$p^{({\rm III})}\f$ is now the folding of \f$p^{({\rm II})}\f$ with itself[1]:
 *
 * \f[p^{({\rm III})} = \int_{-\infty}^{\infty} d\tau e^{-\tau} e^{-(t-\tau)}
 * \Theta(\tau) \Theta(t-\tau) = t e^{-t} \mbox{ for } t > 0\f]
 *
 * ### Case IV: \f$p^{({\rm IV})}\f$
 *
 * Three variables needed:
 *
 * \f[t = -\log{\chi_1} -\log{\chi_2} -\log{\chi_3}\f]
 *
 * \f$p^{({\rm IV})}\f$ is now the folding of \f$p^{({\rm II})}\f$ with
 * \f$p^{({\rm III})}\f$:
 *
 * \f[p^{({\rm IV})} = \int_{ - \infty}^{\infty} d\tau e^{- \tau} \left(
 * t - \tau \right) e^{ - (t - \tau)} \Theta(\tau) \Theta(t - \tau) =
 * \frac{1}{2} t^2 e^{ -t} \mbox{ for } t > 0\f]
 *
 * [1]: This is [the probability to find a \f$\tau\f$] times [the
 * probability to find the value \f$\tau_2 = t-\tau\f$ that added to
 * \f$\tau\f$ yields \f$t\f$], integrated over all possible combinations
 * that have that property.
 *
 * From the beginning
 * ------------------
 *
 *  So, the algorithm needs to do all this from the end:
 *
 **/
ThreeVector Nucleus::distribute_nucleon() const {
  // Get the solid angle of the nucleon.
  Angles dir;
  dir.distribute_isotropically();
  // diffusiveness_ zero or negative? Use hard sphere.
  if (almost_equal(diffusiveness_, 0.f)) {
    return dir.threevec() * nuclear_radius_ * std::cbrt(Random::canonical());
  }
  float radius_scaled = nuclear_radius_/diffusiveness_;
  float prob_range1 = 1.0;
  float prob_range2 = 3. / radius_scaled;
  float prob_range3 = 2. * prob_range2 / radius_scaled;
  float prob_range4 = 1. * prob_range3 / radius_scaled;
  float ranges234 = prob_range2 + prob_range3 + prob_range4;
  float t;
  /// \li Decide which branch \f$\tilde p^{({\rm I - IV})}\f$ to go into
  do {
    float which_range = Random::uniform(-prob_range1, ranges234);
    if (which_range < 0.0) {
      t = radius_scaled * (std::cbrt(Random::canonical()) - 1.);
    } else {
      t = -log(Random::canonical());
      if (which_range >= prob_range2) {
        t -= log(Random::canonical());
        if (which_range >= prob_range2 + prob_range3) {
          t -= log(Random::canonical());
        }
      }
    }
    /** \li Generate \f$t\f$ from the distribution in the respective
     * branches
     * \li \a reject that number with a probability
     * \f$1-(1+\exp(-|t|))^{-1}\f$ (the efficiency of this should be
     * \f$\gg \frac{1}{2}\f$)
     **/
  } while (Random::canonical() > 1./(1. + exp(-fabs(t)) ) );
  /// \li shift and rescale \f$t\f$ to \f$r = d\cdot t + r_0\f$
  float position_scaled = t + radius_scaled;
  float position = position_scaled * diffusiveness_;
  return dir.threevec() * position;
}

float Nucleus::woods_saxon(float r) {
  return r*r/(exp((r-nuclear_radius_)/diffusiveness_)+1);
}

void Nucleus::arrange_nucleons() {
  for (auto i = begin(); i != end(); i++) {
    // Initialize momentum
    i->set_4momentum(i->pole_mass(), 0.0, 0.0, 0.0);
    // Sampling the W.S., get the radial
    // position and solid angle for the nucleon.
    ThreeVector pos = distribute_nucleon();

    // Set the position of the nucleon.
    i->set_4position(FourVector(0.0, pos));

    // Update the radial bound of the nucleus.
    double r_tmp = pos.abs();
    r_max_ = (r_tmp > r_max_) ? r_tmp : r_max_;
  }

  // Recenter and rotate
  align_center();
  rotate();
}

void Nucleus::set_parameters_automatic() {
  int A = Nucleus::number_of_particles();
  switch (A) {
    case 1: // single particle
      set_nuclear_radius(0.);
      set_diffusiveness(-1.);
      break;
    case 238:  // Uranium
      // Default values.
      set_diffusiveness(0.556);
      set_nuclear_radius(6.86);
      set_saturation_density(0.166);
      // Hirano, Huovinen, Nara - Corrections.
      // set_diffusiveness(0.44);
      // set_nuclear_radius(6.86);
      break;
    case 208:  // Lead
      // Default values.
      set_diffusiveness(0.54);
      set_nuclear_radius(6.67);
      set_saturation_density(0.161);
      break;
    case 197:  // Gold
      // Default values.
      set_diffusiveness(0.535);
      set_nuclear_radius(6.38);
      set_saturation_density(0.1695);
      // Hirano, Nara - Corrections.
      // set_diffusiveness(0.44);
      // set_nuclear_radius(6.42);
      break;
    case 63:  // Copper
      // Default values.
      set_diffusiveness(0.597);
      set_nuclear_radius(4.20641);
      set_saturation_density(0.1686);
      // Hirano, Nara - Corrections.
      // set_diffusiveness(0.50);
      // set_nuclear_radius(4.28);
      break;
    default:
<<<<<<< HEAD
      throw std::domain_error("Mass number not listed in"
                              " Nucleus::set_parameters_automatic.");
=======
      // radius: rough guess for all nuclei not listed explicitly
      set_nuclear_radius(1.2*std::cbrt(A));
      // diffusiveness and saturation density already have reasonable defaults
>>>>>>> 6e9bf338
  }
}

void Nucleus::set_parameters_from_config(const char *nucleus_type,
                                         Configuration &config) {
  // Diffusiveness
  if (config.has_value({nucleus_type, "Diffusiveness"})) {
    set_diffusiveness(static_cast<float>(config.take(
                      {nucleus_type, "Diffusiveness"})));
  }
  // Radius
  if (config.has_value({nucleus_type, "Radius"})) {
    set_nuclear_radius(static_cast<float>(config.take(
                       {nucleus_type, "Radius"})));
  } else {
    set_nuclear_radius(default_nuclear_radius());
  }
}

void Nucleus::generate_fermi_momenta() {
  double r, rho, p;
  const int N_n = std::count_if(begin(), end(),
                  [](const ParticleData i) {return i.pdgcode() == 0x2112;});
  const int N_p = std::count_if(begin(), end(),
                  [](const ParticleData i) {return i.pdgcode() == 0x2212;});
  const FourVector nucleus_center = center();
  const int A = N_n + N_p;
  const double pi2_3 = 3.0 * M_PI * M_PI;
  Angles phitheta;
  const auto &log = logger<LogArea::Nucleus>();

  log.debug() << N_n << " neutrons, " << N_p << " protons.";

  for (auto i = begin(); i != end(); i++) {
    if (i->pdgcode() != 0x2212 && i->pdgcode() != 0x2112) {
      log.error() << "No rule to calculate Fermi momentum " <<
                     "for particle " << i->pdgcode();
      continue;
    }
    r = (i->position() - nucleus_center).abs3();
    rho = rho0 /(std::exp((r - nuclear_radius_)/diffusiveness_) + 1.0);
    if (i->pdgcode() == 0x2212) { // proton
      rho = rho * N_p / A;
    }
    if (i->pdgcode() == 0x2112) { // neutron
      rho = rho * N_n / A;
    }
    p = hbarc * std::pow(pi2_3 * rho * Random::uniform(0.0, 1.0), 1.0/3.0);
    phitheta.distribute_isotropically();
    i->set_4momentum(i->pole_mass(), phitheta.threevec() * p);
    log.debug() << "Particle: " << *i <<
               ", pF[GeV]: " << hbarc * std::pow(pi2_3 * rho, 1.0/3.0) <<
               " r[fm]: " << r <<
               " Nuclear radius[fm]: " << nuclear_radius_;
  }
}

void Nucleus::boost(double beta_scalar) {
  double beta_squared = beta_scalar * beta_scalar;
  double one_over_gamma = std::sqrt(1.0 - beta_squared);
  /*double gamma = 1.0/one_over_gamma;
    double gammabeta = sign*sqrt(beta_squared)*gamma;
   */
  // We are talking about a /passive/ lorentz transformation here, as
  // far as I can see, so we need to boost in the direction opposite to
  // where we want to go
  //     ( The vector we transform - p - stays unchanged, but we go into
  //       a system that moves with -beta. Now in this frame, it seems
  //       like p has been accelerated with +beta.
  //     )
  ThreeVector beta (0., 0., - beta_scalar);
  for (auto i = begin(); i != end(); i++) {
    // a real Lorentz Transformation would leave the particles at
    // different times here, which we would then have to propagate back
    // to equal times. Since we know the result, we can simply multiply
    // the z-value with 1/gamma.
    FourVector this_position = i->position();
    this_position.set_x3(this_position.x3() * one_over_gamma);
    i->set_4position(this_position);
    // for momenta, though, we CAN do normal Lorentz Boosts, since we
    // *do* want to transform the zero-component (i.e., the energy).
    i->boost_momentum(beta);
  }
  // we also need to update r_max_:
  r_max_ *= one_over_gamma;
}

void Nucleus::fill_from_list(const std::map<PdgCode, int>& particle_list,
                             int testparticles) {
  testparticles_ = testparticles;
  for (auto n = particle_list.cbegin(); n != particle_list.cend(); ++n) {
    const ParticleType &current_type = ParticleType::find(n->first);
    float current_mass = current_type.mass();
    for (unsigned int i = 0; i < n->second*testparticles_; i++) {
      // append particle to list and set its PDG code.
      particles_.emplace_back(current_type);
      particles_.back().set_4momentum(current_mass, 0.0, 0.0, 0.0);
    }
  }
}

void Nucleus::shift(bool is_projectile, double initial_z_displacement,
                    double x_offset, float simulation_time) {
  // The amount to shift the z coordinates. If is_projectile, we shift
  // back by -r_max_, else we shift forward r_max_.
  double z_offset = is_projectile ? -r_max_ : r_max_;
  // In the current system, the nuclei would touch. We want them to be
  // a little apart, so we need a slightly bigger offset.
  z_offset += initial_z_displacement;
  // Move the nucleus in z and x directions, and set the time.
  for (auto i = begin(); i != end(); i++) {
    FourVector this_position = i->position();
    this_position.set_x3(this_position.x3() + z_offset);
    this_position.set_x1(this_position.x1() + x_offset);
    this_position.set_x0(simulation_time);
    i->set_4position(this_position);
  }
}

void Nucleus::copy_particles(Particles* external_particles) {
  for (auto p = begin(); p != end(); p++) {
    external_particles->add_data(*p);
  }
}

void Nucleus::print_nucleus(const char * file_name) const {
  for (auto i = cbegin(); i != cend(); i++) {
    FourVector this_position = i->position();
    std::ofstream a_file;
    a_file.open(file_name, std::ios::app);
    a_file << std::to_string(this_position.x1()) + " " +
              std::to_string(this_position.x2()) + " " +
              std::to_string(this_position.x3()) << std::endl;
    a_file.close();
  }
}

FourVector Nucleus::center() const {
  FourVector centerpoint(0.0, 0.0, 0.0, 0.0);
  for (auto p = cbegin(); p != cend(); p++) {
    centerpoint += p->position();
  }
  centerpoint /= size();
  return centerpoint;
}

std::ostream &operator<<(std::ostream &out, const Nucleus &n) {
  return out << "  #particles   #testparticles   mass [GeV]   radius [fm]  diffusiveness [fm]\n"
             << format(n.number_of_particles(), nullptr, 12)
             << format(n.size(), nullptr, 17)
             << format(n.mass(), nullptr, 13)
             << format(n.get_nuclear_radius(), nullptr, 14)
             << format(n.get_diffusiveness(), nullptr, 20);
}

}  // namespace Smash<|MERGE_RESOLUTION|>--- conflicted
+++ resolved
@@ -292,14 +292,9 @@
       // set_nuclear_radius(4.28);
       break;
     default:
-<<<<<<< HEAD
-      throw std::domain_error("Mass number not listed in"
-                              " Nucleus::set_parameters_automatic.");
-=======
       // radius: rough guess for all nuclei not listed explicitly
       set_nuclear_radius(1.2*std::cbrt(A));
       // diffusiveness and saturation density already have reasonable defaults
->>>>>>> 6e9bf338
   }
 }
 
