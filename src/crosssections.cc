/*
 *
 *    Copyright (c) 2013-2017
 *      SMASH Team
 *
 *    GNU General Public License (GPLv3 or later)
 *
 */

#include "include/crosssections.h"

#include "include/clebschgordan.h"
#include "include/constants.h"
#include "include/kinematics.h"
#include "include/logging.h"
#include "include/parametrizations.h"
#include "include/particletype.h"
#include "include/pow.h"

namespace smash {

/**
 * Helper function:
 * Calculate the detailed balance factor R such that
 * \f[ R = \sigma(AB \to CD) / \sigma(CD \to AB) \f]
 * where \f$ A, B, C, D \f$ are stable.
 */
static double detailed_balance_factor_stable(double s, const ParticleType& a,
                                             const ParticleType& b,
                                             const ParticleType& c,
                                             const ParticleType& d) {
  double spin_factor = (c.spin() + 1) * (d.spin() + 1);
  spin_factor /= (a.spin() + 1) * (b.spin() + 1);
  double symmetry_factor = (1 + (a == b));
  symmetry_factor /= (1 + (c == d));
  const double momentum_factor = pCM_sqr_from_s(s, c.mass(), d.mass()) /
                                 pCM_sqr_from_s(s, a.mass(), b.mass());
  return spin_factor * symmetry_factor * momentum_factor;
}

/**
 * Helper function:
 * Calculate the detailed balance factor R such that
 * \f[ R = \sigma(AB \to CD) / \sigma(CD \to AB) \f]
 * where \f$A\f$ is unstable, \f$B\f$ is a kaon and \f$C, D\f$ are stable.
 */
static double detailed_balance_factor_RK(double sqrts, double pcm,
                                         const ParticleType& a,
                                         const ParticleType& b,
                                         const ParticleType& c,
                                         const ParticleType& d) {
  assert(!a.is_stable());
  assert(b.pdgcode().is_kaon());
  double spin_factor = (c.spin() + 1) * (d.spin() + 1);
  spin_factor /= (a.spin() + 1) * (b.spin() + 1);
  double symmetry_factor = (1 + (a == b));
  symmetry_factor /= (1 + (c == d));
  const double momentum_factor =
      pCM_sqr(sqrts, c.mass(), d.mass()) /
      (pcm * a.iso_multiplet()->get_integral_RK(sqrts));
  return spin_factor * symmetry_factor * momentum_factor;
}

/**
 * Helper function:
 * Calculate the detailed balance factor R such that
 * \f[ R = \sigma(AB \to CD) / \sigma(CD \to AB) \f]
 * where \f$A\f$ and \f$B\f$ are unstable, and \f$C\f$ and \f$D\f$ are stable.
 */
static double detailed_balance_factor_RR(double sqrts, double pcm,
                                         const ParticleType& a,
                                         const ParticleType& b,
                                         const ParticleType& c,
                                         const ParticleType& d) {
  assert(!a.is_stable());
  assert(!b.is_stable());
  double spin_factor = (c.spin() + 1) * (d.spin() + 1);
  spin_factor /= (a.spin() + 1) * (b.spin() + 1);
  double symmetry_factor = (1 + (a == b));
  symmetry_factor /= (1 + (c == d));
  const double momentum_factor =
      pCM_sqr(sqrts, c.mass(), d.mass()) /
      (pcm * a.iso_multiplet()->get_integral_RR(b, sqrts));
  return spin_factor * symmetry_factor * momentum_factor;
}

/**
 * Helper function:
 * Add a 2-to-2 channel to a collision branch list given a cross section.
 *
 * The cross section is only calculated if there is enough energy
 * for the process. If the cross section is small, the branch is not added.
 */
template <typename F>
void add_channel(CollisionBranchList& process_list, F get_xsection,
                 double sqrts, const ParticleType& type_a,
                 const ParticleType& type_b) {
  const double sqrt_s_min =
      type_a.min_mass_spectral() + type_b.min_mass_spectral();
  if (sqrts <= sqrt_s_min) {
    return;
  }
  const auto xsection = get_xsection();
  if (xsection > really_small) {
    process_list.push_back(make_unique<CollisionBranch>(
        type_a, type_b, xsection, ProcessType::TwoToTwo));
  }
}

/**
 * Helper function:
 * Append a list of processes to another (main) list of processes.
 */
static void append_list(CollisionBranchList& main_list,
                        CollisionBranchList in_list) {
  main_list.reserve(main_list.size() + in_list.size());
  for (auto& proc : in_list) {
    main_list.emplace_back(std::move(proc));
  }
}

/**
 * Helper function:
 * Sum all cross sections of the given process list.
 */
static double sum_xs_of(CollisionBranchList& list) {
  double xs_sum = 0.0;
  for (auto& proc : list) {
    xs_sum += proc->weight();
  }
  return xs_sum;
}

CrossSections::CrossSections(const ParticleList& incoming_particles,
                             const double sqrt_s)
    : incoming_particles_(incoming_particles), sqrt_s_(sqrt_s) {}

CollisionBranchList CrossSections::generate_collision_list(
    double elastic_parameter, bool two_to_one_switch,
    ReactionsBitSet included_2to2, double low_snn_cut, bool strings_switch,
    NNbarTreatment nnbar_treatment, StringProcess* string_process) {
  CollisionBranchList process_list;
  const ParticleType& t1 = incoming_particles_[0].type();
  const ParticleType& t2 = incoming_particles_[1].type();
  const bool both_are_nucleons = t1.is_nucleon() && t2.is_nucleon();

  const bool is_pythia = decide_string(strings_switch,
                           nnbar_treatment == NNbarTreatment::Strings);

  /* Elastic collisions between two nucleons with sqrt_s below
   * low_snn_cut can not happen. */
  const bool reject_by_nucleon_elastic_cutoff =
      both_are_nucleons && t1.antiparticle_sign() == t2.antiparticle_sign() &&
      sqrt_s_ < low_snn_cut;
  bool incl_elastic = included_2to2[IncludedReactions::Elastic];
  if (incl_elastic && !reject_by_nucleon_elastic_cutoff) {
    process_list.emplace_back(elastic(elastic_parameter));
  }
  if (is_pythia) {
    // string excitation
    append_list(process_list, string_excitation(string_process));
  } else {
    if (two_to_one_switch) {
      // resonance formation (2->1)
      append_list(process_list, two_to_one());
    }
    if (included_2to2.any()) {
      // 2->2 (inelastic)
      append_list(process_list, two_to_two(included_2to2));
    }
  }
  /* NNbar annihilation thru NNbar → ρh₁(1170); combined with the decays
   * ρ → ππ and h₁(1170) → πρ, this gives a final state of 5 pions.
   * Only use in cases when detailed balance MUST happen, i.e. in a box! */
  if (nnbar_treatment == NNbarTreatment::Resonances) {
    if (t1.is_nucleon() && t2.pdgcode() == t1.get_antiparticle()->pdgcode()) {
      /* Has to be called after the other processes are already determined,
       *  so that the sum of the cross sections includes all other processes. */
      process_list.emplace_back(NNbar_annihilation(sum_xs_of(process_list)));
    }
    if ((t1.pdgcode() == pdg::rho_z && t2.pdgcode() == pdg::h1) ||
        (t1.pdgcode() == pdg::h1 && t2.pdgcode() == pdg::rho_z)) {
      append_list(process_list, NNbar_creation());
    }
  }
  return process_list;
}

CollisionBranchPtr CrossSections::elastic(double elast_par) {
  double elastic_xs = 0.;
  if (elast_par >= 0.) {
    // use constant elastic cross section from config file
    elastic_xs = elast_par;
  } else {
    // use parametrization
    elastic_xs = elastic_parametrization();
  }
  return make_unique<CollisionBranch>(incoming_particles_[0].type(),
                                      incoming_particles_[1].type(), elastic_xs,
                                      ProcessType::Elastic);
}

double CrossSections::elastic_parametrization() {
  const PdgCode& pdg_a = incoming_particles_[0].type().pdgcode();
  const PdgCode& pdg_b = incoming_particles_[1].type().pdgcode();
  double elastic_xs = 0.0;
  if ((pdg_a.is_nucleon() && pdg_b.is_pion()) ||
      (pdg_b.is_nucleon() && pdg_a.is_pion())) {
    // Elastic Nucleon Pion Scattering
    elastic_xs = npi_el();
  } else if ((pdg_a.is_nucleon() && pdg_b.is_kaon()) ||
             (pdg_b.is_nucleon() && pdg_a.is_kaon())) {
    // Elastic Nucleon Kaon Scattering
    elastic_xs = nk_el();
  } else if (pdg_a.is_nucleon() && pdg_b.is_nucleon() &&
             pdg_a.antiparticle_sign() == pdg_b.antiparticle_sign()) {
    // Elastic Nucleon Nucleon Scattering
    elastic_xs = nn_el();
  }
  return elastic_xs;
}

double CrossSections::nn_el() {
  const PdgCode& pdg_a = incoming_particles_[0].type().pdgcode();
  const PdgCode& pdg_b = incoming_particles_[1].type().pdgcode();

  const double s = sqrt_s_ * sqrt_s_;

  // Use parametrized cross sections.
  double sig_el;
  if (pdg_a == pdg_b) {
    sig_el = pp_elastic(s);
  } else if (pdg_a.is_antiparticle_of(pdg_b)) {
    sig_el = ppbar_elastic(s);
  } else {
    sig_el = np_elastic(s);
  }
  if (sig_el > 0.) {
    return sig_el;
  } else {
    std::stringstream ss;
    const auto name_a = incoming_particles_[0].type().name();
    const auto name_b = incoming_particles_[1].type().name();
    ss << "problem in CrossSections::elastic: a=" << name_a << " b=" << name_b
       << " j_a=" << pdg_a.spin() << " j_b=" << pdg_b.spin()
       << " sigma=" << sig_el << " s=" << s;
    throw std::runtime_error(ss.str());
  }
}

double CrossSections::npi_el() {
  const PdgCode& pdg_a = incoming_particles_[0].type().pdgcode();
  const PdgCode& pdg_b = incoming_particles_[1].type().pdgcode();

  const PdgCode& nucleon = pdg_a.is_nucleon() ? pdg_a : pdg_b;
  const PdgCode& pion = pdg_a.is_nucleon() ? pdg_b : pdg_a;
  assert(pion != nucleon);

  const double s = sqrt_s_ * sqrt_s_;

  double sig_el = 0.;
  switch (nucleon.code()) {
    case pdg::p:
      switch (pion.code()) {
        case pdg::pi_p:
          sig_el = piplusp_elastic(s);
          break;
        case pdg::pi_m:
          sig_el = piminusp_elastic(s);
          break;
        case pdg::pi_z:
          sig_el = 0.5 * (piplusp_elastic(s) + piminusp_elastic(s));
          break;
      }
      break;
    case pdg::n:
      switch (pion.code()) {
        case pdg::pi_p:
          sig_el = piminusp_elastic(s);
          break;
        case pdg::pi_m:
          sig_el = piplusp_elastic(s);
          break;
        case pdg::pi_z:
          sig_el = 0.5 * (piplusp_elastic(s) + piminusp_elastic(s));
          break;
      }
      break;
    case -pdg::p:
      switch (pion.code()) {
        case pdg::pi_p:
          sig_el = piminusp_elastic(s);
          break;
        case pdg::pi_m:
          sig_el = piplusp_elastic(s);
          break;
        case pdg::pi_z:
          sig_el = 0.5 * (piplusp_elastic(s) + piminusp_elastic(s));
          break;
      }
      break;
    case -pdg::n:
      switch (pion.code()) {
        case pdg::pi_p:
          sig_el = piplusp_elastic(s);
          break;
        case pdg::pi_m:
          sig_el = piminusp_elastic(s);
          break;
        case pdg::pi_z:
          sig_el = 0.5 * (piplusp_elastic(s) + piminusp_elastic(s));
          break;
      }
      break;
    default:
      throw std::runtime_error(
          "only the elastic cross section for proton-pion "
          "is implemented");
  }

  if (sig_el > 0) {
    return sig_el;
  } else {
    std::stringstream ss;
    const auto name_a = incoming_particles_[0].type().name();
    const auto name_b = incoming_particles_[1].type().name();
    ss << "problem in CrossSections::elastic: a=" << name_a << " b=" << name_b
       << " j_a=" << pdg_a.spin() << " j_b=" << pdg_b.spin()
       << " sigma=" << sig_el << " s=" << s;
    throw std::runtime_error(ss.str());
  }
}

double CrossSections::nk_el() {
  const PdgCode& pdg_a = incoming_particles_[0].type().pdgcode();
  const PdgCode& pdg_b = incoming_particles_[1].type().pdgcode();

  const PdgCode& nucleon = pdg_a.is_nucleon() ? pdg_a : pdg_b;
  const PdgCode& kaon = pdg_a.is_nucleon() ? pdg_b : pdg_a;
  assert(kaon != nucleon);

  const double s = sqrt_s_ * sqrt_s_;

  double sig_el = 0.;
  switch (nucleon.code()) {
    case pdg::p:
      switch (kaon.code()) {
        case pdg::K_p:
          sig_el = kplusp_elastic_background(s);
          break;
        case pdg::K_m:
          sig_el = kminusp_elastic_background(s);
          break;
        case pdg::K_z:
          sig_el = k0p_elastic_background(s);
          break;
        case pdg::Kbar_z:
          sig_el = kbar0p_elastic_background(s);
          break;
      }
      break;
    case pdg::n:
      switch (kaon.code()) {
        case pdg::K_p:
          sig_el = kplusn_elastic_background(s);
          break;
        case pdg::K_m:
          sig_el = kminusn_elastic_background(s);
          break;
        case pdg::K_z:
          sig_el = k0n_elastic_background(s);
          break;
        case pdg::Kbar_z:
          sig_el = kbar0n_elastic_background(s);
          break;
      }
      break;
    case -pdg::p:
      switch (kaon.code()) {
        case pdg::K_p:
          sig_el = kminusp_elastic_background(s);
          break;
        case pdg::K_m:
          sig_el = kplusp_elastic_background(s);
          break;
        case pdg::K_z:
          sig_el = kbar0p_elastic_background(s);
          break;
        case pdg::Kbar_z:
          sig_el = k0p_elastic_background(s);
          break;
      }
      break;
    case -pdg::n:
      switch (kaon.code()) {
        case pdg::K_p:
          sig_el = kminusn_elastic_background(s);
          break;
        case pdg::K_m:
          sig_el = kplusn_elastic_background(s);
          break;
        case pdg::K_z:
          sig_el = kbar0n_elastic_background(s);
          break;
        case pdg::Kbar_z:
          sig_el = k0n_elastic_background(s);
          break;
      }
      break;
    default:
      throw std::runtime_error(
          "elastic cross section for antinucleon-kaon "
          "not implemented");
  }

  if (sig_el > 0) {
    return sig_el;
  } else {
    std::stringstream ss;
    const auto name_a = incoming_particles_[0].type().name();
    const auto name_b = incoming_particles_[1].type().name();
    ss << "problem in CrossSections::elastic: a=" << name_a << " b=" << name_b
       << " j_a=" << pdg_a.spin() << " j_b=" << pdg_b.spin()
       << " sigma=" << sig_el << " s=" << s;
    throw std::runtime_error(ss.str());
  }
}

CollisionBranchList CrossSections::two_to_one() {
  const auto& log = logger<LogArea::CrossSections>();
  CollisionBranchList resonance_process_list;
  const ParticleType& type_particle_a = incoming_particles_[0].type();
  const ParticleType& type_particle_b = incoming_particles_[1].type();

  const double m1 = incoming_particles_[0].effective_mass();
  const double m2 = incoming_particles_[1].effective_mass();
  const double p_cm_sqr = pCM_sqr(sqrt_s_, m1, m2);

  // Find all the possible resonances
  for (const ParticleType& type_resonance : ParticleType::list_all()) {
    /* Not a resonance, go to next type of particle */
    if (type_resonance.is_stable()) {
      continue;
    }

    // Same resonance as in the beginning, ignore
    if ((!type_particle_a.is_stable() &&
         type_resonance.pdgcode() == type_particle_a.pdgcode()) ||
        (!type_particle_b.is_stable() &&
         type_resonance.pdgcode() == type_particle_b.pdgcode())) {
      continue;
    }

    double resonance_xsection = formation(type_resonance, p_cm_sqr);

    // If cross section is non-negligible, add resonance to the list
    if (resonance_xsection > really_small) {
      resonance_process_list.push_back(make_unique<CollisionBranch>(
          type_resonance, resonance_xsection, ProcessType::TwoToOne));
      log.debug("Found resonance: ", type_resonance);
      log.debug(type_particle_a.name(), type_particle_b.name(), "->",
                type_resonance.name(), " at sqrt(s)[GeV] = ", sqrt_s_,
                " with xs[mb] = ", resonance_xsection);
    }
  }
  return resonance_process_list;
}

double CrossSections::formation(const ParticleType& type_resonance,
                                double cm_momentum_sqr) {
  const ParticleType& type_particle_a = incoming_particles_[0].type();
  const ParticleType& type_particle_b = incoming_particles_[1].type();
  // Check for charge conservation.
  if (type_resonance.charge() !=
      type_particle_a.charge() + type_particle_b.charge()) {
    return 0.;
  }

  // Check for baryon-number conservation.
  if (type_resonance.baryon_number() !=
      type_particle_a.baryon_number() + type_particle_b.baryon_number()) {
    return 0.;
  }

  // Calculate partial in-width.
  const double partial_width = type_resonance.get_partial_in_width(
      sqrt_s_, incoming_particles_[0], incoming_particles_[1]);
  if (partial_width <= 0.) {
    return 0.;
  }

  // Calculate spin factor
  const double spinfactor =
      static_cast<double>(type_resonance.spin() + 1) /
      ((type_particle_a.spin() + 1) * (type_particle_b.spin() + 1));
  const int sym_factor =
      (type_particle_a.pdgcode() == type_particle_b.pdgcode()) ? 2 : 1;
  /** Calculate resonance production cross section
   * using the Breit-Wigner distribution as probability amplitude.
   * See Eq. (176) in \iref{Buss:2011mx}. */
  return spinfactor * sym_factor * 2. * M_PI * M_PI / cm_momentum_sqr *
         type_resonance.spectral_function(sqrt_s_) * partial_width * hbarc *
         hbarc / fm2_mb;
}

CollisionBranchList CrossSections::two_to_two(ReactionsBitSet included_2to2) {
  CollisionBranchList process_list;
  const ParticleData& data_a = incoming_particles_[0];
  const ParticleData& data_b = incoming_particles_[1];
  const ParticleType& type_a = data_a.type();
  const ParticleType& type_b = data_b.type();
  const auto& pdg_a = data_a.pdgcode();
  const auto& pdg_b = data_b.pdgcode();
  if (data_a.is_baryon() && data_b.is_baryon()) {
    if (pdg_a.is_nucleon() && pdg_b.is_nucleon() &&
        pdg_a.antiparticle_sign() == pdg_b.antiparticle_sign()) {
      // Nucleon Nucleon Scattering
      process_list = nn_xx(included_2to2);
    } else {
      // Baryon Baryon Scattering
      process_list = bb_xx_except_nn(included_2to2);
    }
  } else if ((type_a.is_baryon() && type_b.is_meson()) ||
             (type_a.is_meson() && type_b.is_baryon())) {
    // Baryon Meson Scattering
    if ((pdg_a.is_nucleon() && pdg_b.is_kaon()) ||
        (pdg_b.is_nucleon() && pdg_a.is_kaon())) {
      // Nucleon Kaon Scattering
      process_list = nk_xx(included_2to2);
    } else if ((pdg_a.is_hyperon() && pdg_b.is_pion()) ||
               (pdg_b.is_hyperon() && pdg_a.is_pion())) {
      // Hyperon Pion Scattering
      process_list = ypi_xx(included_2to2);
    } else if ((pdg_a.is_Delta() && pdg_b.is_kaon()) ||
               (pdg_b.is_Delta() && pdg_a.is_kaon())) {
      // Delta Kaon Scattering
      process_list = deltak_xx(included_2to2);
    }
  } else if (type_a.is_nucleus() || type_b.is_nucleus()) {
    if ((type_a.is_nucleon() && type_b.is_nucleus()) ||
        (type_b.is_nucleon() && type_a.is_nucleus())) {
      // Nucleon Deuteron and Nucleon d' Scattering
      process_list = dn_xx(included_2to2);
    } else if (((type_a.is_deuteron() || type_a.is_dprime()) &&
                pdg_b.is_pion()) ||
               ((type_b.is_deuteron() || type_b.is_dprime()) &&
                pdg_a.is_pion())) {
      // Pion Deuteron and Pion d' Scattering
      process_list = dpi_xx(included_2to2);
    }
  }
  return process_list;
}

CollisionBranchList CrossSections::bb_xx_except_nn(
    ReactionsBitSet included_2to2) {
  CollisionBranchList process_list;
  const ParticleType& type_a = incoming_particles_[0].type();
  const ParticleType& type_b = incoming_particles_[1].type();

  bool same_sign = type_a.antiparticle_sign() == type_b.antiparticle_sign();
  bool any_nucleus = type_a.is_nucleus() || type_b.is_nucleus();
  if (!same_sign && !any_nucleus) {
    return process_list;
  }
  bool anti_particles = type_a.antiparticle_sign() == -1;
  if (type_a.is_nucleon() || type_b.is_nucleon()) {
    // N R → N N, N̅ R → N̅ N̅
    if (included_2to2[IncludedReactions::NN_to_NR] == 1) {
      process_list = bar_bar_to_nuc_nuc(anti_particles);
    }
  } else if (type_a.is_Delta() || type_b.is_Delta()) {
    // Δ R → N N, Δ̅ R → N̅ N̅
    if (included_2to2[IncludedReactions::NN_to_DR] == 1) {
      process_list = bar_bar_to_nuc_nuc(anti_particles);
    }
  }

  return process_list;
}

CollisionBranchList CrossSections::nn_xx(ReactionsBitSet included_2to2) {
  CollisionBranchList process_list, channel_list;

  const double sqrts = sqrt_s_;

  /* Find whether colliding particles are nucleons or anti-nucleons;
   * adjust lists of produced particles. */
  bool both_antinucleons =
      (incoming_particles_[0].type().antiparticle_sign() == -1) &&
      (incoming_particles_[1].type().antiparticle_sign() == -1);
  const ParticleTypePtrList& nuc_or_anti_nuc =
      both_antinucleons ? ParticleType::list_anti_nucleons()
                        : ParticleType::list_nucleons();
  const ParticleTypePtrList& delta_or_anti_delta =
      both_antinucleons ? ParticleType::list_anti_Deltas()
                        : ParticleType::list_Deltas();
  // Find N N → N R channels.
  if (included_2to2[IncludedReactions::NN_to_NR] == 1) {
    channel_list = find_nn_xsection_from_type(
        ParticleType::list_baryon_resonances(), nuc_or_anti_nuc,
        [&sqrts](const ParticleType& type_res_1, const ParticleType&) {
          return type_res_1.iso_multiplet()->get_integral_NR(sqrts);
        });
    process_list.reserve(process_list.size() + channel_list.size());
    std::move(channel_list.begin(), channel_list.end(),
              std::inserter(process_list, process_list.end()));
    channel_list.clear();
  }

  // Find N N → Δ R channels.
  if (included_2to2[IncludedReactions::NN_to_DR] == 1) {
    channel_list = find_nn_xsection_from_type(
        ParticleType::list_baryon_resonances(), delta_or_anti_delta,
        [&sqrts](const ParticleType& type_res_1,
                 const ParticleType& type_res_2) {
          return type_res_1.iso_multiplet()->get_integral_RR(type_res_2, sqrts);
        });
    process_list.reserve(process_list.size() + channel_list.size());
    std::move(channel_list.begin(), channel_list.end(),
              std::inserter(process_list, process_list.end()));
    channel_list.clear();
  }

  // Find N N → dπ and N̅ N̅→ d̅π channels.
  ParticleTypePtr deutron =
      ParticleType::try_find(PdgCode::from_decimal(pdg::decimal_d));
  ParticleTypePtr antideutron =
      ParticleType::try_find(PdgCode::from_decimal(pdg::decimal_antid));
  ParticleTypePtr pim = ParticleType::try_find(pdg::pi_m);
  ParticleTypePtr pi0 = ParticleType::try_find(pdg::pi_z);
  ParticleTypePtr pip = ParticleType::try_find(pdg::pi_p);
  // Make sure all the necessary particle types are found
  if (deutron && antideutron && pim && pi0 && pip) {
    const ParticleTypePtrList deutron_list = {deutron};
    const ParticleTypePtrList antideutron_list = {antideutron};
    const ParticleTypePtrList pion_list = {pim, pi0, pip};
    channel_list = find_nn_xsection_from_type(
        (both_antinucleons ? antideutron_list : deutron_list), pion_list,
        [&sqrts](const ParticleType& type_res_1,
                 const ParticleType& type_res_2) {
          return pCM(sqrts, type_res_1.mass(), type_res_2.mass());
        });
    process_list.reserve(process_list.size() + channel_list.size());
    std::move(channel_list.begin(), channel_list.end(),
              std::inserter(process_list, process_list.end()));
    channel_list.clear();
  }

  return process_list;
}

CollisionBranchList CrossSections::nk_xx(ReactionsBitSet included_2to2) {
  const ParticleType& a = incoming_particles_[0].type();
  const ParticleType& b = incoming_particles_[1].type();
  const ParticleType& type_nucleon = a.pdgcode().is_nucleon() ? a : b;
  const ParticleType& type_kaon = a.pdgcode().is_nucleon() ? b : a;

  const auto pdg_nucleon = type_nucleon.pdgcode().code();
  const auto pdg_kaon = type_kaon.pdgcode().code();

  const double s = sqrt_s_ * sqrt_s_;

  // Some variable declarations for frequently used quantities
  const auto sigma_kplusp = kplusp_inelastic_background(s);
  const auto sigma_kplusn = kplusn_inelastic_background(s);

  bool incl_KN_to_KN = included_2to2[IncludedReactions::KN_to_KN] == 1;
  bool incl_KN_to_KDelta = included_2to2[IncludedReactions::KN_to_KDelta] == 1;
  bool incl_Strangeness_exchange =
      included_2to2[IncludedReactions::Strangeness_exchange] == 1;

  CollisionBranchList process_list;
  switch (pdg_kaon) {
    case pdg::K_m: {
      /* All inelastic K- N channels here are strangeness exchange, plus one
       * charge exchange. */
      switch (pdg_nucleon) {
        case pdg::p: {
          if (incl_Strangeness_exchange) {
            const auto& type_pi_z = ParticleType::find(pdg::pi_z);
            const auto& type_pi_m = ParticleType::find(pdg::pi_m);
            const auto& type_pi_p = ParticleType::find(pdg::pi_p);
            const auto& type_Sigma_p = ParticleType::find(pdg::Sigma_p);
            const auto& type_Sigma_m = ParticleType::find(pdg::Sigma_m);
            const auto& type_Sigma_z = ParticleType::find(pdg::Sigma_z);
            const auto& type_Lambda = ParticleType::find(pdg::Lambda);
            add_channel(process_list,
                        [&] { return kminusp_piminussigmaplus(sqrt_s_); },
                        sqrt_s_, type_pi_m, type_Sigma_p);
            add_channel(process_list,
                        [&] { return kminusp_piplussigmaminus(sqrt_s_); },
                        sqrt_s_, type_pi_p, type_Sigma_m);
            add_channel(process_list,
                        [&] { return kminusp_pi0sigma0(sqrt_s_); }, sqrt_s_,
                        type_pi_z, type_Sigma_z);
            add_channel(process_list,
                        [&] { return kminusp_pi0lambda(sqrt_s_); }, sqrt_s_,
                        type_pi_z, type_Lambda);
          }
          if (incl_KN_to_KN) {
            const auto& type_n = ParticleType::find(pdg::n);
            const auto& type_Kbar_z = ParticleType::find(pdg::Kbar_z);
            add_channel(process_list, [&] { return kminusp_kbar0n(s); },
                        sqrt_s_, type_Kbar_z, type_n);
          }
          break;
        }
        case pdg::n: {
          if (incl_Strangeness_exchange) {
            const auto& type_pi_z = ParticleType::find(pdg::pi_z);
            const auto& type_pi_m = ParticleType::find(pdg::pi_m);
            const auto& type_Sigma_m = ParticleType::find(pdg::Sigma_m);
            const auto& type_Sigma_z = ParticleType::find(pdg::Sigma_z);
            const auto& type_Lambda = ParticleType::find(pdg::Lambda);
            add_channel(process_list,
                        [&] { return kminusn_piminussigma0(sqrt_s_); }, sqrt_s_,
                        type_pi_m, type_Sigma_z);
            add_channel(process_list,
                        [&] { return kminusn_pi0sigmaminus(sqrt_s_); }, sqrt_s_,
                        type_pi_z, type_Sigma_m);
            add_channel(process_list,
                        [&] { return kminusn_piminuslambda(sqrt_s_); }, sqrt_s_,
                        type_pi_m, type_Lambda);
          }
          break;
        }
        case -pdg::p: {
          if (incl_KN_to_KDelta) {
            const auto& type_K_m = ParticleType::find(pdg::K_m);
            const auto& type_Kbar_z = ParticleType::find(pdg::Kbar_z);
            const auto& type_Delta_pp_bar = ParticleType::find(-pdg::Delta_pp);
            const auto& type_Delta_p_bar = ParticleType::find(-pdg::Delta_p);
            add_channel(process_list,
                        [&] {
                          return sigma_kplusp *
                                 kplusn_ratios.get_ratio(type_nucleon,
                                                         type_kaon, type_Kbar_z,
                                                         type_Delta_pp_bar);
                        },
                        sqrt_s_, type_Kbar_z, type_Delta_pp_bar);
            add_channel(process_list,
                        [&] {
                          return sigma_kplusp * kplusn_ratios.get_ratio(
                                                    type_nucleon, type_kaon,
                                                    type_K_m, type_Delta_p_bar);
                        },
                        sqrt_s_, type_K_m, type_Delta_p_bar);
          }
          break;
        }
        case -pdg::n: {
          if (incl_KN_to_KDelta) {
            const auto& type_K_m = ParticleType::find(pdg::K_m);
            const auto& type_Kbar_z = ParticleType::find(pdg::Kbar_z);
            const auto& type_Delta_p_bar = ParticleType::find(-pdg::Delta_p);
            const auto& type_Delta_z_bar = ParticleType::find(-pdg::Delta_z);
            add_channel(process_list,
                        [&] {
                          return sigma_kplusn *
                                 kplusn_ratios.get_ratio(type_nucleon,
                                                         type_kaon, type_Kbar_z,
                                                         type_Delta_p_bar);
                        },
                        sqrt_s_, type_Kbar_z, type_Delta_p_bar);
            add_channel(process_list,
                        [&] {
                          return sigma_kplusn * kplusn_ratios.get_ratio(
                                                    type_nucleon, type_kaon,
                                                    type_K_m, type_Delta_z_bar);
                        },
                        sqrt_s_, type_K_m, type_Delta_z_bar);
          }
          if (incl_KN_to_KN) {
            const auto& type_Kbar_z = ParticleType::find(pdg::Kbar_z);
            const auto& type_p_bar = ParticleType::find(-pdg::p);
            add_channel(process_list, [&] { return kplusn_k0p(s); }, sqrt_s_,
                        type_Kbar_z, type_p_bar);
          }
          break;
        }
      }
      break;
    }
    case pdg::K_p: {
      /* All inelastic channels are K+ N -> K Delta -> K pi N, with identical
       * cross section, weighted by the isospin factor. */
      switch (pdg_nucleon) {
        case pdg::p: {
          if (incl_KN_to_KDelta) {
            const auto& type_K_p = ParticleType::find(pdg::K_p);
            const auto& type_K_z = ParticleType::find(pdg::K_z);
            const auto& type_Delta_pp = ParticleType::find(pdg::Delta_pp);
            const auto& type_Delta_p = ParticleType::find(pdg::Delta_p);
            add_channel(process_list,
                        [&] {
                          return sigma_kplusp * kplusn_ratios.get_ratio(
                                                    type_nucleon, type_kaon,
                                                    type_K_z, type_Delta_pp);
                        },
                        sqrt_s_, type_K_z, type_Delta_pp);
            add_channel(process_list,
                        [&] {
                          return sigma_kplusp * kplusn_ratios.get_ratio(
                                                    type_nucleon, type_kaon,
                                                    type_K_p, type_Delta_p);
                        },
                        sqrt_s_, type_K_p, type_Delta_p);
          }
          break;
        }
        case pdg::n: {
          if (incl_KN_to_KDelta) {
            const auto& type_K_p = ParticleType::find(pdg::K_p);
            const auto& type_K_z = ParticleType::find(pdg::K_z);
            const auto& type_Delta_p = ParticleType::find(pdg::Delta_p);
            const auto& type_Delta_z = ParticleType::find(pdg::Delta_z);
            add_channel(process_list,
                        [&] {
                          return sigma_kplusn * kplusn_ratios.get_ratio(
                                                    type_nucleon, type_kaon,
                                                    type_K_z, type_Delta_p);
                        },
                        sqrt_s_, type_K_z, type_Delta_p);
            add_channel(process_list,
                        [&] {
                          return sigma_kplusn * kplusn_ratios.get_ratio(
                                                    type_nucleon, type_kaon,
                                                    type_K_p, type_Delta_z);
                        },
                        sqrt_s_, type_K_p, type_Delta_z);
          }
          if (incl_KN_to_KN) {
            const auto& type_K_z = ParticleType::find(pdg::K_z);
            const auto& type_p = ParticleType::find(pdg::p);
            add_channel(process_list, [&] { return kplusn_k0p(s); }, sqrt_s_,
                        type_K_z, type_p);
          }
          break;
        }
        case -pdg::p: {
          if (incl_Strangeness_exchange) {
            const auto& type_pi_z = ParticleType::find(pdg::pi_z);
            const auto& type_pi_m = ParticleType::find(pdg::pi_m);
            const auto& type_pi_p = ParticleType::find(pdg::pi_p);
            const auto& type_Sigma_p_bar = ParticleType::find(-pdg::Sigma_p);
            const auto& type_Sigma_m_bar = ParticleType::find(-pdg::Sigma_m);
            const auto& type_Sigma_z_bar = ParticleType::find(-pdg::Sigma_z);
            const auto& type_Lambda_bar = ParticleType::find(-pdg::Lambda);
            add_channel(process_list,
                        [&] { return kminusp_piminussigmaplus(sqrt_s_); },
                        sqrt_s_, type_pi_p, type_Sigma_p_bar);
            add_channel(process_list,
                        [&] { return kminusp_piplussigmaminus(sqrt_s_); },
                        sqrt_s_, type_pi_m, type_Sigma_m_bar);
            add_channel(process_list,
                        [&] { return kminusp_pi0sigma0(sqrt_s_); }, sqrt_s_,
                        type_pi_z, type_Sigma_z_bar);
            add_channel(process_list,
                        [&] { return kminusp_pi0lambda(sqrt_s_); }, sqrt_s_,
                        type_pi_z, type_Lambda_bar);
          }
          if (incl_KN_to_KN) {
            const auto& type_n_bar = ParticleType::find(-pdg::n);
            const auto& type_K_z = ParticleType::find(pdg::K_z);
            add_channel(process_list, [&] { return kminusp_kbar0n(s); },
                        sqrt_s_, type_K_z, type_n_bar);
          }
          break;
        }
        case -pdg::n: {
          if (incl_Strangeness_exchange) {
            const auto& type_pi_z = ParticleType::find(pdg::pi_z);
            const auto& type_pi_p = ParticleType::find(pdg::pi_p);
            const auto& type_Sigma_m_bar = ParticleType::find(-pdg::Sigma_m);
            const auto& type_Sigma_z_bar = ParticleType::find(-pdg::Sigma_z);
            const auto& type_Lambda_bar = ParticleType::find(-pdg::Lambda);
            add_channel(process_list,
                        [&] { return kminusn_piminussigma0(sqrt_s_); }, sqrt_s_,
                        type_pi_p, type_Sigma_z_bar);
            add_channel(process_list,
                        [&] { return kminusn_pi0sigmaminus(sqrt_s_); }, sqrt_s_,
                        type_pi_z, type_Sigma_m_bar);
            add_channel(process_list,
                        [&] { return kminusn_piminuslambda(sqrt_s_); }, sqrt_s_,
                        type_pi_p, type_Lambda_bar);
          }
          break;
        }
      }
      break;
    }
    case pdg::K_z: {
      /* K+ and K0 have the same isospin projection, they are assumed to have
       * the same cross section here. */

      switch (pdg_nucleon) {
        case pdg::p: {
          if (incl_KN_to_KDelta) {
            const auto& type_K_p = ParticleType::find(pdg::K_p);
            const auto& type_K_z = ParticleType::find(pdg::K_z);
            const auto& type_Delta_p = ParticleType::find(pdg::Delta_p);
            const auto& type_Delta_z = ParticleType::find(pdg::Delta_z);
            add_channel(process_list,
                        [&] {
                          return sigma_kplusp * kplusn_ratios.get_ratio(
                                                    type_nucleon, type_kaon,
                                                    type_K_z, type_Delta_p);
                        },
                        sqrt_s_, type_K_z, type_Delta_p);
            add_channel(process_list,
                        [&] {
                          return sigma_kplusp * kplusn_ratios.get_ratio(
                                                    type_nucleon, type_kaon,
                                                    type_K_p, type_Delta_z);
                        },
                        sqrt_s_, type_K_p, type_Delta_z);
          }
          if (incl_KN_to_KN) {
            const auto& type_K_p = ParticleType::find(pdg::K_p);
            const auto& type_n = ParticleType::find(pdg::n);
            add_channel(process_list,
                        [&] {
                          return kplusn_k0p(s) *
                                 kplusn_ratios.get_ratio(
                                     type_nucleon, type_kaon, type_K_p, type_n);
                        },
                        sqrt_s_, type_K_p, type_n);
          }
          break;
        }
        case pdg::n: {
          if (incl_KN_to_KDelta) {
            const auto& type_K_p = ParticleType::find(pdg::K_p);
            const auto& type_K_z = ParticleType::find(pdg::K_z);
            const auto& type_Delta_z = ParticleType::find(pdg::Delta_z);
            const auto& type_Delta_m = ParticleType::find(pdg::Delta_m);
            add_channel(process_list,
                        [&] {
                          return sigma_kplusn * kplusn_ratios.get_ratio(
                                                    type_nucleon, type_kaon,
                                                    type_K_z, type_Delta_z);
                        },
                        sqrt_s_, type_K_z, type_Delta_z);
            add_channel(process_list,
                        [&] {
                          return sigma_kplusn * kplusn_ratios.get_ratio(
                                                    type_nucleon, type_kaon,
                                                    type_K_p, type_Delta_m);
                        },
                        sqrt_s_, type_K_p, type_Delta_m);
          }
          break;
        }
        case -pdg::n: {
          if (incl_KN_to_KN) {
            const auto& type_K_p = ParticleType::find(pdg::K_p);
            const auto& type_p_bar = ParticleType::find(-pdg::p);
            add_channel(process_list, [&] { return kminusp_kbar0n(s); },
                        sqrt_s_, type_K_p, type_p_bar);
          }
          break;
        }
      }
      break;
    }
    case pdg::Kbar_z:
      switch (pdg_nucleon) {
        case pdg::n: {
          if (incl_KN_to_KN) {
            const auto& type_p = ParticleType::find(pdg::p);
            const auto& type_K_m = ParticleType::find(pdg::K_m);
            add_channel(process_list, [&] { return kminusp_kbar0n(s); },
                        sqrt_s_, type_K_m, type_p);
          }
          break;
        }
        case -pdg::p: {
          if (incl_KN_to_KDelta) {
            const auto& type_K_m = ParticleType::find(pdg::K_m);
            const auto& type_Kbar_z = ParticleType::find(pdg::Kbar_z);
            const auto& type_Delta_p_bar = ParticleType::find(-pdg::Delta_p);
            const auto& type_Delta_z_bar = ParticleType::find(-pdg::Delta_z);
            add_channel(process_list,
                        [&] {
                          return sigma_kplusp *
                                 kplusn_ratios.get_ratio(type_nucleon,
                                                         type_kaon, type_Kbar_z,
                                                         type_Delta_p_bar);
                        },
                        sqrt_s_, type_Kbar_z, type_Delta_p_bar);
            add_channel(process_list,
                        [&] {
                          return sigma_kplusp * kplusn_ratios.get_ratio(
                                                    type_nucleon, type_kaon,
                                                    type_K_m, type_Delta_z_bar);
                        },
                        sqrt_s_, type_K_m, type_Delta_z_bar);
          }
          if (incl_KN_to_KN) {
            const auto& type_K_m = ParticleType::find(pdg::K_m);
            const auto& type_n_bar = ParticleType::find(-pdg::n);
            add_channel(process_list,
                        [&] {
                          return kplusn_k0p(s) * kplusn_ratios.get_ratio(
                                                     type_nucleon, type_kaon,
                                                     type_K_m, type_n_bar);
                        },
                        sqrt_s_, type_K_m, type_n_bar);
          }
          break;
        }
        case -pdg::n: {
          if (incl_KN_to_KDelta) {
            const auto& type_K_m = ParticleType::find(pdg::K_m);
            const auto& type_Kbar_z = ParticleType::find(pdg::Kbar_z);
            const auto& type_Delta_z_bar = ParticleType::find(-pdg::Delta_z);
            const auto& type_Delta_m_bar = ParticleType::find(-pdg::Delta_m);
            add_channel(process_list,
                        [&] {
                          return sigma_kplusn *
                                 kplusn_ratios.get_ratio(type_nucleon,
                                                         type_kaon, type_Kbar_z,
                                                         type_Delta_z_bar);
                        },
                        sqrt_s_, type_Kbar_z, type_Delta_z_bar);
            add_channel(process_list,
                        [&] {
                          return sigma_kplusn * kplusn_ratios.get_ratio(
                                                    type_nucleon, type_kaon,
                                                    type_K_m, type_Delta_m_bar);
                        },
                        sqrt_s_, type_K_m, type_Delta_m_bar);
          }
          break;
        }
      }
      break;
  }

  return process_list;
}

CollisionBranchList CrossSections::deltak_xx(ReactionsBitSet included_2to2) {
  CollisionBranchList process_list;
  if (included_2to2[IncludedReactions::KN_to_KDelta] == 0) {
    return process_list;
  }
  const ParticleType& a = incoming_particles_[0].type();
  const ParticleType& b = incoming_particles_[1].type();
  const ParticleType& type_delta = a.pdgcode().is_Delta() ? a : b;
  const ParticleType& type_kaon = a.pdgcode().is_Delta() ? b : a;

  const auto pdg_delta = type_delta.pdgcode().code();
  const auto pdg_kaon = type_kaon.pdgcode().code();

  const double s = sqrt_s_ * sqrt_s_;
  const double pcm = cm_momentum();
  /* The cross sections are determined from the backward reactions via
   * detailed balance. The same isospin factors as for the backward reaction
   * are used. */
  switch (pack(pdg_delta, pdg_kaon)) {
    case pack(pdg::Delta_pp, pdg::K_z):
    case pack(pdg::Delta_p, pdg::K_p): {
      const auto& type_p = ParticleType::find(pdg::p);
      const auto& type_K_p = ParticleType::find(pdg::K_p);
      add_channel(process_list,
                  [&] {
                    return detailed_balance_factor_RK(sqrt_s_, pcm, type_delta,
                                                      type_kaon, type_p,
                                                      type_K_p) *
                           kplusn_ratios.get_ratio(type_p, type_K_p, type_kaon,
                                                   type_delta) *
                           kplusp_inelastic_background(s);
                  },
                  sqrt_s_, type_p, type_K_p);
      break;
    }
    case pack(-pdg::Delta_pp, pdg::Kbar_z):
    case pack(-pdg::Delta_p, pdg::K_m): {
      const auto& type_p_bar = ParticleType::find(-pdg::p);
      const auto& type_K_m = ParticleType::find(pdg::K_m);
      add_channel(process_list,
                  [&] {
                    return detailed_balance_factor_RK(sqrt_s_, pcm, type_delta,
                                                      type_kaon, type_p_bar,
                                                      type_K_m) *
                           kplusn_ratios.get_ratio(type_p_bar, type_K_m,
                                                   type_kaon, type_delta) *
                           kplusp_inelastic_background(s);
                  },
                  sqrt_s_, type_p_bar, type_K_m);
      break;
    }
    case pack(pdg::Delta_p, pdg::K_z):
    case pack(pdg::Delta_z, pdg::K_p): {
      const auto& type_n = ParticleType::find(pdg::n);
      const auto& type_p = ParticleType::find(pdg::p);
      const auto& type_K_p = ParticleType::find(pdg::K_p);
      const auto& type_K_z = ParticleType::find(pdg::K_z);
      add_channel(process_list,
                  [&] {
                    return detailed_balance_factor_RK(sqrt_s_, pcm, type_delta,
                                                      type_kaon, type_n,
                                                      type_K_p) *
                           kplusn_ratios.get_ratio(type_n, type_K_p, type_kaon,
                                                   type_delta) *
                           kplusn_inelastic_background(s);
                  },
                  sqrt_s_, type_n, type_K_p);

      add_channel(process_list,
                  [&] {
                    return detailed_balance_factor_RK(sqrt_s_, pcm, type_delta,
                                                      type_kaon, type_p,
                                                      type_K_z) *
                           kplusn_ratios.get_ratio(type_p, type_K_z, type_kaon,
                                                   type_delta) *
                           kplusp_inelastic_background(s);
                  },
                  sqrt_s_, type_p, type_K_z);
      break;
    }
    case pack(-pdg::Delta_p, pdg::Kbar_z):
    case pack(-pdg::Delta_z, pdg::K_m): {
      const auto& type_n_bar = ParticleType::find(-pdg::n);
      const auto& type_p_bar = ParticleType::find(-pdg::p);
      const auto& type_K_m = ParticleType::find(pdg::K_m);
      const auto& type_Kbar_z = ParticleType::find(pdg::Kbar_z);
      add_channel(process_list,
                  [&] {
                    return detailed_balance_factor_RK(sqrt_s_, pcm, type_delta,
                                                      type_kaon, type_n_bar,
                                                      type_K_m) *
                           kplusn_ratios.get_ratio(type_n_bar, type_K_m,
                                                   type_kaon, type_delta) *
                           kplusn_inelastic_background(s);
                  },
                  sqrt_s_, type_n_bar, type_K_m);

      add_channel(process_list,
                  [&] {
                    return detailed_balance_factor_RK(sqrt_s_, pcm, type_delta,
                                                      type_kaon, type_p_bar,
                                                      type_Kbar_z) *
                           kplusn_ratios.get_ratio(type_p_bar, type_Kbar_z,
                                                   type_kaon, type_delta) *
                           kplusp_inelastic_background(s);
                  },
                  sqrt_s_, type_p_bar, type_Kbar_z);
      break;
    }
    case pack(pdg::Delta_z, pdg::K_z):
    case pack(pdg::Delta_m, pdg::K_p): {
      const auto& type_n = ParticleType::find(pdg::n);
      const auto& type_K_z = ParticleType::find(pdg::K_z);
      add_channel(process_list,
                  [&] {
                    return detailed_balance_factor_RK(sqrt_s_, pcm, type_delta,
                                                      type_kaon, type_n,
                                                      type_K_z) *
                           kplusn_ratios.get_ratio(type_n, type_K_z, type_kaon,
                                                   type_delta) *
                           kplusn_inelastic_background(s);
                  },
                  sqrt_s_, type_n, type_K_z);
      break;
    }
    case pack(-pdg::Delta_z, pdg::Kbar_z):
    case pack(-pdg::Delta_m, pdg::K_m): {
      const auto& type_n_bar = ParticleType::find(-pdg::n);
      const auto& type_Kbar_z = ParticleType::find(pdg::Kbar_z);
      add_channel(process_list,
                  [&] {
                    return detailed_balance_factor_RK(sqrt_s_, pcm, type_delta,
                                                      type_kaon, type_n_bar,
                                                      type_Kbar_z) *
                           kplusn_ratios.get_ratio(type_n_bar, type_Kbar_z,
                                                   type_kaon, type_delta) *
                           kplusn_inelastic_background(s);
                  },
                  sqrt_s_, type_n_bar, type_Kbar_z);
      break;
    }
    default:
      break;
  }

  return process_list;
}

CollisionBranchList CrossSections::ypi_xx(ReactionsBitSet included_2to2) {
  CollisionBranchList process_list;
  if (included_2to2[IncludedReactions::Strangeness_exchange] == 0) {
    return process_list;
  }
  const ParticleType& a = incoming_particles_[0].type();
  const ParticleType& b = incoming_particles_[1].type();
  const ParticleType& type_hyperon = a.pdgcode().is_hyperon() ? a : b;
  const ParticleType& type_pion = a.pdgcode().is_hyperon() ? b : a;

  const auto pdg_hyperon = type_hyperon.pdgcode().code();
  const auto pdg_pion = type_pion.pdgcode().code();

  const double s = sqrt_s_ * sqrt_s_;

  switch (pack(pdg_hyperon, pdg_pion)) {
    case pack(pdg::Sigma_z, pdg::pi_m): {
      const auto& type_n = ParticleType::find(pdg::n);
      const auto& type_K_m = ParticleType::find(pdg::K_m);
      add_channel(process_list,
                  [&] {
                    return detailed_balance_factor_stable(
                               s, type_hyperon, type_pion, type_n, type_K_m) *
                           kminusn_piminussigma0(sqrt_s_);
                  },
                  sqrt_s_, type_n, type_K_m);
      break;
    }
    case pack(-pdg::Sigma_z, pdg::pi_p): {
      const auto& type_n_bar = ParticleType::find(-pdg::n);
      const auto& type_K_p = ParticleType::find(pdg::K_p);
      add_channel(process_list,
                  [&] {
                    return detailed_balance_factor_stable(s, type_hyperon,
                                                          type_pion, type_n_bar,
                                                          type_K_p) *
                           kminusn_piminussigma0(sqrt_s_);
                  },
                  sqrt_s_, type_n_bar, type_K_p);
      break;
    }
    case pack(pdg::Sigma_m, pdg::pi_z): {
      const auto& type_n = ParticleType::find(pdg::n);
      const auto& type_K_m = ParticleType::find(pdg::K_m);
      add_channel(process_list,
                  [&] {
                    return detailed_balance_factor_stable(
                               s, type_hyperon, type_pion, type_n, type_K_m) *
                           kminusn_pi0sigmaminus(sqrt_s_);
                  },
                  sqrt_s_, type_n, type_K_m);
      break;
    }
    case pack(-pdg::Sigma_m, pdg::pi_z): {
      const auto& type_n_bar = ParticleType::find(-pdg::n);
      const auto& type_K_p = ParticleType::find(pdg::K_p);
      add_channel(process_list,
                  [&] {
                    return detailed_balance_factor_stable(s, type_hyperon,
                                                          type_pion, type_n_bar,
                                                          type_K_p) *
                           kminusn_pi0sigmaminus(sqrt_s_);
                  },
                  sqrt_s_, type_n_bar, type_K_p);
      break;
    }
    case pack(pdg::Lambda, pdg::pi_m): {
      const auto& type_n = ParticleType::find(pdg::n);
      const auto& type_K_m = ParticleType::find(pdg::K_m);
      add_channel(process_list,
                  [&] {
                    return detailed_balance_factor_stable(
                               s, type_hyperon, type_pion, type_n, type_K_m) *
                           kminusn_piminuslambda(sqrt_s_);
                  },
                  sqrt_s_, type_n, type_K_m);
      break;
    }
    case pack(-pdg::Lambda, pdg::pi_p): {
      const auto& type_n_bar = ParticleType::find(-pdg::n);
      const auto& type_K_p = ParticleType::find(pdg::K_p);
      add_channel(process_list,
                  [&] {
                    return detailed_balance_factor_stable(s, type_hyperon,
                                                          type_pion, type_n_bar,
                                                          type_K_p) *
                           kminusn_piminuslambda(sqrt_s_);
                  },
                  sqrt_s_, type_n_bar, type_K_p);
      break;
    }
    case pack(pdg::Sigma_z, pdg::pi_z): {
      const auto& type_p = ParticleType::find(pdg::p);
      const auto& type_K_m = ParticleType::find(pdg::K_m);
      add_channel(process_list,
                  [&] {
                    return detailed_balance_factor_stable(
                               s, type_hyperon, type_pion, type_p, type_K_m) *
                           kminusp_pi0sigma0(sqrt_s_);
                  },
                  sqrt_s_, type_p, type_K_m);
      break;
    }
    case pack(-pdg::Sigma_z, pdg::pi_z): {
      const auto& type_p_bar = ParticleType::find(-pdg::p);
      const auto& type_K_p = ParticleType::find(pdg::K_p);
      add_channel(process_list,
                  [&] {
                    return detailed_balance_factor_stable(s, type_hyperon,
                                                          type_pion, type_p_bar,
                                                          type_K_p) *
                           kminusp_pi0sigma0(sqrt_s_);
                  },
                  sqrt_s_, type_p_bar, type_K_p);
      break;
    }
    case pack(pdg::Sigma_m, pdg::pi_p): {
      const auto& type_p = ParticleType::find(pdg::p);
      const auto& type_K_m = ParticleType::find(pdg::K_m);
      add_channel(process_list,
                  [&] {
                    return detailed_balance_factor_stable(
                               s, type_hyperon, type_pion, type_p, type_K_m) *
                           kminusp_piplussigmaminus(sqrt_s_);
                  },
                  sqrt_s_, type_p, type_K_m);
      break;
    }
    case pack(-pdg::Sigma_m, pdg::pi_m): {
      const auto& type_p_bar = ParticleType::find(-pdg::p);
      const auto& type_K_p = ParticleType::find(pdg::K_p);
      add_channel(process_list,
                  [&] {
                    return detailed_balance_factor_stable(s, type_hyperon,
                                                          type_pion, type_p_bar,
                                                          type_K_p) *
                           kminusp_piplussigmaminus(sqrt_s_);
                  },
                  sqrt_s_, type_p_bar, type_K_p);
      break;
    }
    case pack(pdg::Lambda, pdg::pi_z): {
      const auto& type_p = ParticleType::find(pdg::p);
      const auto& type_K_m = ParticleType::find(pdg::K_m);
      add_channel(process_list,
                  [&] {
                    return detailed_balance_factor_stable(
                               s, type_hyperon, type_pion, type_p, type_K_m) *
                           kminusp_pi0lambda(sqrt_s_);
                  },
                  sqrt_s_, type_p, type_K_m);
      break;
    }
    case pack(-pdg::Lambda, pdg::pi_z): {
      const auto& type_p_bar = ParticleType::find(-pdg::p);
      const auto& type_K_p = ParticleType::find(pdg::K_p);
      add_channel(process_list,
                  [&] {
                    return detailed_balance_factor_stable(s, type_hyperon,
                                                          type_pion, type_p_bar,
                                                          type_K_p) *
                           kminusp_pi0lambda(sqrt_s_);
                  },
                  sqrt_s_, type_p_bar, type_K_p);
      break;
    }
    case pack(pdg::Sigma_p, pdg::pi_m): {
      const auto& type_p = ParticleType::find(pdg::p);
      const auto& type_K_m = ParticleType::find(pdg::K_m);
      add_channel(process_list,
                  [&] {
                    return detailed_balance_factor_stable(
                               s, type_hyperon, type_pion, type_p, type_K_m) *
                           kminusp_piminussigmaplus(sqrt_s_);
                  },
                  sqrt_s_, type_p, type_K_m);
      break;
    }
    case pack(-pdg::Sigma_p, pdg::pi_p): {
      const auto& type_p_bar = ParticleType::find(-pdg::p);
      const auto& type_K_p = ParticleType::find(pdg::K_p);
      add_channel(process_list,
                  [&] {
                    return detailed_balance_factor_stable(s, type_hyperon,
                                                          type_pion, type_p_bar,
                                                          type_K_p) *
                           kminusp_piminussigmaplus(sqrt_s_);
                  },
                  sqrt_s_, type_p_bar, type_K_p);
      break;
    }
    default:
      break;
  }

  return process_list;
}

CollisionBranchList CrossSections::dpi_xx(ReactionsBitSet
                                          /*included_2to2*/) {
  const auto& log = logger<LogArea::ScatterAction>();
  CollisionBranchList process_list;
  const double sqrts = sqrt_s_;
  const ParticleType& type_a = incoming_particles_[0].type();
  const ParticleType& type_b = incoming_particles_[1].type();

  // pi d -> N N
  if ((type_a.is_deuteron() && type_b.pdgcode().is_pion()) ||
      (type_b.is_deuteron() && type_a.pdgcode().is_pion())) {
    const int baryon_number = type_a.baryon_number() + type_b.baryon_number();
    ParticleTypePtrList nuc = (baryon_number > 0)
                                  ? ParticleType::list_nucleons()
                                  : ParticleType::list_anti_nucleons();
    const double s = sqrt_s_ * sqrt_s_;
    for (ParticleTypePtr nuc_a : nuc) {
      for (ParticleTypePtr nuc_b : nuc) {
        if (type_a.charge() + type_b.charge() !=
            nuc_a->charge() + nuc_b->charge()) {
          continue;
        }
        // loop over total isospin
        for (const int twoI : I_tot_range(*nuc_a, *nuc_b)) {
          const double isospin_factor = isospin_clebsch_gordan_sqr_2to2(
              type_a, type_b, *nuc_a, *nuc_b, twoI);
          // If Clebsch-Gordan coefficient = 0, don't bother with the rest.
          if (std::abs(isospin_factor) < really_small) {
            continue;
          }

          // Calculate matrix element for inverse process.
          const double matrix_element =
              nn_to_resonance_matrix_element(sqrts, type_a, type_b, twoI);
          if (matrix_element <= 0.) {
            continue;
          }

          const double spin_factor = (nuc_a->spin() + 1) * (nuc_b->spin() + 1);
          const int sym_fac_in =
              (type_a.iso_multiplet() == type_b.iso_multiplet()) ? 2 : 1;
          const int sym_fac_out =
              (nuc_a->iso_multiplet() == nuc_b->iso_multiplet()) ? 2 : 1;
          double p_cm_final = pCM_from_s(s, nuc_a->mass(), nuc_b->mass());
          const double xsection = isospin_factor * spin_factor * sym_fac_in /
                                  sym_fac_out * p_cm_final * matrix_element /
                                  (s * cm_momentum());

          if (xsection > really_small) {
            process_list.push_back(make_unique<CollisionBranch>(
                *nuc_a, *nuc_b, xsection, ProcessType::TwoToTwo));
            log.debug(type_a.name(), type_b.name(), "->", nuc_a->name(),
                      nuc_b->name(), " at sqrts [GeV] = ", sqrts,
                      " with cs[mb] = ", xsection);
          }
        }
      }
    }
  }

  // pi d -> pi d' (effectively pi d -> pi p n)  AND reverse, pi d' -> pi d
  if (((type_a.is_deuteron() || type_a.is_dprime()) &&
       type_b.pdgcode().is_pion()) ||
      ((type_b.is_deuteron() || type_b.is_dprime()) &&
       type_a.pdgcode().is_pion())) {
    const ParticleType& type_pi = type_a.pdgcode().is_pion() ? type_a : type_b;
    const ParticleType& type_nucleus = type_a.is_nucleus() ? type_a : type_b;
    ParticleTypePtrList nuclei = ParticleType::list_light_nuclei();
    const double s = sqrt_s_ * sqrt_s_;
    for (ParticleTypePtr produced_nucleus : nuclei) {
      // No elastic collisions for now
      if (produced_nucleus == &type_nucleus ||
          produced_nucleus->charge() != type_nucleus.charge() ||
          produced_nucleus->baryon_number() != type_nucleus.baryon_number()) {
        continue;
      }
      // same matrix element for πd and πd̅
      const double tmp =
          sqrts - type_a.min_mass_kinematic() - type_b.min_mass_kinematic();
      /* Matrix element is fit to match the inelastic pi+ d -> pi+ n p
       * cross-section from the Fig. 5 of [\iref{Arndt:1994bs}]. */
      const double matrix_element =
          295.5 + 2.862 / (0.00283735 + pow_int(sqrts - 2.181, 2)) +
          0.0672 / pow_int(tmp, 2) - 6.61753 / tmp;
      const double spin_factor =
          (produced_nucleus->spin() + 1) * (type_pi.spin() + 1);
      /* Isospin factor is always the same, so it is included into the
       * matrix element.
       * Symmetry factor is always 1 here.
       * The (hbarc)^2/16 pi factor is absorbed into matrix element. */
      double xsection = matrix_element * spin_factor / (s * cm_momentum());
      if (produced_nucleus->is_stable()) {
        assert(!type_nucleus.is_stable());
        xsection *= pCM_from_s(s, type_pi.mass(), produced_nucleus->mass());
      } else {
        assert(type_nucleus.is_stable());
        const double resonance_integral =
            produced_nucleus->iso_multiplet()->get_integral_piR(sqrts);
        xsection *= resonance_integral;
        log.debug("Resonance integral ", resonance_integral,
                  ", matrix element: ", matrix_element,
                  ", cm_momentum: ", cm_momentum());
      }
      process_list.push_back(make_unique<CollisionBranch>(
          type_pi, *produced_nucleus, xsection, ProcessType::TwoToTwo));
      log.debug(type_pi.name(), type_nucleus.name(), "→ ", type_pi.name(),
                produced_nucleus->name(), " at ", sqrts,
                " GeV, xs[mb] = ", xsection);
    }
  }
  return process_list;
}

CollisionBranchList CrossSections::dn_xx(ReactionsBitSet /*included_2to2*/) {
  const ParticleType& type_a = incoming_particles_[0].type();
  const ParticleType& type_b = incoming_particles_[1].type();
  const ParticleType& type_N = type_a.is_nucleon() ? type_a : type_b;
  const ParticleType& type_nucleus = type_a.is_nucleus() ? type_a : type_b;
  CollisionBranchList process_list;
  ParticleTypePtrList nuclei = ParticleType::list_light_nuclei();
  const double s = sqrt_s_ * sqrt_s_;
  const double sqrts = sqrt_s_;

  for (ParticleTypePtr produced_nucleus : nuclei) {
    // No elastic collisions for now, respect conservation laws
    if (produced_nucleus == &type_nucleus ||
        produced_nucleus->charge() != type_nucleus.charge() ||
        produced_nucleus->baryon_number() != type_nucleus.baryon_number()) {
      continue;
    }
    double matrix_element = 0.0;
    if (std::signbit(type_N.baryon_number()) ==
        std::signbit(type_nucleus.baryon_number())) {
      // Nd → Nd', N̅d̅→ N̅d̅' and reverse
      const double tmp = sqrts - type_N.min_mass_kinematic() -
                         type_nucleus.min_mass_kinematic();
      assert(tmp >= 0.0);
      /* Fit to match experimental cross-section Nd -> Nnp from
       * [\iref{Carlson1973}] */
      matrix_element = 79.0474 / std::pow(tmp, 0.7897) + 654.596 * tmp;
    } else {
      /* N̅d →  N̅d', Nd̅→ Nd̅' and reverse
       * Fit to roughly match experimental cross-section N̅d -> N̅ np from
       * [\iref{Bizzarri:1973sp}]. */
      matrix_element = 681.4;
    }
    const double spin_factor =
        (produced_nucleus->spin() + 1) * (type_N.spin() + 1);
    /* Isospin factor is always the same, so it is included into matrix element
     * Symmetry factor is always 1 here
     * Absorb (hbarc)^2/16 pi factor into matrix element */
    double xsection = matrix_element * spin_factor / (s * cm_momentum());
    if (produced_nucleus->is_stable()) {
      assert(!type_nucleus.is_stable());
      xsection *= pCM_from_s(s, type_N.mass(), produced_nucleus->mass());
    } else {
      assert(type_nucleus.is_stable());
      const double resonance_integral =
          produced_nucleus->iso_multiplet()->get_integral_NR(sqrts);
      xsection *= resonance_integral;
    }
    process_list.push_back(make_unique<CollisionBranch>(
        type_N, *produced_nucleus, xsection, ProcessType::TwoToTwo));
    const auto& log = logger<LogArea::ScatterAction>();
    log.debug(type_N.name(), type_nucleus.name(), "→ ", type_N.name(),
              produced_nucleus->name(), " at ", sqrts,
              " GeV, xs[mb] = ", xsection);
  }
  return process_list;
}

CollisionBranchList CrossSections::string_excitation(
    StringProcess* string_process) {
  const auto& log = logger<LogArea::CrossSections>();
  /* Calculate string-excitation cross section:
   * Parametrized total minus all other present channels. */
  double sig_string_all =
      std::max(0., high_energy() - elastic_parametrization());

  /* get PDG id for evaluation of the parametrized cross sections
   * for diffractive processes.
   * (anti-)proton is used for (anti-)baryons and
   * pion is used for mesons.
   * This must be rescaled according to additive quark model
   * in the case of exotic hadrons. */
  std::array<int, 2> pdgid;
  for (int i = 0; i < 2; i++) {
    PdgCode pdg = incoming_particles_[i].type().pdgcode();
    pdg.deexcite();
    if (pdg.baryon_number() == 1) {
      pdgid[i] = 2212;
    } else if (pdg.baryon_number() == -1) {
      pdgid[i] = -2212;
    } else {
      pdgid[i] = 211;
    }
  }

  CollisionBranchList channel_list;
  if (sig_string_all > 0.) {
    if (!string_process) {
      throw std::runtime_error("string_process should be initialized.");
    }

    /*
     * The case for baryon/anti-baryon annihilation is treated separately,
     * as in this case we use only one way to break up the particles, namely
     * into 2 mesonic strings of equal mass after annihilating one quark-
     * anti-quark pair. See StringProcess::next_BBbarAnn()
     */
    if (pdgid[0] + pdgid[1] == 0) {
      /// \todo JB:not sure if there should be a hard string here as well
      channel_list.push_back(make_unique<CollisionBranch>(
                             sig_string_all, ProcessType::StringSoft));
      string_process->set_subproc(StringSoftType::BBbar);
    } else {
      /* Total parametrized cross-section (I) and pythia-produced total
       * cross-section (II) do not necessarily coincide. If I > II then
       * non-diffractive cross-section is reinforced to get I == II.
       * If I < II then partial cross-sections are drained one-by-one
       * to reduce II until I == II:
       * first non-diffractive, then double-diffractive, then
       * single-diffractive AB->AX and AB->XB in equal proportion.
       * The way it is done here is not unique. I (ryu) think that at high energy
       * collision this is not an issue, but at sqrt_s < 10 GeV it may
       * matter. */
      std::array<double, 3> xs =
        string_process->cross_sections_diffractive(pdgid[0], pdgid[1], sqrt_s_);
      double single_diffr_AX = xs[0], single_diffr_XB = xs[1],
             double_diffr = xs[2];
      double single_diffr = single_diffr_AX + single_diffr_XB;
      double diffractive = single_diffr + double_diffr;
      const double nondiffractive_all =
          std::max(0., sig_string_all - diffractive);
      diffractive = sig_string_all - nondiffractive_all;
      double_diffr = std::max(0., diffractive - single_diffr);
      const double a = (diffractive - double_diffr) / single_diffr;
      single_diffr_AX *= a;
      single_diffr_XB *= a;
      assert(std::abs(single_diffr_AX + single_diffr_XB + double_diffr +
                      nondiffractive_all - sig_string_all) < 1.e-6);

      /* Hard string process is added by hard cross section
       * in conjunction with multipartion interaction picture
       * \iref{Sjostrand:1987su}. */
      const double hard_xsec = string_hard_cross_section();
      const double nondiffractive_soft =
          nondiffractive_all * std::exp(-hard_xsec / nondiffractive_all);
      const double nondiffractive_hard = nondiffractive_all
                                       - nondiffractive_soft;
      log.debug("String cross sections [mb] are");
      log.debug("Single-diffractive AB->AX: ", single_diffr_AX);
      log.debug("Single-diffractive AB->XB: ", single_diffr_XB);
      log.debug("Double-diffractive AB->XX: ", double_diffr);
      log.debug("Soft non-diffractive: ", nondiffractive_soft);
      log.debug("Hard non-diffractive: ", nondiffractive_hard);

      /* cross section of soft string excitation */
      const double sig_string_soft = sig_string_all - nondiffractive_hard;

      /* fill cross section arrays */
      std::array<double, 5> string_sub_cross_sections;
      std::array<double, 6> string_sub_cross_sections_sum;
      string_sub_cross_sections[0] = single_diffr_AX;
      string_sub_cross_sections[1] = single_diffr_XB;
      string_sub_cross_sections[2] = double_diffr;
      string_sub_cross_sections[3] = nondiffractive_soft;
      string_sub_cross_sections[4] = nondiffractive_hard;
      string_sub_cross_sections_sum[0] = 0.;
      for (int i = 0; i < 5; i++) {
        string_sub_cross_sections_sum[i + 1] =
            string_sub_cross_sections_sum[i] + string_sub_cross_sections[i];
      }

      /* soft subprocess selection */
      StringSoftType iproc = StringSoftType::None;
      double r_xsec = string_sub_cross_sections_sum[4]
                    * Random::uniform(0., 1.);
      for (int i = 0; i < 4; i++) {
        if ((r_xsec >= string_sub_cross_sections_sum[i]) &&
            (r_xsec < string_sub_cross_sections_sum[i + 1])) {
          iproc = static_cast<StringSoftType>(i);
          break;
        }
      }
      if (iproc == StringSoftType::None) {
        throw std::runtime_error("soft string subprocess is not specified.");
      }

      string_process->set_subproc(iproc);

      /* fill the list of process channels */
      if (sig_string_soft > 0.) {
        channel_list.push_back(make_unique<CollisionBranch>(
            sig_string_soft, ProcessType::StringSoft));
      }
      if (nondiffractive_hard > 0.) {
        channel_list.push_back(make_unique<CollisionBranch>(
            nondiffractive_hard, ProcessType::StringHard));
      }
    }
  }
  return channel_list;
}

double CrossSections::high_energy() const {
  const PdgCode& pdg_a = incoming_particles_[0].type().pdgcode();
  const PdgCode& pdg_b = incoming_particles_[1].type().pdgcode();
  const double s = sqrt_s_ * sqrt_s_;

  // Currently all BB collisions use the nucleon-nucleon parametrizations.
  if (pdg_a.is_baryon() && pdg_b.is_baryon()) {
    if (pdg_a == pdg_b) {
      return pp_high_energy(s);  // pp, nn
    } else if (pdg_a.is_antiparticle_of(pdg_b)) {
      return ppbar_high_energy(s);  // ppbar, nnbar
    } else if (pdg_a.antiparticle_sign() * pdg_b.antiparticle_sign() == 1) {
      return np_high_energy(s);  // np, nbarpbar
    } else {
      return npbar_high_energy(s);  // npbar, nbarp
    }
  }

  // Pion nucleon interaction.
  if ((pdg_a == pdg::pi_p && pdg_b == pdg::p) ||
      (pdg_b == pdg::pi_p && pdg_a == pdg::p) ||
      (pdg_a == pdg::pi_m && pdg_b == pdg::n) ||
      (pdg_b == pdg::pi_m && pdg_a == pdg::n)) {
    return piplusp_high_energy(s);  // pi+ p, pi- n
  } else if ((pdg_a == pdg::pi_m && pdg_b == pdg::p) ||
             (pdg_b == pdg::pi_m && pdg_a == pdg::p) ||
             (pdg_a == pdg::pi_p && pdg_b == pdg::n) ||
             (pdg_b == pdg::pi_p && pdg_a == pdg::n)) {
    return piminusp_high_energy(s);  // pi- p, pi+ n
  } else {
    return 0;
  }
}

double CrossSections::string_hard_cross_section() const {
  double cross_sec = 0.;
  const ParticleData& data_a = incoming_particles_[0];
  const ParticleData& data_b = incoming_particles_[1];
  if (data_a.is_baryon() && data_b.is_baryon()) {
    /* Currently nucleon-nucleon cross section is used for all baryon-baryon
     * casees. This will be changed later by applying additive quark model.
     */
    cross_sec = NN_string_hard(sqrt_s_ * sqrt_s_);
  } else if (data_a.is_baryon() || data_b.is_baryon()) {
    /* Currently nucleon-pion cross section is used for all baryon-meson cases.
     * This will be changed later by applying additive quark model.
     */
    cross_sec = Npi_string_hard(sqrt_s_ * sqrt_s_);
  } else {
    /* Currently pion-pion cross section is used for all meson-meson cases.
     * This will be changed later by applying additive quark model.
     */
    cross_sec = pipi_string_hard(sqrt_s_ * sqrt_s_);
  }
  return cross_sec;
}

CollisionBranchPtr CrossSections::NNbar_annihilation(const double current_xs) {
  const auto& log = logger<LogArea::CrossSections>();
  /* Calculate NNbar cross section:
   * Parametrized total minus all other present channels.*/
  const double s = sqrt_s_ * sqrt_s_;
  double nnbar_xsec = std::max(0., ppbar_total(s) - current_xs);
  log.debug("NNbar cross section is: ", nnbar_xsec);
  // Make collision channel NNbar -> ρh₁(1170); eventually decays into 5π
  return make_unique<CollisionBranch>(ParticleType::find(pdg::h1),
                                      ParticleType::find(pdg::rho_z),
                                      nnbar_xsec, ProcessType::TwoToTwo);
}

CollisionBranchList CrossSections::NNbar_creation() {
  const auto& log = logger<LogArea::CrossSections>();
  CollisionBranchList channel_list;
  /* Calculate NNbar reverse cross section:
   * from reverse reaction (see NNbar_annihilation_cross_section).*/
  const double s = sqrt_s_ * sqrt_s_;
  const double pcm = cm_momentum();

  const auto& type_N = ParticleType::find(pdg::p);
  const auto& type_Nbar = ParticleType::find(-pdg::p);

  // Check available energy
  if (sqrt_s_ - 2 * type_N.mass() < 0) {
    return channel_list;
  }

  double xsection = detailed_balance_factor_RR(
                        sqrt_s_, pcm, incoming_particles_[0].type(),
                        incoming_particles_[1].type(), type_N, type_Nbar) *
                    std::max(0., ppbar_total(s) - ppbar_elastic(s));
  log.debug("NNbar reverse cross section is: ", xsection);
  channel_list.push_back(make_unique<CollisionBranch>(
      type_N, type_Nbar, xsection, ProcessType::TwoToTwo));
  channel_list.push_back(make_unique<CollisionBranch>(
      ParticleType::find(pdg::n), ParticleType::find(-pdg::n), xsection,
      ProcessType::TwoToTwo));
  return channel_list;
}

CollisionBranchList CrossSections::bar_bar_to_nuc_nuc(
    const bool is_anti_particles) {
  const ParticleType& type_a = incoming_particles_[0].type();
  const ParticleType& type_b = incoming_particles_[1].type();
  CollisionBranchList process_list;

  const double s = sqrt_s_ * sqrt_s_;
  // CM momentum in final state
  double p_cm_final = std::sqrt(s - 4. * nucleon_mass * nucleon_mass) / 2.;

  ParticleTypePtrList nuc_or_anti_nuc;
  if (is_anti_particles) {
    nuc_or_anti_nuc = ParticleType::list_anti_nucleons();
  } else {
    nuc_or_anti_nuc = ParticleType::list_nucleons();
  }

  // Loop over all nucleon or anti-nucleon charge states.
  for (ParticleTypePtr nuc_a : nuc_or_anti_nuc) {
    for (ParticleTypePtr nuc_b : nuc_or_anti_nuc) {
      /* Check for charge conservation. */
      if (type_a.charge() + type_b.charge() !=
          nuc_a->charge() + nuc_b->charge()) {
        continue;
      }
      // loop over total isospin
      for (const int twoI : I_tot_range(*nuc_a, *nuc_b)) {
        const double isospin_factor = isospin_clebsch_gordan_sqr_2to2(
            type_a, type_b, *nuc_a, *nuc_b, twoI);
        // If Clebsch-Gordan coefficient is zero, don't bother with the rest
        if (std::abs(isospin_factor) < really_small) {
          continue;
        }

        // Calculate matrix element for inverse process.
        const double matrix_element =
            nn_to_resonance_matrix_element(sqrt_s_, type_a, type_b, twoI);
        if (matrix_element <= 0.) {
          continue;
        }

        /** Cross section for 2->2 resonance absorption, obtained via detailed
         * balance from the inverse reaction.
         * See eqs. (B.6), (B.9) and (181) in \iref{Buss:2011mx}.
         * There are factors for spin, isospin and symmetry involved. */
        const double spin_factor = (nuc_a->spin() + 1) * (nuc_b->spin() + 1);
        const int sym_fac_in =
            (type_a.iso_multiplet() == type_b.iso_multiplet()) ? 2 : 1;
        const int sym_fac_out =
            (nuc_a->iso_multiplet() == nuc_b->iso_multiplet()) ? 2 : 1;
        const double xsection = isospin_factor * spin_factor * sym_fac_in /
                                sym_fac_out * p_cm_final * matrix_element /
                                (s * cm_momentum());

        if (xsection > really_small) {
          process_list.push_back(make_unique<CollisionBranch>(
              *nuc_a, *nuc_b, xsection, ProcessType::TwoToTwo));
          const auto& log = logger<LogArea::CrossSections>();
          log.debug("2->2 absorption with original particles: ", type_a,
                    type_b);
        }
      }
    }
  }
  return process_list;
}

double CrossSections::nn_to_resonance_matrix_element(double sqrts,
                                                     const ParticleType& type_a,
                                                     const ParticleType& type_b,
                                                     const int twoI) {
  const double m_a = type_a.mass();
  const double m_b = type_b.mass();
  const double msqr = 2. * (m_a * m_a + m_b * m_b);
  /* If the c.m. energy is larger than the sum of the pole masses of the
   * outgoing particles plus three times of the sum of the widths plus 3 GeV,
   * the collision will be neglected.*/
  const double w_a = type_a.width_at_pole();
  const double w_b = type_b.width_at_pole();
  const double uplmt = m_a + m_b + 3.0 * (w_a + w_b) + 3.0;
  if (sqrts > uplmt) {
    return 0.;
  }
  /// NN → NΔ: fit sqrt(s)-dependence to OBE model [\iref{Dmitriev:1986st}]
  if (((type_a.is_Delta() && type_b.is_nucleon()) ||
       (type_b.is_Delta() && type_a.is_nucleon())) &&
      (type_a.antiparticle_sign() == type_b.antiparticle_sign())) {
    return 68. / std::pow(sqrts - 1.104, 1.951);
    /** All other processes use a constant matrix element,
     *  similar to \iref{Bass:1998ca}, equ. (3.35). */
  } else if (((type_a.is_Nstar() && type_b.is_nucleon()) ||
              (type_b.is_Nstar() && type_a.is_nucleon())) &&
             type_a.antiparticle_sign() == type_b.antiparticle_sign()) {
    // NN → NN*
    if (twoI == 2) {
      return 7. / msqr;
    } else if (twoI == 0) {
      const double parametrization = 14. / msqr;
      /** pn → pnη cross section is known to be larger than the corresponding
       * pp → ppη cross section by a factor of 6.5 [\iref{Calen:1998vh}].
       * Since the eta is mainly produced by an intermediate N*(1535) we
       * introduce an explicit isospin asymmetry for the production of N*(1535)
       * produced in pn vs. pp similar to [\iref{Teis:1996kx}], eq. 29. */
      if (type_a.is_Nstar1535() || type_b.is_Nstar1535()) {
        return 6.5 * parametrization;
      } else {
        return parametrization;
      }
    }
  } else if (((type_a.is_Deltastar() && type_b.is_nucleon()) ||
              (type_b.is_Deltastar() && type_a.is_nucleon())) &&
             type_a.antiparticle_sign() == type_b.antiparticle_sign()) {
    // NN → NΔ*
    return 15. / msqr;
  } else if ((type_a.is_Delta() && type_b.is_Delta()) &&
             (type_a.antiparticle_sign() == type_b.antiparticle_sign())) {
    // NN → ΔΔ
    if (twoI == 2) {
      return 45. / msqr;
    } else if (twoI == 0) {
      return 120. / msqr;
    }
  } else if (((type_a.is_Nstar() && type_b.is_Delta()) ||
              (type_b.is_Nstar() && type_a.is_Delta())) &&
             type_a.antiparticle_sign() == type_b.antiparticle_sign()) {
    // NN → ΔN*
    return 7. / msqr;
  } else if (((type_a.is_Deltastar() && type_b.is_Delta()) ||
              (type_b.is_Deltastar() && type_a.is_Delta())) &&
             type_a.antiparticle_sign() == type_b.antiparticle_sign()) {
    // NN → ΔΔ*
    if (twoI == 2) {
      return 15. / msqr;
    } else if (twoI == 0) {
      return 25. / msqr;
    }
  } else if ((type_a.is_deuteron() && type_b.pdgcode().is_pion()) ||
             (type_b.is_deuteron() && type_a.pdgcode().is_pion())) {
    /* This parametrization is the result of fitting d+pi->NN cross-section.
     * Already Breit-Wigner-like part provides a good fit, exponential fixes
     * behaviour around the treshold. The d+pi experimental cross-section
     * was taken from Fig. 2 of [\iref{Tanabe:1987vg}]. */
    return 0.055 / (pow_int(sqrts - 2.145, 2) + pow_int(0.065, 2)) *
           (1.0 - std::exp(-(sqrts - 2.0) * 20.0));
  }

  // all cases not listed: zero!
  return 0.;
}

template <class IntegrationMethod>
CollisionBranchList CrossSections::find_nn_xsection_from_type(
    const ParticleTypePtrList& list_res_1,
    const ParticleTypePtrList& list_res_2, const IntegrationMethod integrator) {
  const ParticleType& type_particle_a = incoming_particles_[0].type();
  const ParticleType& type_particle_b = incoming_particles_[1].type();

  const auto& log = logger<LogArea::CrossSections>();
  CollisionBranchList channel_list;
  const double s = sqrt_s_ * sqrt_s_;

  // Loop over specified first resonance list
  for (ParticleTypePtr type_res_1 : list_res_1) {
    // Loop over specified second resonance list
    for (ParticleTypePtr type_res_2 : list_res_2) {
      // Check for charge conservation.
      if (type_res_1->charge() + type_res_2->charge() !=
          type_particle_a.charge() + type_particle_b.charge()) {
        continue;
      }

      // loop over total isospin
      for (const int twoI : I_tot_range(type_particle_a, type_particle_b)) {
        const double isospin_factor = isospin_clebsch_gordan_sqr_2to2(
            type_particle_a, type_particle_b, *type_res_1, *type_res_2, twoI);
        // If Clebsch-Gordan coefficient is zero, don't bother with the rest.
        if (std::abs(isospin_factor) < really_small) {
          continue;
        }

        // Integration limits.
        const double lower_limit = type_res_1->min_mass_kinematic();
        const double upper_limit = sqrt_s_ - type_res_2->mass();
        /* Check the available energy (requiring it to be a little above the
         * threshold, because the integration will not work if it's too close).
         */
        if (upper_limit - lower_limit < 1E-3) {
          continue;
        }

        // Calculate matrix element.
        const double matrix_element = nn_to_resonance_matrix_element(
            sqrt_s_, *type_res_1, *type_res_2, twoI);
        if (matrix_element <= 0.) {
          continue;
        }

        /* Calculate resonance production cross section
         * using the Breit-Wigner distribution as probability amplitude.
         * Integrate over the allowed resonance mass range. */
        const double resonance_integral = integrator(*type_res_1, *type_res_2);

        /** Cross section for 2->2 process with 1/2 resonance(s) in final state.
         * Based on Eq. (46) in \iref{Weil:2013mya} and Eq. (3.29) in
         * \iref{Bass:1998ca} */
        const double spin_factor =
            (type_res_1->spin() + 1) * (type_res_2->spin() + 1);
        const double xsection = isospin_factor * spin_factor * matrix_element *
                                resonance_integral / (s * cm_momentum());

        if (xsection > really_small) {
          channel_list.push_back(make_unique<CollisionBranch>(
              *type_res_1, *type_res_2, xsection, ProcessType::TwoToTwo));
          log.debug("Found 2->2 creation process for resonance ", type_res_1,
                    ", ", type_res_2);
          log.debug("2->2 with original particles: ", type_particle_a,
                    type_particle_b);
        }
      }
    }
  }
  return channel_list;
}

<<<<<<< HEAD
bool cross_sections::decide_string(bool strings_switch,
                                   bool treat_BBbar_with_strings) const {
=======
bool CrossSections::decide_string(bool strings_switch,
                                  const bool both_are_nucleons) const {
>>>>>>> 3bf92cb3
  /* Determine the energy region of the mixed scattering type for two types of
   * scattering. */
  const ParticleType& t1 = incoming_particles_[0].type();
  const ParticleType& t2 = incoming_particles_[1].type();
  bool include_pythia = false;
  // Whether the scattering is through string fragmentaion
  bool is_pythia = false;
  double mix_scatter_type_energy;
  double mix_scatter_type_window_width;
  if (t1.is_nucleon() && t2.is_nucleon() &&
      t1.antiparticle_sign() == t2.antiparticle_sign()) {
    /* The energy region of the mixed scattering type for nucleon-nucleon
     * collision is 4.0 - 5.0 GeV. */
    mix_scatter_type_energy = 4.5;
    mix_scatter_type_window_width = 0.5;
    // nucleon-nucleon collisions are included in pythia.
    include_pythia = true;
  } else if (treat_BBbar_with_strings &&
             t1.is_baryon() && t2.is_baryon() &&
             t1.pdgcode().is_antiparticle_of(t2.pdgcode())) {
      // NNbar only goes through strings, so there is no "window" considerations
      is_pythia = true;
  } else if ((t1.pdgcode().is_pion() && t2.is_nucleon()) ||
             (t1.is_nucleon() && t2.pdgcode().is_pion())) {
    /* The energy region of the mixed scattering type for pion-nucleon collision
     * is 2.3 - 3.1 GeV. */
    mix_scatter_type_energy = 2.7;
    mix_scatter_type_window_width = 0.4;
    // pion-nucleon collisions are included in pythia.
    include_pythia = true;
  }
  /* string fragmentation is enabled when strings_switch is on and the process
   * is included in pythia. */
  const bool enable_pythia = strings_switch && include_pythia;
  // Whether the scattering is through string fragmentaion
  if (enable_pythia) {
    if (sqrt_s_ > mix_scatter_type_energy + mix_scatter_type_window_width) {
      // scatterings at high energies are through string fragmentation
      is_pythia = true;
    } else if (sqrt_s_ >
               mix_scatter_type_energy - mix_scatter_type_window_width) {
      const double probability_pythia =
          (sqrt_s_ - mix_scatter_type_energy + mix_scatter_type_window_width) /
          mix_scatter_type_window_width / 2.0;
      if (probability_pythia > Random::uniform(0., 1.)) {
        /* scatterings at the middle energies are through string
         * fragmentation by chance. */
        is_pythia = true;
      }
    }
  }
  return is_pythia;
}

}  // namespace smash<|MERGE_RESOLUTION|>--- conflicted
+++ resolved
@@ -2015,13 +2015,8 @@
   return channel_list;
 }
 
-<<<<<<< HEAD
-bool cross_sections::decide_string(bool strings_switch,
-                                   bool treat_BBbar_with_strings) const {
-=======
 bool CrossSections::decide_string(bool strings_switch,
                                   const bool both_are_nucleons) const {
->>>>>>> 3bf92cb3
   /* Determine the energy region of the mixed scattering type for two types of
    * scattering. */
   const ParticleType& t1 = incoming_particles_[0].type();
