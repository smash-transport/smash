--- conflicted
+++ resolved
@@ -151,7 +151,6 @@
                                         1. / max_interaction_length,
                                         1. / max_interaction_length};
   for (std::size_t i = 0; i < number_of_cells_.size(); ++i) {
-<<<<<<< HEAD
     if (strategy == CellSizeStrategy::Largest) {
       number_of_cells_[i] = 2;
     } else if (unlikely(length_[i] >
@@ -166,15 +165,7 @@
       number_of_cells_[i] =
           static_cast<int>(std::floor(length_[i] * index_factor[i]));
     }
-
-    if (number_of_cells_[i] == 0) {
-=======
-    number_of_cells_[i] =
-        (strategy == CellSizeStrategy::Largest)
-            ? 2
-            : static_cast<int>(std::floor(length_[i] * index_factor[i]));
     if (number_of_cells_[i] == 0 && O != GridOptions::PeriodicBoundaries) {
->>>>>>> d9716256
       // In case of zero cells, make at least one cell that is then smaller than
       // the minimal cell length. This is ok for all setups, since all particles
       // are inside the same cell, except for the box with periodic boundary
