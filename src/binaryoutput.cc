--- conflicted
+++ resolved
@@ -191,30 +191,7 @@
 }
 
 void BinaryOutputBase::write_particledata(const ParticleData &p) {
-<<<<<<< HEAD
   write(formatter_.binary_chunk(p));
-=======
-  write(p.position());
-  double mass = p.effective_mass();
-  std::fwrite(&mass, sizeof(mass), 1, file_.get());
-  write(p.momentum());
-  write(p.pdgcode().get_decimal());
-  write(p.id());
-  write(p.type().charge());
-  if (extended_) {
-    const auto history = p.get_history();
-    write(history.collisions_per_particle);
-    write(p.formation_time());
-    write(p.xsec_scaling_factor());
-    write(history.id_process);
-    write(static_cast<int32_t>(history.process_type));
-    write(history.time_last_collision);
-    write(history.p1.get_decimal());
-    write(history.p2.get_decimal());
-    write(p.type().baryon_number());
-    write(p.type().strangeness());
-  }
->>>>>>> e0fbc085
 }
 
 BinaryOutputCollisions::BinaryOutputCollisions(
