--- conflicted
+++ resolved
@@ -240,13 +240,6 @@
  */
 inline ExperimentParameters default_parameters(int testparticles = 1,
                                                double dt = 0.1) {
-<<<<<<< HEAD
-  return ExperimentParameters{
-      {0., dt},      {0., 1.}, testparticles,
-      1.0,           4.0,      true,
-      all_reactions_included(), false, false,   NNbarTreatment::NoAnnihilation,
-      false,         0.,       false};
-=======
   return ExperimentParameters{{0., dt},
                               {0., 1.},
                               testparticles,
@@ -255,11 +248,11 @@
                               true,
                               all_reactions_included(),
                               false,
+                              false,
                               NNbarTreatment::NoAnnihilation,
                               false,
                               0.,
                               false};
->>>>>>> 243ee2fb
 }
 
 /**
