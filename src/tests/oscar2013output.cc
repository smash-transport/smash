--- conflicted
+++ resolved
@@ -123,13 +123,8 @@
 
   /* Create elastic interaction (smashon + smashon). */
   ScatterActionPtr action = make_unique<ScatterAction>(p1, p2, 0.);
-<<<<<<< HEAD
-  action->add_all_scatterings(10., true, ReactionsBitSet(std::string("111111")),
+  action->add_all_scatterings(10., true, Test::all_reactions_included(),
                               0., true, NNbarTreatment::NoAnnihilation);
-=======
-  action->add_all_processes(10., true, Test::all_reactions_included(),
-                            0., true, NNbarTreatment::NoAnnihilation);
->>>>>>> ecbdca6c
   action->generate_final_state();
   ParticleList final_particles = action->outgoing_particles();
   osc2013full->at_interaction(*action, 0.);
@@ -247,13 +242,8 @@
 
   /* Create interaction ("elastic scattering") */
   ScatterActionPtr action = make_unique<ScatterAction>(p1, p2, 0.);
-<<<<<<< HEAD
-  action->add_all_scatterings(10., true, ReactionsBitSet(std::string("111111")),
+  action->add_all_scatterings(10., true, Test::all_reactions_included(),
                               0., true, NNbarTreatment::NoAnnihilation);
-=======
-  action->add_all_processes(10., true, Test::all_reactions_included(),
-                            0., true, NNbarTreatment::NoAnnihilation);
->>>>>>> ecbdca6c
   action->generate_final_state();
 
   /* As with initial state output, this should not do anything */
@@ -325,13 +315,8 @@
 
   /* Create elastic interaction (smashon + smashon). */
   ScatterActionPtr action = make_unique<ScatterAction>(p1, p2, 0.);
-<<<<<<< HEAD
-  action->add_all_scatterings(10., true, ReactionsBitSet(std::string("111111")),
+  action->add_all_scatterings(10., true, Test::all_reactions_included(),
                               0., true, NNbarTreatment::NoAnnihilation);
-=======
-  action->add_all_processes(10., true, Test::all_reactions_included(),
-                            0., true, NNbarTreatment::NoAnnihilation);
->>>>>>> ecbdca6c
   action->generate_final_state();
   ParticleList final_particles = action->outgoing_particles();
   osc2013full->at_interaction(*action, 0.);
