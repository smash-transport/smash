/*
 *
 *    Copyright (c) 2015-2017
 *      SMASH Team
 *
 *    GNU General Public License (GPLv3 or later)
 *
 */

#include "unittest.h"  // This include has to be first

#include "setup.h"

<<<<<<< HEAD
#include "../include/scatteraction.h"
=======
#include "../include/scatteractionbaryonbaryon.h"
#include "../include/scatteractionnucleonnucleon.h"
#include "../include/scatteractionbaryonmeson.h"
>>>>>>> ecbdca6c

using namespace smash;
using smash::Test::Momentum;
using smash::Test::Position;

TEST(init_particle_types) {
  Test::create_actual_particletypes();
  Test::create_actual_decaymodes();
}

constexpr double r_x = 0.1;
const FourVector pos_a = Position{0., -r_x, 0., 0.};
const FourVector pos_b = Position{0., r_x, 0., 0.};
const FourVector middle = (pos_a + pos_b) / 2.;

TEST(sorting) {
  ParticleData a{ParticleType::find(0x111)};  // pi0
  a.set_4position(pos_a);
  a.set_4momentum(Momentum{1.1, 1.0, 0., 0.});

  ParticleData b{ParticleType::find(0x111)};  // pi0
  b.set_4position(pos_b);
  a.set_4momentum(Momentum{1.1, 1.0, 0., 0.});

  constexpr double time1 = 1.;
  ScatterAction act1(a, b, time1);
  COMPARE(act1.get_interaction_point(), middle);

  constexpr double time2 = 1.1;
  ScatterAction act2(a, b, time2);
  VERIFY(act1 < act2);
}

TEST(elastic_collision) {
  // put particles in list
  Particles particles;
  ParticleData a{ParticleType::find(0x211)};  // pi+
  a.set_4position(pos_a);
  a.set_4momentum(Momentum{1.1, 1.0, 0., 0.});
  a.set_history(3, 1, ProcessType::None, 1.2, ParticleList{});

  ParticleData b{ParticleType::find(0x211)};  // pi+
  b.set_4position(pos_b);
  b.set_4momentum(Momentum{1.1, 1.0, 0., 0.});
  b.set_history(3, 1, ProcessType::None, 1.2, ParticleList{});

  a = particles.insert(a);
  b = particles.insert(b);

  // create action
  constexpr double time = 1.;
  ScatterAction act(a, b, time);
  ScatterAction act_copy(a, b, time);
  VERIFY(act.is_valid(particles));
  VERIFY(act_copy.is_valid(particles));

  // add elastic channel
  constexpr double sigma = 10.0;
  constexpr bool strings_switch = false;
  constexpr NNbarTreatment nnbar_treatment = NNbarTreatment::NoAnnihilation;
<<<<<<< HEAD
  act.add_all_scatterings(sigma, true, ReactionsBitSet(std::string("111111")),
                          0., strings_switch, nnbar_treatment);
=======
  act.add_all_processes(sigma, true, Test::all_reactions_included(),
                        0., strings_switch, nnbar_treatment);
>>>>>>> ecbdca6c

  // check cross section
  COMPARE(act.cross_section(), sigma);

  // generate final state
  act.generate_final_state();

  // verify that the action is indeed elastic
  COMPARE(act.get_type(), ProcessType::Elastic);

  // verify that particles didn't change in the collision
  ParticleList in = act.incoming_particles();
  const ParticleList& out = act.outgoing_particles();
  VERIFY((in[0] == out[0] && in[1] == out[1]) ||
         (in[0] == out[1] && in[1] == out[0]));

  // verify that the particles keep their positions after elastic scattering
  COMPARE(out[0].position(), pos_a);
  COMPARE(out[1].position(), pos_b);

  // perform the action
  COMPARE(particles.front().id_process(), 1u);
  uint32_t id_process = 2;
  act.perform(&particles, id_process);
  id_process++;
  // check id_process
  COMPARE(particles.front().id_process(), 2u);
  COMPARE(particles.back().id_process(), 2u);
  COMPARE(id_process, 3u);

  // action should not be valid anymore
  VERIFY(!act.is_valid(particles));
  VERIFY(!act_copy.is_valid(particles));

  // verify that the particles don't change in the particle list
  VERIFY((in[0] == particles.front() && in[1] == particles.back()) ||
         (in[0] == particles.back() && in[1] == particles.front()));
}

TEST(outgoing_valid) {
  // create a proton and a pion
  ParticleData p1{ParticleType::find(0x2212)};
  ParticleData p2{ParticleType::find(0x111)};
  // set position
  p1.set_4position(pos_a);
  p2.set_4position(pos_b);
  // set momenta
  constexpr double p_x = 0.1;
  p1.set_4momentum(p1.pole_mass(), p_x, 0., 0.);
  p2.set_4momentum(p2.pole_mass(), -p_x, 0., 0.);

  // put in particles object
  Particles particles;
  particles.insert(p1);
  particles.insert(p2);

  // get valid copies back
  ParticleList plist = particles.copy_to_vector();
  auto p1_copy = plist[0];
  auto p2_copy = plist[1];
  VERIFY(particles.is_valid(p1_copy) && particles.is_valid(p2_copy));

  // construct action
  ScatterActionPtr act;
  act = make_unique<ScatterAction>(p1_copy, p2_copy, 0.2);
  VERIFY(act != nullptr);
  COMPARE(p2_copy.type(), ParticleType::find(0x111));

  // add processes
  constexpr double elastic_parameter = 0.;  // don't include elastic scattering
  constexpr bool strings_switch = false;
  constexpr NNbarTreatment nnbar_treatment = NNbarTreatment::NoAnnihilation;
<<<<<<< HEAD
  act->add_all_scatterings(elastic_parameter, true,
                           ReactionsBitSet(std::string("111111")), 0.,
                           strings_switch, nnbar_treatment);
=======
  act->add_all_processes(elastic_parameter, true,
              Test::all_reactions_included(), 0.,
              strings_switch, nnbar_treatment);
>>>>>>> ecbdca6c

  VERIFY(act->cross_section() > 0.);

  // perform actions
  VERIFY(act->is_valid(particles));
  act->generate_final_state();
  VERIFY(act->get_type() != ProcessType::Elastic);
  const uint32_t id_process = 1;
  act->perform(&particles, id_process);
  COMPARE(id_process, 1u);

  // check the outgoing particles
  const ParticleList& outgoing_particles = act->outgoing_particles();
  VERIFY(outgoing_particles.size() > 0u);  // should be at least one
  VERIFY(particles.is_valid(outgoing_particles[0]));
  VERIFY(outgoing_particles[0].id() > p1_copy.id());
  VERIFY(outgoing_particles[0].id() > p2_copy.id());
  // verify that particle is placed in the middle between the incoming ones
  COMPARE(outgoing_particles[0].position(), middle);
}

TEST(pythia_running) {
  // create two protons
  ParticleData p1{ParticleType::find(0x2212)};
  ParticleData p2{ParticleType::find(0x2212)};
  // set position
  p1.set_4position(pos_a);
  p2.set_4position(pos_b);
  // set momenta
  constexpr double p_x = 3.0;
  p1.set_4momentum(p1.pole_mass(), p_x, 0., 0.);
  p2.set_4momentum(p2.pole_mass(), -p_x, 0., 0.);

  // put in particles object
  Particles particles;
  particles.insert(p1);
  particles.insert(p2);

  // get valid copies back
  ParticleList plist = particles.copy_to_vector();
  auto p1_copy = plist[0];
  auto p2_copy = plist[1];
  VERIFY(particles.is_valid(p1_copy) && particles.is_valid(p2_copy));

  // construct action
  ScatterActionPtr act;
  act = make_unique<ScatterAction>(p1_copy, p2_copy, 0.2, false, 1.0);
  std::unique_ptr<StringProcess> string_process_interface =
      make_unique<StringProcess>();
  act->set_string_interface(string_process_interface.get());
  VERIFY(act != nullptr);
  COMPARE(p2_copy.type(), ParticleType::find(0x2212));

  // add processes
  constexpr double elastic_parameter = 0.;  // don't include elastic scattering
  constexpr bool strings_switch = true;
  constexpr NNbarTreatment nnbar_treatment = NNbarTreatment::NoAnnihilation;
<<<<<<< HEAD
  act->add_all_scatterings(elastic_parameter, false,
                           ReactionsBitSet(std::string("111111")), 0.,
                           strings_switch, nnbar_treatment);
=======
  act->add_all_processes(elastic_parameter, false,
                         Test::all_reactions_included(), 0.,
                         strings_switch, nnbar_treatment);
>>>>>>> ecbdca6c

  VERIFY(act->cross_section() > 0.);

  // perform actions
  VERIFY(act->is_valid(particles));
  act->generate_final_state();
  VERIFY(act->get_type() != ProcessType::Elastic);
  VERIFY(act->get_type() == ProcessType::StringSoft);
  const uint32_t id_process = 1;
  act->perform(&particles, id_process);
  COMPARE(id_process, 1u);

  // check the outgoing particles
  const ParticleList& outgoing_particles = act->outgoing_particles();
  VERIFY(outgoing_particles.size() > 0u);  // should be at least one
  VERIFY(particles.is_valid(outgoing_particles[0]));
  VERIFY(outgoing_particles[0].id() > p1_copy.id());
  VERIFY(outgoing_particles[0].id() > p2_copy.id());
}

TEST(no_strings) {
  // create two protons
  // TODO(steinberg): test more pairs after Jan's restructuring is merged
  ParticleData p1{ParticleType::find(0x2212)};
  ParticleData p2{ParticleType::find(0x2212)};
  // set position
  p1.set_4position(pos_a);
  p2.set_4position(pos_b);
  // set momenta
  constexpr double p_x = 1.0;
  p1.set_4momentum(p1.pole_mass(), p_x, 0., 0.);
  p2.set_4momentum(p2.pole_mass(), -p_x, 0., 0.);

  // put in particles object
  Particles particles;
  particles.insert(p1);
  particles.insert(p2);

  // get valid copies back
  ParticleList plist = particles.copy_to_vector();
  auto p1_copy = plist[0];
  auto p2_copy = plist[1];
  VERIFY(particles.is_valid(p1_copy) && particles.is_valid(p2_copy));

  // construct action
  ScatterActionPtr act;
  ReactionsBitSet incl_2to2;
  act = make_unique<ScatterActionNucleonNucleon>(p1_copy, p2_copy, 0.2,
                                                 false, 1.0);
  VERIFY(act != nullptr);
  COMPARE(p2_copy.type(), ParticleType::find(0x2212));

  // add processes
  constexpr double elastic_parameter = 0.;  // don't include elastic scattering
  constexpr bool strings_switch = false;
  constexpr NNbarTreatment nnbar_treatment = NNbarTreatment::NoAnnihilation;
  act->add_all_processes(elastic_parameter, false,
                         Test::all_reactions_included(), 0.,
                         strings_switch, nnbar_treatment);

  VERIFY(act->cross_section() > 0.);

  // perform actions
  VERIFY(act->is_valid(particles));
  act->generate_final_state();
  const uint32_t id_process = 1;
  act->perform(&particles, id_process);
  COMPARE(id_process, 1u);

  // check the outgoing particles
  const ParticleList& outgoing_particles = act->outgoing_particles();
  VERIFY(outgoing_particles.size() > 0u);  // should be at least one
  VERIFY(particles.is_valid(outgoing_particles[0]));
}

TEST(update_incoming) {
  // put particles in list
  Particles particles;
  ParticleData a{ParticleType::find(0x211)};  // pi+
  a.set_4position(pos_a);
  a.set_4momentum(Momentum{1.1, 1.0, 0., 0.});

  ParticleData b{ParticleType::find(0x211)};  // pi+
  b.set_4position(pos_b);
  b.set_4momentum(Momentum{1.1, -1.0, 0., 0.});

  a = particles.insert(a);
  b = particles.insert(b);

  // create action
  constexpr double time = 0.2;
  ScatterAction act(a, b, time);
  VERIFY(act.is_valid(particles));

  // add elastic channel
  constexpr double sigma = 10.0;
  bool string_switch = true;
  NNbarTreatment nnbar_treatment = NNbarTreatment::NoAnnihilation;
<<<<<<< HEAD
  act.add_all_scatterings(sigma, true, ReactionsBitSet(std::string("111111")),
                          0., string_switch, nnbar_treatment);
=======
  act.add_all_processes(sigma, true, Test::all_reactions_included(),
                        0., string_switch, nnbar_treatment);
>>>>>>> ecbdca6c

  // change the position of one of the particles
  const FourVector new_position(0.1, 0., 0., 0.);
  particles.front().set_4position(new_position);

  // update the action
  act.update_incoming(particles);
  COMPARE(act.incoming_particles()[0].position(), new_position);
}<|MERGE_RESOLUTION|>--- conflicted
+++ resolved
@@ -11,13 +11,7 @@
 
 #include "setup.h"
 
-<<<<<<< HEAD
 #include "../include/scatteraction.h"
-=======
-#include "../include/scatteractionbaryonbaryon.h"
-#include "../include/scatteractionnucleonnucleon.h"
-#include "../include/scatteractionbaryonmeson.h"
->>>>>>> ecbdca6c
 
 using namespace smash;
 using smash::Test::Momentum;
@@ -78,13 +72,8 @@
   constexpr double sigma = 10.0;
   constexpr bool strings_switch = false;
   constexpr NNbarTreatment nnbar_treatment = NNbarTreatment::NoAnnihilation;
-<<<<<<< HEAD
-  act.add_all_scatterings(sigma, true, ReactionsBitSet(std::string("111111")),
+  act.add_all_scatterings(sigma, true, Test::all_reactions_included(),
                           0., strings_switch, nnbar_treatment);
-=======
-  act.add_all_processes(sigma, true, Test::all_reactions_included(),
-                        0., strings_switch, nnbar_treatment);
->>>>>>> ecbdca6c
 
   // check cross section
   COMPARE(act.cross_section(), sigma);
@@ -157,15 +146,9 @@
   constexpr double elastic_parameter = 0.;  // don't include elastic scattering
   constexpr bool strings_switch = false;
   constexpr NNbarTreatment nnbar_treatment = NNbarTreatment::NoAnnihilation;
-<<<<<<< HEAD
   act->add_all_scatterings(elastic_parameter, true,
-                           ReactionsBitSet(std::string("111111")), 0.,
+                           Test::all_reactions_included(), 0.,
                            strings_switch, nnbar_treatment);
-=======
-  act->add_all_processes(elastic_parameter, true,
-              Test::all_reactions_included(), 0.,
-              strings_switch, nnbar_treatment);
->>>>>>> ecbdca6c
 
   VERIFY(act->cross_section() > 0.);
 
@@ -223,15 +206,9 @@
   constexpr double elastic_parameter = 0.;  // don't include elastic scattering
   constexpr bool strings_switch = true;
   constexpr NNbarTreatment nnbar_treatment = NNbarTreatment::NoAnnihilation;
-<<<<<<< HEAD
-  act->add_all_scatterings(elastic_parameter, false,
-                           ReactionsBitSet(std::string("111111")), 0.,
-                           strings_switch, nnbar_treatment);
-=======
-  act->add_all_processes(elastic_parameter, false,
-                         Test::all_reactions_included(), 0.,
-                         strings_switch, nnbar_treatment);
->>>>>>> ecbdca6c
+    act->add_all_scatterings(elastic_parameter, false,
+                             Test::all_reactions_included(), 0.,
+                             strings_switch, nnbar_treatment);
 
   VERIFY(act->cross_section() > 0.);
 
@@ -279,7 +256,7 @@
   // construct action
   ScatterActionPtr act;
   ReactionsBitSet incl_2to2;
-  act = make_unique<ScatterActionNucleonNucleon>(p1_copy, p2_copy, 0.2,
+  act = make_unique<ScatterAction>(p1_copy, p2_copy, 0.2,
                                                  false, 1.0);
   VERIFY(act != nullptr);
   COMPARE(p2_copy.type(), ParticleType::find(0x2212));
@@ -288,7 +265,7 @@
   constexpr double elastic_parameter = 0.;  // don't include elastic scattering
   constexpr bool strings_switch = false;
   constexpr NNbarTreatment nnbar_treatment = NNbarTreatment::NoAnnihilation;
-  act->add_all_processes(elastic_parameter, false,
+  act->add_all_scatterings(elastic_parameter, false,
                          Test::all_reactions_included(), 0.,
                          strings_switch, nnbar_treatment);
 
@@ -330,13 +307,8 @@
   constexpr double sigma = 10.0;
   bool string_switch = true;
   NNbarTreatment nnbar_treatment = NNbarTreatment::NoAnnihilation;
-<<<<<<< HEAD
-  act.add_all_scatterings(sigma, true, ReactionsBitSet(std::string("111111")),
+  act.add_all_scatterings(sigma, true, Test::all_reactions_included(),
                           0., string_switch, nnbar_treatment);
-=======
-  act.add_all_processes(sigma, true, Test::all_reactions_included(),
-                        0., string_switch, nnbar_treatment);
->>>>>>> ecbdca6c
 
   // change the position of one of the particles
   const FourVector new_position(0.1, 0., 0., 0.);
