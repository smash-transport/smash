/*
 *
 *    Copyright (c) 2015-2017
 *      SMASH Team
 *
 *    GNU General Public License (GPLv3 or later)
 *
 */

#include "unittest.h"  // This include has to be first

#include "setup.h"

#include "../include/scatteractionbaryonbaryon.h"
#include "../include/scatteractionbaryonmeson.h"

using namespace smash;
using smash::Test::Position;
using smash::Test::Momentum;

TEST(init_particle_types) {
  Test::create_actual_particletypes();
  Test::create_actual_decaymodes();
}

constexpr double r_x = 0.1;
const FourVector pos_a = Position{0., -r_x, 0., 0.};
const FourVector pos_b = Position{0., r_x, 0., 0.};
const FourVector middle = (pos_a + pos_b) / 2.;

TEST(sorting) {
  ParticleData a{ParticleType::find(0x111)};  // pi0
  a.set_4position(pos_a);
  a.set_4momentum(Momentum{1.1, 1.0, 0., 0.});

  ParticleData b{ParticleType::find(0x111)};  // pi0
  b.set_4position(pos_b);
  a.set_4momentum(Momentum{1.1, 1.0, 0., 0.});

  constexpr double time1 = 1.;
  ScatterAction act1(a, b, time1);
  COMPARE(act1.get_interaction_point(), middle);

  constexpr double time2 = 1.1;
  ScatterAction act2(a, b, time2);
  VERIFY(act1 < act2);
}

TEST(elastic_collision) {
  // put particles in list
  Particles particles;
  ParticleData a{ParticleType::find(0x211)};  // pi+
  a.set_4position(pos_a);
  a.set_4momentum(Momentum{1.1, 1.0, 0., 0.});
  a.set_history(3, 1, ProcessType::None, 1.2, ParticleList{});

  ParticleData b{ParticleType::find(0x211)};  // pi+
  b.set_4position(pos_b);
  b.set_4momentum(Momentum{1.1, 1.0, 0., 0.});
  b.set_history(3, 1, ProcessType::None, 1.2, ParticleList{});

  a = particles.insert(a);
  b = particles.insert(b);

  // create action
  constexpr double time = 1.;
  ScatterAction act(a, b, time);
  ScatterAction act_copy(a, b, time);
  VERIFY(act.is_valid(particles));
  VERIFY(act_copy.is_valid(particles));

  // add elastic channel
  constexpr double sigma = 10.0;
  constexpr bool strings_switch = false;
  constexpr NNbarTreatment nnbar_treatment = NNbarTreatment::NoAnnihilation;
<<<<<<< HEAD
  act.add_all_processes(sigma, true, 0., strings_switch, nnbar_treatment);
=======
  act.add_all_processes(sigma, true, true, 0., strings_switch, nnbar_treatment);
>>>>>>> e8f62884

  // check cross section
  COMPARE(act.cross_section(), sigma);

  // generate final state
  act.generate_final_state();

  // verify that the action is indeed elastic
  COMPARE(act.get_type(), ProcessType::Elastic);

  // verify that particles didn't change in the collision
  ParticleList in = act.incoming_particles();
  const ParticleList& out = act.outgoing_particles();
  VERIFY((in[0] == out[0] && in[1] == out[1]) ||
         (in[0] == out[1] && in[1] == out[0]));

  // verify that the particles keep their positions after elastic scattering
  COMPARE(out[0].position(), pos_a);
  COMPARE(out[1].position(), pos_b);

  // perform the action
  COMPARE(particles.front().id_process(), 1u);
  uint32_t id_process = 2;
  act.perform(&particles, id_process);
  id_process++;
  // check id_process
  COMPARE(particles.front().id_process(), 2u);
  COMPARE(particles.back().id_process(), 2u);
  COMPARE(id_process, 3u);

  // action should not be valid anymore
  VERIFY(!act.is_valid(particles));
  VERIFY(!act_copy.is_valid(particles));

  // verify that the particles don't change in the particle list
  VERIFY((in[0] == particles.front() && in[1] == particles.back()) ||
         (in[0] == particles.back() && in[1] == particles.front()));
}

TEST(outgoing_valid) {
  // create a proton and a pion
  ParticleData p1{ParticleType::find(0x2212)};
  ParticleData p2{ParticleType::find(0x111)};
  // set position
  p1.set_4position(pos_a);
  p2.set_4position(pos_b);
  // set momenta
  constexpr double p_x = 0.1;
  p1.set_4momentum(p1.pole_mass(), p_x, 0., 0.);
  p2.set_4momentum(p2.pole_mass(), -p_x, 0., 0.);

  // put in particles object
  Particles particles;
  particles.insert(p1);
  particles.insert(p2);

  // get valid copies back
  ParticleList plist = particles.copy_to_vector();
  auto p1_copy = plist[0];
  auto p2_copy = plist[1];
  VERIFY(particles.is_valid(p1_copy) && particles.is_valid(p2_copy));

  // construct action
  ScatterActionPtr act;
  act = make_unique<ScatterActionBaryonMeson>(p1_copy, p2_copy, 0.2);
  VERIFY(act != nullptr);
  COMPARE(p2_copy.type(), ParticleType::find(0x111));

  // add processes
  constexpr double elastic_parameter = 0.;  // don't include elastic scattering
  constexpr bool strings_switch = false;
  constexpr NNbarTreatment nnbar_treatment = NNbarTreatment::NoAnnihilation;
  act->add_all_processes(elastic_parameter, true, 0., strings_switch,
                         nnbar_treatment);

  VERIFY(act->cross_section() > 0.);

  // perform actions
  VERIFY(act->is_valid(particles));
  act->generate_final_state();
  VERIFY(act->get_type() != ProcessType::Elastic);
  const uint32_t id_process = 1;
  act->perform(&particles, id_process);
  COMPARE(id_process, 1u);

  // check the outgoing particles
  const ParticleList& outgoing_particles = act->outgoing_particles();
  VERIFY(outgoing_particles.size() > 0u);  // should be at least one
  VERIFY(particles.is_valid(outgoing_particles[0]));
  VERIFY(outgoing_particles[0].id() > p1_copy.id());
  VERIFY(outgoing_particles[0].id() > p2_copy.id());
  // verify that particle is placed in the middle between the incoming ones
  COMPARE(outgoing_particles[0].position(), middle);
}

TEST(pythia_running) {
  // create two protons
  ParticleData p1{ParticleType::find(0x2212)};
  ParticleData p2{ParticleType::find(0x2212)};
  // set position
  p1.set_4position(pos_a);
  p2.set_4position(pos_b);
  // set momenta
  constexpr double p_x = 3.0;
  p1.set_4momentum(p1.pole_mass(), p_x, 0., 0.);
  p2.set_4momentum(p2.pole_mass(), -p_x, 0., 0.);

  // put in particles object
  Particles particles;
  particles.insert(p1);
  particles.insert(p2);

  // get valid copies back
  ParticleList plist = particles.copy_to_vector();
  auto p1_copy = plist[0];
  auto p2_copy = plist[1];
  VERIFY(particles.is_valid(p1_copy) && particles.is_valid(p2_copy));

  // construct action
  ScatterActionPtr act;
<<<<<<< HEAD
  std::set<IncludedReactions> incl_2to2 = {};
  act = make_unique<ScatterActionBaryonBaryon>(p1_copy, p2_copy, 0.2, false,
                                               incl_2to2, 1.0);
=======
  act = make_unique<ScatterActionBaryonBaryon>(p1_copy, p2_copy, 0.2);
  std::unique_ptr<StringProcess> string_process_interface =
      make_unique<StringProcess>();
  act->set_string_interface(string_process_interface.get());
>>>>>>> e8f62884
  VERIFY(act != nullptr);
  COMPARE(p2_copy.type(), ParticleType::find(0x2212));

  // add processes
  constexpr double elastic_parameter = 0.;  // don't include elastic scattering
  constexpr bool strings_switch = true;
  constexpr NNbarTreatment nnbar_treatment = NNbarTreatment::NoAnnihilation;
  act->add_all_processes(elastic_parameter, false, 0., strings_switch,
                         nnbar_treatment);

  VERIFY(act->cross_section() > 0.);

  // perform actions
  VERIFY(act->is_valid(particles));
  act->generate_final_state();
  VERIFY(act->get_type() != ProcessType::Elastic);
  VERIFY(act->get_type() == ProcessType::StringSoft);
  const uint32_t id_process = 1;
  act->perform(&particles, id_process);
  COMPARE(id_process, 1u);

  // check the outgoing particles
  const ParticleList& outgoing_particles = act->outgoing_particles();
  VERIFY(outgoing_particles.size() > 0u);  // should be at least one
  VERIFY(particles.is_valid(outgoing_particles[0]));
  VERIFY(outgoing_particles[0].id() > p1_copy.id());
  VERIFY(outgoing_particles[0].id() > p2_copy.id());
}

TEST(update_incoming) {
  // put particles in list
  Particles particles;
  ParticleData a{ParticleType::find(0x211)};  // pi+
  a.set_4position(pos_a);
  a.set_4momentum(Momentum{1.1, 1.0, 0., 0.});

  ParticleData b{ParticleType::find(0x211)};  // pi+
  b.set_4position(pos_b);
  b.set_4momentum(Momentum{1.1, -1.0, 0., 0.});

  a = particles.insert(a);
  b = particles.insert(b);

  // create action
  constexpr double time = 0.2;
  ScatterAction act(a, b, time);
  VERIFY(act.is_valid(particles));

  // add elastic channel
  constexpr double sigma = 10.0;
  bool string_switch = true;
  NNbarTreatment nnbar_treatment = NNbarTreatment::NoAnnihilation;
  act.add_all_processes(sigma, true, 0., string_switch, nnbar_treatment);

  // change the position of one of the particles
  const FourVector new_position(0.1, 0., 0., 0.);
  particles.front().set_4position(new_position);

  // update the action
  act.update_incoming(particles);
  COMPARE(act.incoming_particles()[0].position(), new_position);
}<|MERGE_RESOLUTION|>--- conflicted
+++ resolved
@@ -73,11 +73,7 @@
   constexpr double sigma = 10.0;
   constexpr bool strings_switch = false;
   constexpr NNbarTreatment nnbar_treatment = NNbarTreatment::NoAnnihilation;
-<<<<<<< HEAD
   act.add_all_processes(sigma, true, 0., strings_switch, nnbar_treatment);
-=======
-  act.add_all_processes(sigma, true, true, 0., strings_switch, nnbar_treatment);
->>>>>>> e8f62884
 
   // check cross section
   COMPARE(act.cross_section(), sigma);
@@ -198,16 +194,12 @@
 
   // construct action
   ScatterActionPtr act;
-<<<<<<< HEAD
   std::set<IncludedReactions> incl_2to2 = {};
   act = make_unique<ScatterActionBaryonBaryon>(p1_copy, p2_copy, 0.2, false,
                                                incl_2to2, 1.0);
-=======
-  act = make_unique<ScatterActionBaryonBaryon>(p1_copy, p2_copy, 0.2);
   std::unique_ptr<StringProcess> string_process_interface =
       make_unique<StringProcess>();
   act->set_string_interface(string_process_interface.get());
->>>>>>> e8f62884
   VERIFY(act != nullptr);
   COMPARE(p2_copy.type(), ParticleType::find(0x2212));
 
