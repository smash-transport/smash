/*
 *
 *    Copyright (c) 2015
 *      SMASH Team
 *
 *    GNU General Public License (GPLv3 or later)
 *
 */

#include "unittest.h"
#include "setup.h"

#include "../include/scatteractionbaryonmeson.h"

using namespace Smash;
using Smash::Test::Position;
using Smash::Test::Momentum;

TEST(init_particle_types) {
  Test::create_actual_particletypes();
  Test::create_actual_decaymodes();
}

constexpr double r_x = 0.1;
const FourVector pos_a = Position{0., -r_x, 0., 0.};
const FourVector pos_b = Position{0.,  r_x, 0., 0.};
const FourVector middle = (pos_a + pos_b) / 2.;

TEST(sorting) {
  ParticleData a{ParticleType::find(0x111)};  // pi0
  a.set_4position(pos_a);
  a.set_4momentum(Momentum{1.1, 1.0, 0., 0.});

  ParticleData b{ParticleType::find(0x111)};  // pi0
  b.set_4position(pos_b);
  a.set_4momentum(Momentum{1.1, 1.0, 0., 0.});

  constexpr float time1 = 1.f;
  ScatterAction act1(a, b, time1);
  COMPARE(act1.get_interaction_point(), middle);

  constexpr float time2 = 1.1f;
  ScatterAction act2(a, b, time2);
  VERIFY(act1 < act2);
}

TEST(elastic_collision) {
  // put particles in list
  Particles particles;
  ParticleData a{ParticleType::find(0x211)};  // pi+
  a.set_4position(pos_a);
  a.set_4momentum(Momentum{1.1, 1.0, 0., 0.});
  a.set_id_process(1);

  ParticleData b{ParticleType::find(0x211)};  // pi+
  b.set_4position(pos_b);
  b.set_4momentum(Momentum{1.1, 1.0, 0., 0.});
  b.set_id_process(1);

  a = particles.insert(a);
  b = particles.insert(b);

  // create action
  constexpr float time = 1.f;
  ScatterAction act(a, b, time);
  ScatterAction act_copy(a, b, time);
  VERIFY(act.is_valid(particles));
  VERIFY(act_copy.is_valid(particles));

  // add elastic channel
  constexpr float sigma = 10.0;
  act.add_all_processes(sigma, true, true);

  // check cross section
  COMPARE(act.cross_section(), sigma);

  // generate final state
  act.generate_final_state();

  // verify that the action is indeed elastic
  COMPARE(act.get_type(), ProcessType::Elastic);

  // verify that particles didn't change in the collision
  ParticleList in = act.incoming_particles();
  const ParticleList& out = act.outgoing_particles();
  VERIFY((in[0] == out[0] && in[1] == out[1])
         || (in[0] == out[1] && in[1] == out[0]));

  // verify that the particles keep their positions after elastic scattering
  COMPARE(out[0].position(), pos_a);
  COMPARE(out[1].position(), pos_b);

  // perform the action
  COMPARE(particles.front().id_process(), 1u);
  uint32_t id_process = 2;
  act.perform(&particles, id_process);
  id_process++;
<<<<<<< HEAD
  COMPARE(particles.front().id_process(), 2u);
  COMPARE(particles.back().id_process(), 2u);
=======
  // check id_process
  COMPARE(particles.front().id_process(), 2);
  COMPARE(particles.back().id_process(), 2);
>>>>>>> 21d8b2e9
  COMPARE(id_process, 3u);

  // action should not be valid anymore
  VERIFY(!act.is_valid(particles));
  VERIFY(!act_copy.is_valid(particles));

  // verify that the particles don't change in the particle list
  VERIFY((in[0] == particles.front() && in[1] == particles.back())
         || (in[0] == particles.back() && in[1] == particles.front()));
}

TEST(outgoing_valid) {
  // create a proton and a pion
  ParticleData p1{ParticleType::find(0x2212)};
  ParticleData p2{ParticleType::find(0x111)};
  // set position
  p1.set_4position(pos_a);
  p2.set_4position(pos_b);
  // set momenta
  constexpr double p_x = 0.1;
  p1.set_4momentum(p1.pole_mass(), p_x, 0., 0.);
  p2.set_4momentum(p2.pole_mass(), -p_x, 0., 0.);

  // put in particles object
  Particles particles;
  particles.insert(p1);
  particles.insert(p2);

  // get valid copies back
  ParticleList plist = particles.copy_to_vector();
  auto p1_copy = plist[0];
  auto p2_copy = plist[1];
  VERIFY(particles.is_valid(p1_copy) && particles.is_valid(p2_copy));

  // construct action
  ScatterActionPtr act;
  act = make_unique<ScatterActionBaryonMeson>(p1_copy, p2_copy, 0.2f);
  VERIFY(act != nullptr);
  COMPARE(p2_copy.type(), ParticleType::find(0x111));

  // add processes
  constexpr float elastic_parameter = 0.f;  // don't include elastic scattering
  act->add_all_processes(elastic_parameter, true, true);
  VERIFY(act->cross_section() > 0.f);

  // perform actions
  VERIFY(act->is_valid(particles));
  act->generate_final_state();
  VERIFY(act->get_type() != ProcessType::Elastic);
  const uint32_t id_process = 1;
  act->perform(&particles, id_process);
  COMPARE(id_process, 1u);

  // check the outgoing particles
  const ParticleList& outgoing_particles = act->outgoing_particles();
  VERIFY(outgoing_particles.size() > 0u);  // should be at least one
  VERIFY(particles.is_valid(outgoing_particles[0]));
  VERIFY(outgoing_particles[0].id() > p1_copy.id());
  VERIFY(outgoing_particles[0].id() > p2_copy.id());
  // verify that particle is placed in the middle between the incoming ones
  COMPARE(outgoing_particles[0].position(), middle);
}

TEST(update_incoming) {
  // put particles in list
  Particles particles;
  ParticleData a{ParticleType::find(0x211)};  // pi+
  a.set_4position(pos_a);
  a.set_4momentum(Momentum{1.1, 1.0, 0., 0.});

  ParticleData b{ParticleType::find(0x211)};  // pi+
  b.set_4position(pos_b);
  b.set_4momentum(Momentum{1.1, -1.0, 0., 0.});

  a = particles.insert(a);
  b = particles.insert(b);

  // create action
  constexpr float time = 0.2f;
  ScatterAction act(a, b, time);
  VERIFY(act.is_valid(particles));

  // add elastic channel
  constexpr float sigma = 10.0;
  act.add_all_processes(sigma, true, true);

  // change the position of one of the particles
  const FourVector new_position(0.1, 0., 0., 0.);
  particles.front().set_4position(new_position);

  // update the action
  act.update_incoming(particles);
  COMPARE(act.incoming_particles()[0].position(), new_position);
}<|MERGE_RESOLUTION|>--- conflicted
+++ resolved
@@ -95,14 +95,9 @@
   uint32_t id_process = 2;
   act.perform(&particles, id_process);
   id_process++;
-<<<<<<< HEAD
+  // check id_process
   COMPARE(particles.front().id_process(), 2u);
   COMPARE(particles.back().id_process(), 2u);
-=======
-  // check id_process
-  COMPARE(particles.front().id_process(), 2);
-  COMPARE(particles.back().id_process(), 2);
->>>>>>> 21d8b2e9
   COMPARE(id_process, 3u);
 
   // action should not be valid anymore
