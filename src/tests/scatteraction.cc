--- conflicted
+++ resolved
@@ -337,7 +337,6 @@
   VERIFY(std::abs(evec_basis[2].x3()) < really_small);
 }
 
-<<<<<<< HEAD
 TEST(string_find_excess_constituent) {
   std::array<int, 5> excess_quark;
   std::array<int, 5> excess_antiq;
@@ -413,8 +412,6 @@
   VERIFY(deg_spin == 1);
 }
 
-=======
->>>>>>> 8c7ca43e
 TEST(string_diquark_from_quarks) {
   // ud-diquark
   int id1 = 1;
