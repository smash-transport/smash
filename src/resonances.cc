/*
 *
 *    Copyright (c) 2013
 *      maximilian attems <attems@fias.uni-frankfurt.de>
 *      Jussi Auvinen <auvinen@fias.uni-frankfurt.de>
 *
 *    GNU General Public License (GPLv3)
 *
 */
#include "include/resonances.h"

#include <gsl/gsl_integration.h>
#include <gsl/gsl_sf_coupling.h>
#include <cmath>
#include <cstdio>
#include <cstdlib>
#include <map>
#include <vector>

#include "include/constants.h"
#include "include/DecayModes.h"
#include "include/distributions.h"
#include "include/FourVector.h"
#include "include/macros.h"
#include "include/outputroutines.h"
#include "include/Particles.h"
#include "include/ParticleData.h"
#include "include/ParticleType.h"
#include "include/ProcessBranch.h"

/* calculate_minimum_mass
 * - calculate the minimum rest energy the resonance must have
 * to be able to decay through any of its decay channels
 * NB: This function assumes stable decay products!
 */
float calculate_minimum_mass(Particles *particles, int pdgcode) {
  /* If the particle happens to be stable, just return the mass */
  if (particles->particle_type(pdgcode).width() < 0.0)
    return particles->particle_type(pdgcode).mass();
  /* Otherwise, let's find the highest mass value needed in any decay mode */
  float minimum_mass = 0.0;
  const std::vector<ProcessBranch> decaymodes
    = particles->decay_modes(pdgcode).decay_mode_list();
  for (std::vector<ProcessBranch>::const_iterator mode = decaymodes.begin();
       mode != decaymodes.end(); ++mode) {
    size_t decay_particles = mode->particle_list().size();
    float total_mass = 0.0;
    for (size_t i = 0; i < decay_particles; i++) {
      /* Stable decay products assumed; for resonances the mass can be lower! */
      total_mass
        += particles->particle_type(mode->particle_list().at(i)).mass();
    }
    if (total_mass > minimum_mass)
      minimum_mass = total_mass;
  }
  return minimum_mass;
}

/* resonance_cross_section - energy-dependent cross section
 * for producing a resonance
 */
std::vector<ProcessBranch> resonance_cross_section(
  const ParticleData &particle1, const ParticleData &particle2,
  const ParticleType &type_particle1, const ParticleType &type_particle2,
  Particles *particles) {
  std::vector<ProcessBranch> resonance_process_list;

  /* first item refers to total resonance production cross section */
  ProcessBranch resonance_process;
  resonance_process.add_particle(0);
  resonance_process.add_weight(0.0);
  resonance_process_list.push_back(resonance_process);

  /* Isospin symmetry factor, by default 1 */
  int symmetryfactor = 1;
  /* Do the particles have the same isospin value? */
  if (type_particle1.isospin() == type_particle2.isospin()) {
    /* Do they have the same spin? */
    if (type_particle1.spin() == type_particle2.spin()) {
      /* Are their PDG codes of same length? */
      int abs_pdg1 = abs(type_particle1.pdgcode()), digits1 = 0;
      while (abs_pdg1) {
        abs_pdg1 /= 10;
        digits1++;
      }
      int abs_pdg2 = abs(type_particle2.pdgcode()), digits2 = 0;
      while (abs_pdg2) {
        abs_pdg2 /= 10;
        digits2++;
      }
      if (digits1 == digits2) {
        /* If baryons, do they have the same baryon number? */
        if (type_particle1.spin() % 2 == 0 ||
            std::signbit(type_particle1.pdgcode())
            == std::signbit(type_particle2.pdgcode())) {
          /* Ok, particles are in the same isospin multiplet,
             apply symmetry factor */
          symmetryfactor = 2;
        }
      }
    }
  }

  /* Mandelstam s = (p_a + p_b)^2 = square of CMS energy */
  const double mandelstam_s =
       (particle1.momentum() + particle2.momentum()).Dot(
         particle1.momentum() + particle2.momentum());

  /* CM momentum */
  const double cm_momentum_squared
    = (particle1.momentum().Dot(particle2.momentum())
       * particle1.momentum().Dot(particle2.momentum())
       - type_particle1.mass() * type_particle1.mass()
       * type_particle2.mass() * type_particle2.mass()) / mandelstam_s;

  /* Find all the possible resonances */
<<<<<<< HEAD
  for (std::map<int, ParticleType>::const_iterator
       i = particles->types_cbegin(); i != particles->types_cend(); ++i) {
=======
  for (auto i = particles.types_cbegin(); i != particles.types_cend(); ++i) {
>>>>>>> 57ee2865
       ParticleType type_resonance = i->second;

    /* Not a resonance, go to next type of particle */
    if (type_resonance.width() < 0.0)
      continue;

    /* Same resonance as in the beginning, ignore */
    if ((type_particle1.width() > 0.0
         && type_resonance.pdgcode() == type_particle1.pdgcode())
        || (type_particle2.width() > 0.0
            && type_resonance.pdgcode() == type_particle2.pdgcode()))
      continue;

    /* No decay channels found, ignore */
    if (particles->decay_modes(type_resonance.pdgcode()).empty())
      continue;

    double resonance_xsection
      = symmetryfactor * two_to_one_formation(particles, type_particle1,
        type_particle2, type_resonance, mandelstam_s, cm_momentum_squared);

    /* If cross section is non-negligible, add resonance to the list */
    if (resonance_xsection > really_small) {
      resonance_process.clear();
      resonance_process.add_particle(type_resonance.pdgcode());
      resonance_process.add_weight(resonance_xsection);
      resonance_process_list.push_back(resonance_process);
      resonance_process_list.at(0).change_weight(resonance_xsection);

      printd("Found resonance %i (%s) with mass %f and width %f.\n",
             type_resonance.pdgcode(), type_resonance.name().c_str(),
             type_resonance.mass(), type_resonance.width());
      printd("2->1 with original particles: %s %s Charges: %i %i \n",
             type_particle1.name().c_str(), type_particle2.name().c_str(),
             type_particle1.charge(), type_particle2.charge());
    }
    /* Same procedure for possible 2->2 resonance formation processes */
    /* XXX: For now, we allow this only for baryon-baryon interactions */
    if (type_particle1.spin() % 2 != 0 && type_particle2.spin() % 2 != 0) {
      size_t two_to_two_processes
         = two_to_two_formation(particles, type_particle1,
           type_particle2, type_resonance, mandelstam_s, cm_momentum_squared,
           symmetryfactor, &resonance_process_list);
      if (two_to_two_processes > 0) {
        printd("Found %zu 2->2 processes for resonance %i (%s).\n",
               two_to_two_processes,
               type_resonance.pdgcode(), type_resonance.name().c_str());
        printd("2->2 with original particles: %s %s Charges: %i %i \n",
               type_particle1.name().c_str(), type_particle2.name().c_str(),
               type_particle1.charge(), type_particle2.charge());
      }
    }
  }
  return resonance_process_list;
}

/* two_to_one_formation -- only the resonance in the final state */
double two_to_one_formation(Particles *particles, ParticleType type_particle1,
  ParticleType type_particle2, ParticleType type_resonance,
  double mandelstam_s, double cm_momentum_squared) {
  /* Check for charge conservation */
  if (type_resonance.charge() != type_particle1.charge()
                                 + type_particle2.charge())
    return 0.0;

  /* Check for baryon number conservation */
  if (type_particle1.spin() % 2 != 0 || type_particle2.spin() % 2 != 0) {
    /* Step 1: We must have fermion */
    if (type_resonance.spin() % 2 == 0) {
      return 0.0;
    }
    /* Step 2: We must have antiparticle for antibaryon
     * (and non-antiparticle for baryon)
     */
    if (type_particle1.spin() % 2 != 0
        && (std::signbit(type_particle1.pdgcode())
            != std::signbit(type_resonance.pdgcode()))) {
      return 0.0;
    } else if (type_particle2.spin() % 2 != 0
        && (std::signbit(type_particle2.pdgcode())
        != std::signbit(type_resonance.pdgcode()))) {
      return 0.0;
    }
  }

  /* Isospin z-component based on Gell-Mann–Nishijima formula
   * 2 * Iz = 2 * charge - (baryon number + strangeness + charm)
   * XXX: Strangeness and charm ignored for now!
   */
  const int isospin_z1 = type_particle1.spin() % 2 == 0
    ? type_particle1.charge() * 2
    : type_particle1.charge() * 2 - type_particle1.pdgcode()
                                    / abs(type_particle1.pdgcode());
  const int isospin_z2 = type_particle2.spin() % 2 == 0
    ? type_particle2.charge() * 2
    : type_particle2.charge() * 2 - type_particle2.pdgcode()
                                    / abs(type_particle2.pdgcode());
  int isospin_z_resonance = (type_resonance.spin()) % 2 == 0
    ? type_resonance.charge() * 2
    : type_resonance.charge() * 2 - type_resonance.pdgcode()
                                    / abs(type_resonance.pdgcode());

  /* Calculate isospin Clebsch-Gordan coefficient
   * (-1)^(j1 - j2 + m3) * sqrt(2 * j3 + 1) * [Wigner 3J symbol]
   * Note that the calculation assumes that isospin values
   * have been multiplied by two
   */
  double wigner_3j =  gsl_sf_coupling_3j(type_particle1.isospin(),
     type_particle2.isospin(), type_resonance.isospin(),
     isospin_z1, isospin_z2, -isospin_z_resonance);
  double clebsch_gordan_isospin = 0.0;
  if (fabs(wigner_3j) > really_small)
    clebsch_gordan_isospin = pow(-1, type_particle1.isospin() / 2.0
    - type_particle2.isospin() / 2.0 + isospin_z_resonance / 2.0)
    * sqrt(type_resonance.isospin() + 1) * wigner_3j;

  printd("CG: %g I1: %i I2: %i IR: %i iz1: %i iz2: %i izR: %i \n",
       clebsch_gordan_isospin,
       type_particle1.isospin(), type_particle2.isospin(),
       type_resonance.isospin(),
       isospin_z1, isospin_z2, isospin_z_resonance);

  /* If Clebsch-Gordan coefficient is zero, don't bother with the rest */
  if (fabs(clebsch_gordan_isospin) < really_small)
    return 0.0;

  /* Check the decay modes of this resonance */
  const std::vector<ProcessBranch> decaymodes
    = particles->decay_modes(type_resonance.pdgcode()).decay_mode_list();
  bool not_enough_energy = false;
  /* Detailed balance required: Formation only possible if
   * the resonance can decay back to these particles
   */
  bool not_balanced = true;
  for (std::vector<ProcessBranch>::const_iterator mode
       = decaymodes.begin(); mode != decaymodes.end(); ++mode) {
    size_t decay_particles = mode->particle_list().size();
    if ( decay_particles > 3 ) {
      printf("Warning: Not a 1->2 or 1->3 process!\n");
      printf("Number of decay particles: %zu \n", decay_particles);
    } else {
      /* There must be enough energy to produce all decay products */
      float mass_a, mass_b, mass_c = 0.0;
      mass_a = calculate_minimum_mass(particles, mode->particle_list().at(0));
      mass_b = calculate_minimum_mass(particles, mode->particle_list().at(1));
      if (decay_particles == 3) {
        mass_c = calculate_minimum_mass(particles, mode->particle_list().at(2));
      }
      if (sqrt(mandelstam_s) < mass_a + mass_b + mass_c)
        not_enough_energy = true;
      /* Initial state is also a possible final state;
       * weigh the cross section with the ratio of this branch
       * XXX: For now, assuming only 2-particle initial states
       */
      if (decay_particles == 2
          && ((mode->particle_list().at(0) == type_particle1.pdgcode()
               && mode->particle_list().at(1) == type_particle2.pdgcode())
              || (mode->particle_list().at(0) == type_particle2.pdgcode()
                  && mode->particle_list().at(1) == type_particle1.pdgcode()))
          && (mode->weight() > 0.0))
        not_balanced = false;
    }
  }
  if (not_enough_energy)
    return 0.0;

  if (not_balanced)
    return 0.0;

  /* Calculate spin factor */
  const double spinfactor = (type_resonance.spin() + 1)
    / ((type_particle1.spin() + 1) * (type_particle2.spin() + 1));
  float resonance_width = type_resonance.width();
  float resonance_mass = type_resonance.mass();
  /* Calculate resonance production cross section
   * using the Breit-Wigner distribution as probability amplitude
   * See Eq. (176) in Buss et al., Physics Reports 512, 1 (2012)
   */
  return clebsch_gordan_isospin * clebsch_gordan_isospin * spinfactor
         * 4.0 * M_PI / cm_momentum_squared
         * breit_wigner(mandelstam_s, resonance_mass, resonance_width)
         * hbarc * hbarc / fm2_mb;
}

/* two_to_two_formation -- resonance and another particle in final state */
size_t two_to_two_formation(Particles *particles, ParticleType type_particle1,
  ParticleType type_particle2, ParticleType type_resonance,
  double mandelstam_s, double cm_momentum_squared, double symmetryfactor,
  std::vector<ProcessBranch> *process_list) {
  size_t number_of_processes = 0;
  /* If we have two baryons in the beginning, we must have fermion resonance */
  if (type_particle1.spin() % 2 != 0 && type_particle2.spin() % 2 != 0
      && type_particle1.pdgcode() != -type_particle2.pdgcode()
      && type_resonance.spin() % 2 == 0)
    return 0.0;

  /* Isospin z-component based on Gell-Mann–Nishijima formula
   * 2 * Iz = 2 * charge - (baryon number + strangeness + charm)
   * XXX: Strangeness and charm ignored for now!
   */
  const int isospin_z1 = type_particle1.spin() % 2 == 0
    ? type_particle1.charge() * 2
    : type_particle1.charge() * 2 - type_particle1.pdgcode()
                                    / abs(type_particle1.pdgcode());
  const int isospin_z2 = type_particle2.spin() % 2 == 0
    ? type_particle2.charge() * 2
    : type_particle2.charge() * 2 - type_particle2.pdgcode()
                                    / abs(type_particle2.pdgcode());

  int isospin_z_resonance = (type_resonance.spin()) % 2 == 0
    ? type_resonance.charge() * 2
    : type_resonance.charge() * 2 - type_resonance.pdgcode()
                                    / abs(type_resonance.pdgcode());

  /* Compute initial total combined isospin range */
  int initial_total_maximum
    = type_particle1.isospin() + type_particle2.isospin();
  int initial_total_minimum
    = abs(type_particle1.isospin() - type_particle2.isospin());
  /* Loop over particle types to find allowed combinations */
  for (std::map<int, ParticleType>::const_iterator
       type_i = particles->types_cbegin(); type_i != particles->types_cend();
        ++type_i) {
    /* We are interested only stable particles here */
    if (type_i->second.width() > 0.0)
      continue;

    /* Check for charge conservation */
    if (type_resonance.charge() + type_i->second.charge()
        != type_particle1.charge() + type_particle2.charge())
      continue;

    /* Check for baryon number conservation */
    int initial_baryon_number = 0;
    if (type_particle1.spin() % 2 != 0) {
      initial_baryon_number += type_particle1.pdgcode()
                               / abs(type_particle1.pdgcode());
    }
    if (type_particle2.spin() % 2 != 0) {
      initial_baryon_number += type_particle2.pdgcode()
                               / abs(type_particle2.pdgcode());
    }
    int final_baryon_number = 0;
    if (type_resonance.spin() % 2 != 0) {
      final_baryon_number += type_resonance.pdgcode()
                               / abs(type_resonance.pdgcode());
    }
    if (type_i->second.spin() % 2 != 0) {
      final_baryon_number += type_i->second.pdgcode()
                               / abs(type_i->second.pdgcode());
    }
    if (final_baryon_number != initial_baryon_number)
      continue;

    /* Compute total isospin range with given initial and final particles */
    int isospin_maximum = std::min(type_resonance.isospin()
      + type_i->second.isospin(), initial_total_maximum);
    int isospin_minimum = std::max(abs(type_resonance.isospin()
      - type_i->second.isospin()), initial_total_minimum);

    int isospin_z_i = (type_i->second.spin()) % 2 == 0
    ? type_i->second.charge() * 2
    : type_i->second.charge() * 2 - type_i->second.pdgcode()
       / abs(type_i->second.pdgcode());
    int isospin_z_final = isospin_z_resonance + isospin_z_i;

    int isospin_final = isospin_maximum;
    double clebsch_gordan_isospin = 0.0;
    while (isospin_final >= isospin_minimum) {
      if (abs(isospin_z_final) > isospin_final)
        break;
      /* Calculate isospin Clebsch-Gordan coefficient combinations
       * (-1)^(j1 - j2 + m3) * sqrt(2 * j3 + 1) * [Wigner 3J symbol]
       * Note that the calculation assumes that isospin values
       * have been multiplied by two
       */
      double wigner_3j =  gsl_sf_coupling_3j(type_particle1.isospin(),
        type_particle2.isospin(), isospin_final,
        isospin_z1, isospin_z2, -isospin_z_final);
      if (fabs(wigner_3j) > really_small)
        clebsch_gordan_isospin += pow(-1, type_particle1.isospin() / 2.0
        - type_particle2.isospin() / 2.0 + isospin_z_final / 2.0)
        * sqrt(isospin_final + 1) * wigner_3j;

      printd("CG: %g I1: %i I2: %i IR: %i iz1: %i iz2: %i izR: %i \n",
         clebsch_gordan_isospin,
         type_particle1.isospin(), type_particle2.isospin(),
         isospin_final,
         isospin_z1, isospin_z2, isospin_z_final);
      /* isospin is multiplied by 2,
       *  so we must also decrease it by increments of 2
       */
      isospin_final = isospin_final - 2;
    }
    /* If Clebsch-Gordan coefficient is zero, don't bother with the rest */
    if (fabs(clebsch_gordan_isospin) < really_small)
      continue;

    /* Check the decay modes of this resonance */
    const std::vector<ProcessBranch> decaymodes
      = particles->decay_modes(type_resonance.pdgcode()).decay_mode_list();
    bool not_enough_energy = false;
    double minimum_mass = 0.0;
    for (std::vector<ProcessBranch >::const_iterator mode
         = decaymodes.begin(); mode != decaymodes.end(); ++mode) {
      size_t decay_particles = mode->particle_list().size();
      if ( decay_particles > 3 ) {
        printf("Warning: Not a 1->2 or 1->3 process!\n");
        printf("Number of decay particles: %zu \n", decay_particles);
      } else {
        /* There must be enough energy to produce all decay products */
        float mass_a, mass_b, mass_c = 0.0;
        mass_a = calculate_minimum_mass(particles, mode->particle_list().at(0));
        mass_b = calculate_minimum_mass(particles, mode->particle_list().at(1));
        if (decay_particles == 3) {
          mass_c = calculate_minimum_mass(particles,
                     mode->particle_list().at(2));
        }
        if (sqrt(mandelstam_s) < mass_a + mass_b + mass_c
                                 + type_i->second.mass()) {
          not_enough_energy = true;
        } else if (minimum_mass < mass_a + mass_b + mass_c) {
          minimum_mass = mass_a + mass_b + mass_c;
        }
      }
    }
    if (not_enough_energy)
      continue;

    /* Calculate spin factor */
    int spin_total_maximum
      = type_resonance.spin() + type_i->second.spin();
    int spin_total_minimum
      = abs(type_resonance.spin() - type_i->second.spin());
    int spin_total = spin_total_maximum;
    double spinfactor = (spin_total + 1)
      / ((type_particle1.spin() + 1) * (type_particle2.spin() + 1));
    /* spin is multiplied by 2,
     * so it must be decreased in increments of 2
     */
    spin_total = spin_total - 2;
    while (spin_total >=  spin_total_minimum) {
      spinfactor += (spin_total + 1)
        / ((type_particle1.spin() + 1) * (type_particle2.spin() + 1));
      spin_total = spin_total - 2;
    }
    /* Calculate resonance production cross section
     * using the Breit-Wigner distribution as probability amplitude
     * Integrate over the allowed resonance mass range
     */
    std::vector<double> integrand_parameters;
    integrand_parameters.push_back(type_resonance.width());
    integrand_parameters.push_back(type_resonance.mass());
    integrand_parameters.push_back(type_i->second.mass());
    integrand_parameters.push_back(mandelstam_s);
    double lower_limit = minimum_mass;
    double upper_limit = (sqrt(mandelstam_s) - type_i->second.mass());
    printd("Process: %s %s -> %s %s\n", type_particle1.name().c_str(),
     type_particle2.name().c_str(), type_i->second.name().c_str(),
     type_resonance.name().c_str());
    printd("Limits: %g %g \n", lower_limit, upper_limit);
    double resonance_integral, integral_error;
    quadrature_1d(&spectral_function_integrand, &integrand_parameters,
                  lower_limit, upper_limit,
                  &resonance_integral, &integral_error);
    printd("Integral value: %g Error: %g \n", resonance_integral,
      integral_error);

    /* Cross section for 2->2 process with resonance in final state.
     * Based on the general differential form in
     * Buss et al., Physics Reports 512, 1 (2012), Eq. (D.28)
     */
    double xsection = clebsch_gordan_isospin * clebsch_gordan_isospin
                      * spinfactor * symmetryfactor
                      / (64 * M_PI * M_PI)
                      / mandelstam_s
                      / sqrt(cm_momentum_squared)
                      /* XXX: Assuming uniform angular distribution */
                      * 4 * M_PI
                      * resonance_integral
                      * hbarc * hbarc / fm2_mb;

    if (xsection > really_small) {
      ProcessBranch final_state;
      final_state.add_particle(type_resonance.pdgcode());
      final_state.add_particle(type_i->second.pdgcode());
      final_state.add_weight(xsection);
      process_list->push_back(final_state);
      process_list->at(0).change_weight(xsection);
      number_of_processes++;
    }
  }
  return number_of_processes;
}

/* Function for 1-dimensional GSL integration  */
void quadrature_1d(double (*integrand_function)(double, void*),
                     std::vector<double> *parameters,
                     double lower_limit, double upper_limit,
                     double *integral_value, double *integral_error) {
  gsl_integration_workspace *workspace
    = gsl_integration_workspace_alloc(1000);
  gsl_function integrand;
  integrand.function = integrand_function;
  integrand.params = parameters;
  size_t subintervals_max = 100;
  int gauss_points = 2;
  double accuracy_absolute = 1.0e-6;
  double accuracy_relative = 1.0e-4;

  gsl_integration_qag(&integrand, lower_limit, upper_limit,
                      accuracy_absolute, accuracy_relative,
                      subintervals_max, gauss_points, workspace,
                      integral_value, integral_error);

  gsl_integration_workspace_free(workspace);
}

/* Spectral function of the resonance */
double spectral_function(double resonance_mass, double resonance_pole,
                         double resonance_width) {
  /* breit_wigner is essentially pi * mass * width * spectral function
   * (mass^2 is called mandelstam_s in breit_wigner)
   */
  return breit_wigner(resonance_mass * resonance_mass,
                      resonance_pole, resonance_width)
         / M_PI / resonance_mass / resonance_width;
}

/* Spectral function integrand for GSL integration */
double spectral_function_integrand(double resonance_mass,
                                   void *parameters) {
  std::vector<double> *integrand_parameters
    = reinterpret_cast<std::vector<double> *>(parameters);
  double resonance_width = integrand_parameters->at(0);
  double resonance_pole_mass = integrand_parameters->at(1);
  double stable_mass = integrand_parameters->at(2);
  double mandelstam_s = integrand_parameters->at(3);

  /* center-of-mass momentum of final state particles */
  if (mandelstam_s - (stable_mass + resonance_mass)
      * (stable_mass + resonance_mass) > 0.0) {
    double cm_momentum_final
      = sqrt((mandelstam_s - (stable_mass + resonance_mass)
              * (stable_mass + resonance_mass))
             * (mandelstam_s - (stable_mass - resonance_mass)
                * (stable_mass - resonance_mass))
             / (4 * mandelstam_s));

    /* Integrand is the spectral function weighted by the
     * CM momentum of final state
     * In addition, dm^2 = 2*m*dm
     */
    return spectral_function(resonance_mass, resonance_pole_mass,
                             resonance_width)
           * cm_momentum_final
           * 2 * resonance_mass;
  } else {
    return 0.0;
  }
}

/* Resonance mass sampling for 2-particle final state */
double sample_resonance_mass(Particles *particles, int pdg_resonance,
  int pdg_stable, double cms_energy) {
  /* First, find the minimum mass of this resonance */
  double minimum_mass
    = calculate_minimum_mass(particles, pdg_resonance);
  /* Define distribution parameters */
  float mass_stable
    = particles->particle_type(pdg_stable).mass();
  std::vector<double> parameters;
  parameters.push_back(particles->particle_type(pdg_resonance).width());
  parameters.push_back(particles->particle_type(pdg_resonance).mass());
  parameters.push_back(mass_stable);
  parameters.push_back(cms_energy * cms_energy);

  /* sample resonance mass from the distribution
   * used for calculating the cross section
   */
  double mass_resonance = 0.0, random_number = 1.0;
  double distribution_max
    = spectral_function_integrand(parameters.at(0), &parameters);
  double distribution_value = 0.0;
  while (random_number > distribution_value) {
    random_number = distribution_max * drand48();
    mass_resonance = (cms_energy - mass_stable - minimum_mass) * drand48()
                     + minimum_mass;
    distribution_value
      = spectral_function_integrand(mass_resonance, &parameters);
  }
  return mass_resonance;
}

/* Resonance formation kinematics */
int resonance_formation(Particles *particles, int particle_id, int other_id,
                        std::vector<int> produced_particles) {
  if (produced_particles.empty()) {
    printf("resonance_formation:\n");
    printf("Warning: No final state particles found!\n");
    printf("Resonance formation canceled. Returning -1.\n");
    return -1;
  }
  /* Template for a new particle */
  ParticleData resonance;

  const double cms_energy = particles->data(particle_id).momentum().x0()
    + particles->data(other_id).momentum().x0();

  int new_id = -1;
  if (produced_particles.size() == 1) {
    resonance.set_pdgcode(produced_particles.at(0));
    /* Center-of-momentum frame of initial particles
     * is the rest frame of the resonance
     *
     * We use fourvector to set 4-momentum, as setting it
     * with doubles requires that particle is on
     * mass shell, which is not generally true for resonances
     */
    FourVector resonance_momentum(cms_energy, 0.0, 0.0, 0.0);
    resonance.set_momentum(resonance_momentum);

    printd("Momentum of the new particle: %g %g %g %g \n",
      resonance.momentum().x0(),
      resonance.momentum().x1(),
      resonance.momentum().x2(),
      resonance.momentum().x3());

    /* Initialize position */
    resonance.set_position(1.0, 0.0, 0.0, 0.0);
    new_id = particles->id_max() + 1;
    resonance.set_id(new_id);
    particles->add_data(resonance);
    printd("Created %s with ID %i \n", particles->type(new_id).name().c_str(),
         new_id);
  } else if (produced_particles.size() == 2) {
    /* 2 particles in final state. Need another particle template */
    /* XXX: For now, it is assumed that the other particle is stable! */
    ParticleData stable_product;
    if (particles->particle_type(produced_particles.at(0)).width() > 0) {
      resonance.set_pdgcode(produced_particles.at(0));
      stable_product.set_pdgcode(produced_particles.at(1));
    } else {
      stable_product.set_pdgcode(produced_particles.at(0));
      resonance.set_pdgcode(produced_particles.at(1));
    }
    float mass_stable
      = particles->particle_type(stable_product.pdgcode()).mass();
    /* Sample resonance mass */
    double mass_resonance = sample_resonance_mass(particles,
      resonance.pdgcode(), stable_product.pdgcode(), cms_energy);

    /* Sample the particle momenta */
    sample_cms_momenta(&resonance, &stable_product, cms_energy, mass_resonance,
                       mass_stable);

    /* Initialize positions */
    resonance.set_position(1.0, 0.0, 0.0, 0.0);
    stable_product.set_position(1.0, 0.0, 0.0, 0.0);
    /* Assign IDs to new particles */
    new_id = particles->id_max() + 1;
    int new_id_stable = new_id + 1;
    resonance.set_id(new_id);
    stable_product.set_id(new_id_stable);
    particles->add_data(resonance);
    particles->add_data(stable_product);
  } else {
    printf("resonance_formation:\n");
    printf("Warning: %zu particles in final state!\n",
           produced_particles.size());
    printf("Resonance formation canceled. Returning -1.\n");
    return -1;
  }
  return new_id;
}<|MERGE_RESOLUTION|>--- conflicted
+++ resolved
@@ -114,12 +114,7 @@
        * type_particle2.mass() * type_particle2.mass()) / mandelstam_s;
 
   /* Find all the possible resonances */
-<<<<<<< HEAD
-  for (std::map<int, ParticleType>::const_iterator
-       i = particles->types_cbegin(); i != particles->types_cend(); ++i) {
-=======
-  for (auto i = particles.types_cbegin(); i != particles.types_cend(); ++i) {
->>>>>>> 57ee2865
+  for (auto i = particles->types_cbegin(); i != particles->types_cend(); ++i) {
        ParticleType type_resonance = i->second;
 
     /* Not a resonance, go to next type of particle */
