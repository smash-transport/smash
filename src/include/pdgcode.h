--- conflicted
+++ resolved
@@ -284,7 +284,7 @@
 
   /// \return true if this is a baryon, antibaryon or meson.
   inline bool is_hadron() const {
-    return (digits_.n_q3_ != 0 && digits_.n_q2_ != 0);
+    return (digits_.n_q3_ != 0 && digits_.n_q2_ != 0 && !is_nucleus());
   }
 
   /// \return true if this is a lepton.
@@ -303,24 +303,11 @@
     }
     return antiparticle_sign();
   }
-<<<<<<< HEAD
-
-  /// \return whether this PDG code identifies a baryon.
-  inline bool is_baryon() const {
-    return (is_hadron() && digits_.n_q1_ != 0) || is_nucleus();
-  }
-
-  /// \return whether this PDG code identifies a meson.
-  inline bool is_meson() const {
-    return (is_hadron() && digits_.n_q1_ == 0) && !is_nucleus();
-  }
-=======
   /// Returns whether this PDG code identifies a baryon.
   inline bool is_baryon() const { return is_hadron() && digits_.n_q1_ != 0; }
 
   /// Returns whether this PDG code identifies a meson.
   inline bool is_meson() const { return is_hadron() && digits_.n_q1_ == 0; }
->>>>>>> 9c1c43a9
 
   /// \return whether this is a nucleon/anti-nucleon (p, n, -p, -n)
   inline bool is_nucleon() const {
@@ -341,15 +328,8 @@
             abs_code == pdg::Delta_z || abs_code == pdg::Delta_m);
   }
 
-<<<<<<< HEAD
   /// \return whether this is a hyperon (Lambda, Sigma, Xi, Omega)
-  inline bool is_hyperon() const {
-    return is_hadron() && digits_.n_q1_ == 3 && !is_nucleus();
-  }
-=======
-  /// Is this a hyperon (Lambda, Sigma, Xi, Omega)?
   inline bool is_hyperon() const { return is_hadron() && digits_.n_q1_ == 3; }
->>>>>>> 9c1c43a9
 
   /// \return whether this is a Omega baryon
   inline bool is_Omega() const {
@@ -445,17 +425,10 @@
    * \return charge of the particle
    */
   int charge() const {
-<<<<<<< HEAD
-    if (is_hadron()) {
-      /* Q will accumulate 3*charge (please excuse the upper case.
-       * I want to distinguish this from q which might be interpreted as
-       * shorthand for "quark".) */
-=======
     if (is_hadron() || is_nucleus()) {
       // Q will accumulate 3*charge (please excuse the upper case. I
       // want to distinguish this from q which might be interpreted as
       // shorthand for "quark".)
->>>>>>> 9c1c43a9
       int Q = 0;
       /* This loops over d,u,s,c,b,t quarks (the latter can be safely ignored,
        * but I don't think this will be a bottle neck. */
