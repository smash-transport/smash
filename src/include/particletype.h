--- conflicted
+++ resolved
@@ -45,26 +45,6 @@
         isospin_(pdgcode_.isospin_total()),
         charge_(pdgcode_.charge())
         {}
-<<<<<<< HEAD
-  /// set particle type
-  inline void set(const std::string &n, float m, float w, PdgCode id);
-  /// return particle name
-  inline std::string name(void) const;
-  /// return particle mass
-  inline float mass(void) const;
-  /// return particle width
-  inline float width(void) const;
-  /// return particle pdgcode
-  inline PdgCode pdgcode(void) const;
-  /// Isospin is 2 * particle data book value
-  inline int isospin(void) const;
-  /// return particle charge
-  inline int charge(void) const;
-  /// Spin is 2 * particle data book value
-  inline int spin(void) const;
-  /// Check if the particle is stable
-  inline bool is_stable() const;
-=======
 
   /// Returns the name of the particle (for debug output only).
   const std::string &name() const { return name_; }
@@ -89,6 +69,9 @@
 
   /// \copydoc PdgCode::is_hadron
   bool is_hadron() const { return pdgcode_.is_hadron(); }
+
+  /// Check if the particle is stable
+  inline bool is_stable() const;
 
   /**
    * Returns a list of all ParticleType objects.
@@ -120,7 +103,6 @@
    *                  be created.
    */
   static void create_type_list(const std::string &particles);
->>>>>>> 1e873286
 
  private:
   /// name of the particle
@@ -145,53 +127,12 @@
   int charge_;
 };
 
-<<<<<<< HEAD
-inline void ParticleType::set(const std::string &NAME, float MASS,
-     float WIDTH, PdgCode ID) {
-  mass_ = MASS;
-  width_ = WIDTH;
-  pdgcode_ = PdgCode(ID);
-  name_ = NAME;
-  isospin_ = pdgcode_.isospin_total();
-  charge_ = pdgcode_.charge();
-}
-
-inline int ParticleType::charge(void) const {
-  return charge_;
-}
-
-inline int ParticleType::isospin(void) const {
-  return isospin_;
-}
-
-inline float ParticleType::mass(void) const {
-  return mass_;
-}
-
-inline std::string ParticleType::name(void) const {
-  return name_;
-}
-
-inline PdgCode ParticleType::pdgcode(void) const {
-  return pdgcode_;
-}
-
-inline int ParticleType::spin(void) const {
-  return pdgcode_.spin();
-}
-
-inline float ParticleType::width(void) const {
-  return width_;
-}
-
 inline bool ParticleType::is_stable() const {
   /* We currently regard a particle type as stable if its on-shell width is
    * less than 10 keV. */
   return width_<1E-5;
 }
 
-=======
->>>>>>> 1e873286
 }  // namespace Smash
 
 #endif  // SRC_INCLUDE_PARTICLETYPE_H_