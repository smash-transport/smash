/*
 *
 *    Copyright (c) 2014-2015
 *      SMASH Team
 *
 *    GNU General Public License (GPLv3 or later)
 *
 */

#ifndef SRC_INCLUDE_CONFIGURATION_H_
#define SRC_INCLUDE_CONFIGURATION_H_

#include <yaml-cpp/yaml.h>

#include <stdexcept>
#include <string>
#include <vector>

#include "forwarddeclarations.h"

namespace YAML {
template <typename T>
struct convert {
  static Node encode(const T &x) {
    return Node{static_cast<std::string>(x)};
  }
  static bool decode(const Node &node, T &x) {
    if (!node.IsScalar()) {
      return false;
    } else {
      x = static_cast<T>(node.Scalar());
      return true;
    }
  }
};
}  // namespace YAML

namespace Smash {
/*!\Userguide
 * \page inputoptions Input file Options
 *
 * SMASH is configured via an input file in YAML format. Typically you will
 * start from the supplied `config.yaml` file and modify it according to your
 * needs. If you ever make a mistake there and specify a configuration key that
 * SMASH does not recognize, then on startup it will tell you about the keys it
 * could not make any sense of.
 *
 * \par The available keys are documented on the following pages:
 * \li \subpage input_general_
 * \li \subpage input_collision_term_
 * \li \subpage input_modi_
 * \li \subpage input_output_options_
 *
 * \ifnot user
 * \par The relevant functions and classes for input are:
 * \li \ref Configuration
 * \li \ref ExperimentBase::create()
 * \li \ref ColliderModus
 * \li \ref BoxModus
 * \li \ref SphereModus
 * \li \ref ListModus
 * \endif
 */

/*!\Userguide
 * \page input_general_ General
 * This section in the `config.yaml` file contains all general/global
 * configuration options to SMASH.
 *
 * Available Settings
 * ------------------
 */

/**
 * Interface to the SMASH configuration files.
 *
 * The configuration is created from a YAML file and then stores a nested map of
 * maps (normally a tree, but YAML allows it to be cyclic - even though we don't
 * want that feature).
 *
 * Typical usage in SMASH needs to read the value once. In that case use the
 * Configuration::take function:
 * \code
 * double sigma = config.take({"General", "SIGMA"});
 * \endcode
 * Note the curly braces in the function call. It's a std::initializer_list of
 * strings. This allows an arbitrary nesting depth in all via the same function.
 * But as a consequence the keys must all be given as constant strings at
 * compile time.
 *
 * If you need to access configuration values from a run-time string you can use
 * Configuration::operator[]. This returns a Configuration object that
 * references the respective sub-tree.
 *
 * By taking values (instead of just reading), the configuration object should
 * be empty at the end of initialization. If the object is not empty then SMASH
 * will print a warning (using Configuration::unused_values_report). This can be
 * important for the user to discover typos in his configuration file (or
 * command line parameters).
 */
class Configuration {
 public:
  /// \ingroup exception
  /// Thrown when the types in the config file and C++ don't match.
  struct IncorrectTypeInAssignment : public std::runtime_error {
    using std::runtime_error::runtime_error;
  };

  /// \ingroup exception
  /// Thrown for YAML parse errors
  struct ParseError : public std::runtime_error {
    using std::runtime_error::runtime_error;
  };

  /// \ingroup exception
  /// Thrown if the file does not exist
  struct FileDoesNotExist : public std::runtime_error {
    using std::runtime_error::runtime_error;
  };

  /**
   * Return type of Configuration::take that automatically determines the target
   * type.
   *
   * This class is an implementation detail of Configuration and can be ignored
   * by users of Configuration.
   */
  class Value {
    friend class Configuration;

    /// a YAML leaf node
    const YAML::Node node_;
    const char *const key_;

    /** Constructs the Value wrapper from a YAML::Node.
     *
     * \note This constructor must be implicit, otherwise it's impossible to
     * return an rvalue Value object - because the copy constructor is deleted.
     */
    Value(const YAML::Node &n, const char *key) : node_(n), key_(key) {
      if (!(n.IsScalar() || n.IsSequence() || n.IsMap())) {
        std::fprintf(stderr, "Configuration::Value fails at %s\n", key);
        std::abort();
      }
    }

   public:
    /// if you want to copy this you're doing it wrong
    Value(const Value &) = delete;
    /// if you want to copy this you're doing it wrong
    Value &operator=(const Value &) = delete;

    /**
     * Convert the value to the type of the supplied argument.
     *
     * The argument itself is not used other than to determine its type. This
     * function is necessary because in some situations the overload resolution
     * rules lead to the correct conversion becoming hidden. Then you'll see a
     * compiler error with a list of ambiguous constructor calls as candidates.
     * Use this function as a workaround.
     * Example:
     * \code
     * // this doesn't compile:
     * const PdgCode code0(config.take({"key"}));
     * // this compiles (because PdgCode::operator= is not overloaded), but note
     * // that it cannot be used in constructor initializer lists:
     * const PdgCode code1 = config.take({"key"});
     *
     * // Thus, for class member variables use the following pattern:
     * class X {
     *  public:
     *   X() : code_(config.take({"key"}).convert_for(code_)) {}
     *
     *  private:
     *   const PdgCode code_;
     * };
     * \endcode
     */
    template <typename T>
    T convert_for(const T &) const {
      return operator T();
    }

    /**
     * This function determines the type it is assigned to and calls
     * YAML::Node::as<T>() with this type.
     *
     * This makes reading values more convenient than calling as<type>()
     * explicitly.
     */
    template <typename T>
    operator T() const {
      try {
        return node_.as<T>();
      }
      catch (YAML::TypedBadConversion<T> &e) {
        throw IncorrectTypeInAssignment(
            "The value for key \"" + std::string(key_) +
            "\" cannot be converted to the requested type.");
      }
    }

    template <typename T>
    operator std::vector<T>() {
      try {
        return node_.as<std::vector<T>>();
      }
      catch (YAML::TypedBadConversion<T> &e) {
        throw IncorrectTypeInAssignment(
            "One of the values in the sequence for key \"" + std::string(key_) +
            "\" failed to convert to the requested type. E.g. [1 2] is a "
            "sequence of one string \"1 2\" and [1, 2] is a sequence of two "
            "integers. Often there is just a comma missing in the config "
            "file.");
      }
      catch (YAML::TypedBadConversion<std::vector<T>> &e) {
        throw IncorrectTypeInAssignment(
            "The value for key \"" + std::string(key_) +
            "\" cannot be converted to the requested type. A sequence was "
            "expected but apparently not found.");
      }
    }

<<<<<<< HEAD
    template <typename T, size_t N>
    operator std::array<T, N>() {
      std::vector<T> vec = operator std::vector<T>();
      const size_t n_read = vec.size();
      // Alert if size does not match
      if (n_read != N) {
        throw IncorrectTypeInAssignment(
            "Wrong number of values in array \"" + std::string(key_) +
            "\". Expected " + std::to_string(N) + " values,"
            " found " + std::to_string(n_read) + ".");
      }
      std::array<T, N> arr;
      std::copy_n(vec.begin(), N, arr.begin());
      return arr;
=======
    operator CalculationFrame() {
      std::string s = operator std::string();
      if (s == "center of velocity") {
        return CalculationFrame::CenterOfVelocity;
      }
      if (s == "center of mass") {
        return CalculationFrame::CenterOfMass;
      }
      if (s == "fixed target") {
        return CalculationFrame::FixedTarget;
      }
      throw IncorrectTypeInAssignment(
          "The value for key \"" + std::string(key_) +
          "\" should be \"center of velocity\" or \"center of mass\" "
          "or \"fixed target\".");
    }

    operator DensityType() {
      std::string s = operator std::string();
      if (s == "particle") {
        return DensityType::particle;
      }
      if (s == "baryon") {
        return DensityType::baryon;
      }
      if (s == "baryonic isospin") {
        return DensityType::baryonic_isospin;
      }
      if (s == "pion") {
        return DensityType::pion;
      }
      throw IncorrectTypeInAssignment(
          "The value for key \"" + std::string(key_) +
          "\" should be \"particle\" or \"baryon\" "
          "or \"baryonic isospin\" or \"pion\".");
    }

    operator BoxInitialCondition() {
      std::string s = operator std::string();
      if (s == "thermal momenta") {
          return BoxInitialCondition::ThermalMomenta;
      }
      if (s == "peaked momenta") {
          return BoxInitialCondition::PeakedMomenta;
      }
      throw IncorrectTypeInAssignment(
          "The value for key \"" + std::string(key_) +
          "\" should be \"thermal momenta\" or \"peaked momenta\".");
>>>>>>> 57aec224
    }
  };

  /**
   * Reads config.yaml from the specified \p path.
   *
   * \param path The directory where the SMASH config files are located.
   */
  explicit Configuration(const bf::path &path);

  /**
   * Reads a YAML config file from the specified \p path.
   *
   * \param path The directory where the SMASH config files are located.
   * \param filename The filename (without path) of the YAML config file, in
   *                 case you don't want the default "config.yaml".
   */
  explicit Configuration(const bf::path &path,
                         const bf::path &filename);

#ifdef BUILD_TESTS
  /**
   * \mocking
   * Unit tests can use this constructor to get a Configuration object from a
   * built-in string.
   * This function is only available to tests and should never be used/needed in
   * actual SMASH code. The intention is to avoid creating a mock object for
   * Configuration to test other classes of SMASH.
   */
  Configuration(const char *yaml) : root_node_(YAML::Load(yaml)) {}
#endif

  /// if you want to copy this you're doing it wrong
  Configuration(const Configuration &) = default;
  /// if you want to copy this you're doing it wrong
  Configuration &operator=(const Configuration &) = default;

  /// moving is fine
  Configuration(Configuration &&) = default;
  /// moving is fine
  Configuration &operator=(Configuration &&) = default;

  /**
   * Merge the configuration in \p yaml into the existing tree.
   *
   * The function parses the string in \p yaml into its internal tree
   * representation. Then it merges the nodes from the new tree into the
   * existing tree.
   * The merge resolves conflicts by taking the value from \p yaml.
   *
   * \param yaml A string with YAML (or JSON) content that is to be merged.
   */
  void merge_yaml(const std::string &yaml);

  /**
   * The default interface for SMASH to read configuration values.
   *
   * The function returns the value at the specified \p keys and removes it from
   * the Configuration object. Therefore, a subsequent call to take or has_value
   * with the same \p keys returns an undefined value / \c false.
   * By removing the value, the Configuration object keeps track which settings
   * were never read.
   *
   * \param keys You can pass an arbitrary number of keys inside curly braces,
   *             following the nesting structure in the config file. Example:
                 \verbatim
     Group:
         Key: Value
                 \endverbatim
   *             Call \code string value = config.take({"Group", "Key"});
   *             \endcode to read the value.
   *
   * \return A proxy object that converts to the correct type automatically on
   *         assignment.
   */
  Value take(std::initializer_list<const char *> keys);

  template <typename T>
  T take(std::initializer_list<const char *> keys, T default_value) {
    if (has_value(keys)) {
      return take(keys).operator T();
    }
    return default_value;
  }

  /**
   * Additional interface for SMASH to read configuration values without
   * removing them.
   *
   * The function returns the value at the specified \p keys but does not remove it from
   * the Configuration object. Semantically, this means the value was not used.
   *
   * \param keys You can pass an arbitrary number of keys inside curly braces,
   *             following the nesting structure in the config file.
   *
   * \return A proxy object that converts to the correct type automatically on
   *         assignment.
   */
  Value read(std::initializer_list<const char *> keys) const;

  /**
   * Removes all entries in the map except for \p key.
   *
   * \param key The key of the map entry to keep.
   */
  void remove_all_but(const std::string &key);

  /**
   * Access to the YAML::Node behind the requested \p keys.
   *
   * If you want to read a value use the \ref read function above. Use the
   * subscript operator if you want to assign a new value. The YAML::Node class
   * will automatically convert the data you assign to a string representation
   * suitable for the YAML file.
   *
   * \return An opaque object that can be assigned to.
   *
   * \see take
   * \see read
   */
  template <typename T>
  Configuration operator[](T &&key) {
    return root_node_[std::forward<T>(key)];
  }

  /**
   * Assignment overwrites the value of the current YAML node.
   *
   * \param value An arbitrary value that yaml-cpp can convert into YAML
   * representation. Any builtin type, strings, maps, and vectors can be used
   * here.
   */
  template <typename T>
  Configuration &operator=(T &&value) {
    root_node_ = std::forward<T>(value);
    return *this;
  }

  /**
   * Returns whether there is a non-empty value behind the requested \p keys.
   */
  bool has_value(std::initializer_list<const char *> keys) const;

  /**
   * Returns a string listing the key/value pairs that have not been taken yet.
   */
  std::string unused_values_report() const;

  /**
   * Returns a YAML string of the current tree.
   *
   * This differs from the above in that it does not remove empty maps.
   */
  std::string to_string() const;

 private:
  /** Creates a subobject that has its root node at the given node.
   *
   * \note This constructor is not explicit because it can be called only from
   * inside Configuration and by making it explicit a return would require the
   * copy constructor.
   */
  Configuration(const YAML::Node &node)  // NOLINT(runtime/explicit) : see above
      : root_node_(node) {}

  /// the general_config.yaml contents - fully parsed
  YAML::Node root_node_;
};

}  // namespace Smash

#endif  // SRC_INCLUDE_CONFIGURATION_H_<|MERGE_RESOLUTION|>--- conflicted
+++ resolved
@@ -221,7 +221,6 @@
       }
     }
 
-<<<<<<< HEAD
     template <typename T, size_t N>
     operator std::array<T, N>() {
       std::vector<T> vec = operator std::vector<T>();
@@ -236,7 +235,8 @@
       std::array<T, N> arr;
       std::copy_n(vec.begin(), N, arr.begin());
       return arr;
-=======
+    }
+
     operator CalculationFrame() {
       std::string s = operator std::string();
       if (s == "center of velocity") {
@@ -285,7 +285,6 @@
       throw IncorrectTypeInAssignment(
           "The value for key \"" + std::string(key_) +
           "\" should be \"thermal momenta\" or \"peaked momenta\".");
->>>>>>> 57aec224
     }
   };
 
