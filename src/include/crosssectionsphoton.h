/*
 *
 *    Copyright (c) 2016-2018
 *      SMASH Team
 *
 *    GNU General Public License (GPLv3 or later)
 *
 */

#ifndef SRC_INCLUDE_CROSSSECTIONSPHOTON_H_
#define SRC_INCLUDE_CROSSSECTIONSPHOTON_H_

#include "cxx14compat.h"
#include "kinematics.h"

namespace smash {
/**
 * Calculation method for the cross sections. It has only one member at the
 * moment. In the future there will be more options.
 */
enum class ComputationMethod { Analytic };

template <ComputationMethod method>
class CrosssectionsPhoton {};

/**
 * Class to calculate the cross-section of a meson-meson to meson-photon
 * process. This template specialization uses the analytic formulas for the
 * cross-sections.
 */
template <>
class CrosssectionsPhoton<ComputationMethod::Analytic> {
 public:
  /** @name Total cross-section
   * The functions in this group calculate the analytical value of the total
   * cross-section for a photon process.
   *
   * \param[in] s Mandelstam-s [GeV^2]
   * \param[in] m_rho Mass of participating rho-meson [GeV]
   * \returns photon cross-section [mb]
   */
  ///@{
  static double xs_pi_pi_rho0(const double s, const double m_rho);
  static double xs_pi_pi0_rho(const double s, const double m_rho);
  static double xs_pi0_rho0_pi0(const double s, const double m_rho);
  static double xs_pi_rho0_pi(const double s, const double m_rho);

  static double xs_pi_rho_pi0(const double s, const double m_rho);
  static double xs_pi_rho_pi0_rho_mediated(const double s, const double m_rho);
  static double xs_pi_rho_pi0_omega_mediated(const double s,
                                             const double m_rho);

  static double xs_pi0_rho_pi(const double s, const double m_rho);
  static double xs_pi0_rho_pi_rho_mediated(const double s, const double m_rho);
  static double xs_pi0_rho_pi_omega_mediated(const double s,
                                             const double m_rho);
  ///@}

  /** @name Differential cross-section
   * The functions in this group calculate the analytical value of the
   * differential cross-section for a photon process.
   *
   * \param[in] s Mandelstam-s [GeV^2]
   * \param[in] t Mandelstam-t [GeV^2]
   * \param[in] m_rho Mass of participating rho-meson [GeV]
   * \returns photon cross-section [mb]
   */
  ///@{
  static double xs_diff_pi_pi_rho0(const double s, const double t,
                                   const double m_rho);
  static double xs_diff_pi_pi0_rho(const double s, const double t,
                                   const double m_rho);
  static double xs_diff_pi0_rho0_pi0(const double s, const double t,
                                     const double m_rho);
  static double xs_diff_pi_rho0_pi(const double s, const double t,
                                   const double m_rho);

  static double xs_diff_pi_rho_pi0(const double s, const double t,
                                   const double m_rho);
  static double xs_diff_pi_rho_pi0_rho_mediated(const double s, const double t,
                                                const double m_rho);
  static double xs_diff_pi_rho_pi0_omega_mediated(const double s,
                                                  const double t,
                                                  const double m_rho);

  static double xs_diff_pi0_rho_pi(const double s, const double t,
                                   const double m_rho);
  static double xs_diff_pi0_rho_pi_rho_mediated(const double s, const double t,
                                                const double m_rho);
  static double xs_diff_pi0_rho_pi_omega_mediated(const double s,
                                                  const double t,
                                                  const double m_rho);
  ///@}

<<<<<<< HEAD
  // Todo{JR}: Needed for tabulation. 
=======
  // Todo{JR}: Needed for tabulation.
>>>>>>> e3c27e08
  /// @cond
  static double s_min, s_max, t_min, t_max;
  /// @endcond

 private:
  /** @name Constants
   * The choice of these parameters, necessary to determine the photon cross
   * sections, follows from (\iref{Turbide:2006}). Here, different combinations
   * of parameters were proposed and investigated. We decided to use the
   * parameters of set II in their categorization. They are named identically,
   * except for "Const", which corresponds to "C" in \iref{Turbide:2006}.
   */
  ///@{
  constexpr static double Const = 0.059;
  constexpr static double g_POR = 22.6;
  constexpr static double ghat = 6.4483;
  constexpr static double eta1 = 2.3920;
  constexpr static double eta2 = 1.9430;
  constexpr static double delta = -0.6426;
  constexpr static double C4 = -0.14095;
  constexpr static double Gammaa1 = 0.4;
  ///@}
  constexpr static double Pi = M_PI;
};

}  // namespace smash

#endif  // SRC_INCLUDE_CROSSSECTIONSPHOTON_H_<|MERGE_RESOLUTION|>--- conflicted
+++ resolved
@@ -92,11 +92,7 @@
                                                   const double m_rho);
   ///@}
 
-<<<<<<< HEAD
-  // Todo{JR}: Needed for tabulation. 
-=======
   // Todo{JR}: Needed for tabulation.
->>>>>>> e3c27e08
   /// @cond
   static double s_min, s_max, t_min, t_max;
   /// @endcond
