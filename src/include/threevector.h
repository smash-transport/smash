/*
 *
 *    Copyright (c) 2014-2015
 *      SMASH Team
 *
 *    GNU General Public License (GPLv3 or later)
 *
 */

#ifndef SRC_INCLUDE_THREEVECTOR_H_
#define SRC_INCLUDE_THREEVECTOR_H_

#include <array>
#include <cmath>

#include "constants.h"

namespace Smash {

/**
 * \ingroup data
 *
 * The ThreeVector class represents a physical three-vector
 * \f$ \vec{x} = (x_1,x_2,x_3)\f$
 * with the components \f$ x_1,x_2,x_3 \f$.
 * It is related to the classes FourVector and Angles,
 * both of which can be converted into a ThreeVector using
 * the 'threevec()' method.
 *
 * \fpPrecision
 * \li The \c ThreeVector class, like the \ref FourVector class, uses \c double
 * for storage, calculations, and in the interface. This is necessary because
 * most particles are close to light speed and thus the low-order bits in the
 * mantissa of the momentum make large differences in energy. If they are
 * discarded by rounding to single-precision, e.g. boosting to/from the
 * center-of-mass frame breaks.
 * \li It might be sufficient for \c ThreeVector of other quantities to use
 * single-precision, though. This could be implemented by making \c ThreeVector a
 * class template and use \c ThreeVector<double> for momenta and \c
 * ThreeVector<float> for the rest.
 */
class ThreeVector {
 public:
  /// default constructor (nulls all components)
  ThreeVector() {
    x_ = {0., 0., 0.};
  }
  /// copy constructor
  ThreeVector(double y1, double y2, double y3) {
    x_ = {y1, y2, y3};
  }

  /// access the component at offset \p i.
  double &operator[](std::size_t i) { return x_[i]; }
  /// const overload of the above.
  double operator[](std::size_t i) const { return x_[i]; }

  /// retrieve first component
  double inline x1() const;
  /// set first component
  void inline set_x1(double x);
  /// retrieve second component
  double inline x2() const;
  /// set second component
  void inline set_x2(double y);
  /// retrieve third component
  double inline x3() const;
  /// set third component
  void inline set_x3(double z);
  /// calculate the square of the vector (which is a scalar)
  double inline sqr() const;
  /// calculate the absolute value
  double inline abs() const;
  /// calculate the azimuthal angle phi
  double inline get_phi() const;
  /// calculate the polar angle theta
  double inline get_theta() const;
  /** Rotate vector by the given Euler angles phi, theta, psi. If we
   * assume the standard basis x, y, z then this means applying the
   * matrix for a rotation of phi about z, followed by the matrix for
   * a rotation theta about the rotated x axis. Last, psi is a rotation
<<<<<<< HEAD
   * about the rotated z axis. */
=======
   * about the rotated z axis.
   *
   * Euler angles are used to make rotation of several (different) position
   * vectors belonging to one rigid body easy. A ThreeVector could be rotated
   * via only two angles, but then the angles for rotating a rigid body
   * consisting of multiple particles would require a different pair of rotation
   * angles for every position.
   */
>>>>>>> 25b3d0a5
  void inline rotate(double phi, double theta, double psi);
  /** Rotate the vector around the y axis by the given angle theta. */
  void inline rotate_around_y(double theta);
  /** Rotate the vector around the z axis by the given angle theta. */
  void inline rotate_around_z(double theta);
  /** Rotate the z-axis onto the vector r. */
  void inline rotate_to(ThreeVector &r);
  /// negation: Returns \f$-\vec x\f$
  ThreeVector inline operator- () const;
  /// increase this vector by \f$\vec v: \vec x^\prime = \vec x + \vec v\f$
  ThreeVector inline operator+= (const ThreeVector &v);
  /// decrease this vector by \f$\vec v: \vec x^\prime = \vec x - \vec v\f$
  ThreeVector inline operator-= (const ThreeVector &v);
  /// scale this vector by \f$a: \vec x^\prime = a \cdot \vec x\f$
  ThreeVector inline operator*= (const double &a);
  /// divide this vector by \f$a: \vec x^\prime = \frac{1}{a} \cdot \vec x\f$
  ThreeVector inline operator/= (const double &a);

  /// iterates over the components
  using iterator = std::array<double, 3>::iterator;
  /// iterates over the components
  using const_iterator = std::array<double, 3>::const_iterator;

  /**
   * Returns an iterator starting at the 0th component.
   *
   * The iterator implements the RandomIterator concept. Thus, you can simply
   * write `begin() + 1` to get an iterator that points to the 1st component.
   */
  iterator begin() { return x_.begin(); }

  /**
   * Returns an iterator pointing after the 4th component.
   */
  iterator end() { return x_.end(); }

  /// const overload of the above
  const_iterator begin() const { return x_.begin(); }
  /// const overload of the above
  const_iterator end() const { return x_.end(); }

  /// \see begin
  const_iterator cbegin() const { return x_.cbegin(); }
  /// \see end
  const_iterator cend() const { return x_.cend(); }

 private:
  /// the internal storage of the components.
  std::array<double, 3> x_;
};

/**\ingroup logging
 * Writes the three components of the vector to the output stream.
 */
std::ostream &operator<<(std::ostream &, const ThreeVector &);

double inline ThreeVector::x1() const {
  return x_[0];
}

void inline ThreeVector::set_x1(const double x) {
  x_[0] = x;
}

double inline ThreeVector::x2() const {
  return x_[1];
}

void inline ThreeVector::set_x2(const double y) {
  x_[1] = y;
}

double inline ThreeVector::x3() const {
  return x_[2];
}

void inline ThreeVector::set_x3(const double z) {
  x_[2] = z;
}

ThreeVector inline ThreeVector::operator- () const {
  ThreeVector neg(-x_[0], -x_[1], -x_[2]);
  return neg;
}

ThreeVector inline ThreeVector::operator+= (const ThreeVector &v) {
  x_[0] += v.x_[0];
  x_[1] += v.x_[1];
  x_[2] += v.x_[2];
  return *this;
}

ThreeVector inline operator+ (ThreeVector a, const ThreeVector &b) {
  a += b;
  return a;
}

ThreeVector inline ThreeVector::operator-= (const ThreeVector &v) {
  x_[0] -= v.x_[0];
  x_[1] -= v.x_[1];
  x_[2] -= v.x_[2];
  return *this;
}

ThreeVector inline operator- (ThreeVector a, const ThreeVector &b) {
  a -= b;
  return a;
}

ThreeVector inline ThreeVector::operator*= (const double &a) {
  x_[0] *= a;
  x_[1] *= a;
  x_[2] *= a;
  return *this;
}

inline ThreeVector operator* (ThreeVector a, const double &b) {
  a *= b;
  return a;
}

inline ThreeVector operator* (const double &a, ThreeVector b) {
  b *= a;
  return b;
}

inline double operator* (ThreeVector a, const ThreeVector &b) {
  return a.x1()*b.x1() + a.x2()*b.x2() + a.x3()*b.x3();
}

ThreeVector inline ThreeVector::operator/= (const double &a) {
  x_[0] /= a;
  x_[1] /= a;
  x_[2] /= a;
  return *this;
}

ThreeVector inline operator/ (ThreeVector a, const double &b) {
  a /= b;
  return a;
}

double inline ThreeVector::sqr() const {
  return (*this)*(*this);
}

double inline ThreeVector::abs() const {
  return std::sqrt((*this)*(*this));
}

double inline ThreeVector::get_phi() const {
  if (std::abs(x1()) < really_small && std::abs(x2()) < really_small) {
    return 0.;
  } else {
    return std::atan2(x2(), x1());
  }
}

double inline ThreeVector::get_theta() const {
  double r = abs();
  return (r > 0.) ? std::acos(x3()/r) : 0.;
}

void inline ThreeVector::rotate(double phi, double theta, double psi) {
  // Compute the cosine and sine for each angle.
  double cos_phi = std::cos(phi);
  double sin_phi = std::sin(phi);
  double cos_theta = std::cos(theta);
  double sin_theta = std::sin(theta);
  double cos_psi = std::cos(psi);
  double sin_psi = std::sin(psi);
  // Get original coordinates.
  std::array<double, 3> x_old = x_;
  // Compute new coordinates.
  x_[0] = (cos_phi * cos_psi - sin_phi * cos_theta * sin_psi) * x_old[0]
        + (sin_phi * cos_psi + cos_phi * cos_theta * sin_psi) * x_old[1]
        + sin_theta * sin_psi * x_old[2];
  x_[1] = (-cos_phi * sin_psi - sin_phi * cos_theta * cos_psi) * x_old[0]
        + (-sin_phi * sin_psi + cos_phi * cos_theta * cos_psi) * x_old[1]
        + sin_theta * cos_psi * x_old[2];
  x_[2] = sin_phi * sin_theta * x_old[0]
        - cos_phi * sin_theta * x_old[1]
        + cos_theta * x_old[2];
}

void inline ThreeVector::rotate_around_y(double theta) {
  double cost = std::cos(theta);
  double sint = std::sin(theta);
  // Get original coordinates.
  std::array<double, 3> x_old = x_;
  // Compute new coordinates.
  x_[0] = cost*x_old[0] + sint*x_old[2];
  // x_[1] is unchanged
  x_[2] = -sint*x_old[0] + cost*x_old[2];
}

void inline ThreeVector::rotate_around_z(double theta) {
  double cost = std::cos(theta);
  double sint = std::sin(theta);
  // Get original coordinates.
  std::array<double, 3> x_old = x_;
  // Compute new coordinates.
  x_[0] = cost*x_old[0] - sint*x_old[1];
  x_[1] = sint*x_old[0] + cost*x_old[1];
  // x_[2] is unchanged
}

void inline ThreeVector::rotate_to(ThreeVector &r) {
  rotate_around_y(r.get_theta());
  rotate_around_z(r.get_phi());
}

}  // namespace Smash

#endif  // SRC_INCLUDE_THREEVECTOR_H_<|MERGE_RESOLUTION|>--- conflicted
+++ resolved
@@ -79,9 +79,6 @@
    * assume the standard basis x, y, z then this means applying the
    * matrix for a rotation of phi about z, followed by the matrix for
    * a rotation theta about the rotated x axis. Last, psi is a rotation
-<<<<<<< HEAD
-   * about the rotated z axis. */
-=======
    * about the rotated z axis.
    *
    * Euler angles are used to make rotation of several (different) position
@@ -90,7 +87,6 @@
    * consisting of multiple particles would require a different pair of rotation
    * angles for every position.
    */
->>>>>>> 25b3d0a5
   void inline rotate(double phi, double theta, double psi);
   /** Rotate the vector around the y axis by the given angle theta. */
   void inline rotate_around_y(double theta);
