--- conflicted
+++ resolved
@@ -85,13 +85,7 @@
    */
   inline void set_weight(float process_weight);
   /// Return the process type
-<<<<<<< HEAD
   virtual ProcessType get_type() const = 0;
-  /// Clear all information from the branch
-  inline void clear();
-=======
-  virtual ProcessType get_type(void) const = 0;
->>>>>>> dc1fa2a0
 
   /// Return the particle types associated with this branch.
   virtual const ParticleTypePtrList &particle_types() const = 0;
@@ -127,14 +121,6 @@
   branch_weight_ = process_weight;
 }
 
-<<<<<<< HEAD
-/// Clear all information from the branch
-inline void ProcessBranch::clear() {
-  branch_weight_ = -1.0;
-}
-
-=======
->>>>>>> dc1fa2a0
 /// Return the branch weight
 inline float ProcessBranch::weight() const {
   return branch_weight_;
@@ -199,14 +185,6 @@
   inline ProcessType get_type() const override {
     return process_type_;
   }
-<<<<<<< HEAD
-  /// Clear all information from the branch
-  inline void clear() {
-    particle_types_.clear();
-    ProcessBranch::clear();
-  }
-=======
->>>>>>> dc1fa2a0
   unsigned int particle_number() const override {
     return particle_types_.size();
   }
@@ -258,14 +236,6 @@
   inline ProcessType get_type() const override {
     return ProcessType::Decay;
   }
-<<<<<<< HEAD
-  /// Clear all information from the branch
-  inline void clear() {
-    delete type_;
-    ProcessBranch::clear();
-  }
-=======
->>>>>>> dc1fa2a0
 
  private:
   // decay type (including final-state particles and angular momentum
