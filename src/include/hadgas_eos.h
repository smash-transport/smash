/*
 *
 *    Copyright (c) 2016-
 *      SMASH Team
 *
 *    GNU General Public License (GPLv3 or later)
 *
 */
#ifndef SRC_INCLUDE_HADGAS_EOS_H_
#define SRC_INCLUDE_HADGAS_EOS_H_

#include <gsl/gsl_multiroots.h>
#include <gsl/gsl_roots.h>
#include <gsl/gsl_vector.h>

#include <array>
#include <string>
#include <vector>

#include "constants.h"
#include "particletype.h"

namespace smash {

// Forward declaration of HadronGasEos - it is used in EosTable
class HadronGasEos;

/**
 * A class to hold, compute and access tabulated EoS.
 */

class EosTable {
 public:
  /**
   * Sets up a table p/T/muB/mus versus (e, nb), where e is energy density,
   * nb is net baryon density, p - pressure, T - temperature, muB -
   * net baryon chemical potential, muS - net strangeness potential.
   * Net strangeness density and isospin projection density are assumed to be 0
   * (Note that corresponding chemical potentials are still non-zero,
   * because muB != 0).
   *
   * After calling this constructor the table is allocated, but it is
   * still empty. To compute values call compile_table.
   *
   * \param[in] de step in energy density [GeV/fm^4]
   * \param[in] dnb step in net baryon density [GeV/fm^3]
   * \param[in] n_e number of steps in energy density
   * \param[in] n_e number of steps in net baryon density
   *
   * Entry at (ie, inb) corresponds to energy density and net baryon density
   * (e, nb) = (ie*de, inb*dnb) [GeV/fm^4, GeV/fm^3].
   */
  EosTable(double de, double dnb, size_t n_e, size_t n_b);
  struct table_element {
    double p;
    double T;
    double mub;
    double mus;
  };
  /**
   * Computes the actual content of the table (for EosTable description see
   * documentation of the constructor).
   *
   * \param[in] eos equation of state
   * \param[in] eos_savefile_name name of the file to save tabulated equation
   *            of state
   */
  void compile_table(HadronGasEos& eos,
                     const std::string& eos_savefile_name = "hadgas_eos.dat");
  /**
   * Obtain interpolated p/T/muB/muS from the tabulated equation of state
   * given energy density and net baryon density.
   *
   * \param[in] e energy density
   * \param[in] nb net baryon density
   * \param[out] res structure, that contains p/T/muB/muS
   */
  void get(table_element& res, double e, double nb) const;

 private:
  /// proper index in a 1d vector, where the 2d table is stored
  size_t index(size_t ie, size_t inb) const { return ie * n_nb_ + inb; }
  /// Storage for the tabulated equation of state
  std::vector<table_element> table_;
  double de_;
  double dnb_;
  size_t n_e_;
  size_t n_nb_;
};

/**
 * Class to handle the equation of state (EoS) of the hadron gas, consisting
 * of all hadrons included into SMASH. This implementation deals with ideal
 * Boltzmann gas and allows to compute:
 *   - energy density \f$\epsilon\f$, pressure \f$p\f$, density \f$n\f$,
 *     net baryon density \f$n_B\f$ and net strangeness \f$n_S\f$ as a
 *     function of temperature \f$T\f$, baryon chemical potential \f$\mu_B\f$
 *     and strange chemical potential \f$\mu_S\f$.
 *   - Temperature and chemical potentials given energy-, net baryon- and
 *     net strangeness density. This requires solving a system of
 *     nonlinear equations.
 */
class HadronGasEos {
 public:
  explicit HadronGasEos(const bool tabulate = false);
  ~HadronGasEos();

  /**
   * \brief Compute energy density.
   *
   * Grand-canonical Boltzmann ideal gas, consisting of all hadrons in SMASH:
   * \f[ \epsilon = \sum \frac{g_i m_i^2 T^2}{2\pi^2(\hbar c)^3}
   *               exp \left(\frac{\mu_B B_i + \mu_S S_i}{T} \right) \times
   *               \left[ 3 K_2\left( \frac{m_i}{T}\right) +
   *               \frac{m_i}{T} K_1\left( \frac{m_i}{T}\right)\right]
   * \f]
   *
   * \param[in] T temperature [GeV]
   * \param[in] mub baryon chemical potential [GeV]
   * \param[in] mus strangeness chemical potential [GeV]
   * \return energy density e [GeV/fm\f$^3\f$]
   */
  static double energy_density(double T, double mub, double mus);

  /**
   * \brief Compute particle number density.
   *
   * Grand-canonical Boltzmann ideal gas, consisting of all hadrons in SMASH:
   * \f[ n = \sum \frac{g_i m_i^2 T}{2\pi^2(\hbar c)^3}
   *               exp \left(\frac{\mu_B B_i + \mu_S S_i}{T} \right)
   *               K_2\left( \frac{m_i}{T}\right)
   * \f]
   *
   * \param[in] T temperature [GeV]
   * \param[in] mub baryon chemical potential [GeV]
   * \param[in] mus strangeness chemical potential [GeV]
   * \return particle number density n [fm\f$^{-3}\f$]
   */
  static double density(double T, double mub, double mus);

  /**
   * Compute pressure \f$ p = n T \f$.
   *
   * \param[in] T temperature [GeV]
   * \param[in] mub baryon chemical potential [GeV]
   * \param[in] mus strangeness chemical potential [GeV]
   * \return pressure p [GeV/fm\f$^{-3}\f$]
   */
  static double pressure(double T, double mub, double mus) {
    return T * density(T, mub, mus);
  }

  /**
   * \brief Compute net baryon density.
   *
   * Grand-canonical Boltzmann ideal gas, consisting of all hadrons in SMASH:
   * \f[ n_B = \sum B_i \frac{g_i m_i^2 T}{2\pi^2(\hbar c)^3}
   *               exp \left(\frac{\mu_B B_i + \mu_S S_i}{T} \right)
   *               K_2\left( \frac{m_i}{T}\right)
   * \f]
   *
   * \param[in] T temperature [GeV]
   * \param[in] mub baryon chemical potential [GeV]
   * \param[in] mus strangeness chemical potential [GeV]
   * \return net baryon density density \f$n_B\f$ [fm\f$^{-3}\f$]
   */
  static double net_baryon_density(double T, double mub, double mus);

  /**
   * \brief Compute net strangeness density.
   *
   * Grand-canonical Boltzmann ideal gas, consisting of all hadrons in SMASH:
   * \f[ n_S = \sum S_i \frac{g_i m_i^2 T}{2\pi^2(\hbar c)^3}
   *               exp \left(\frac{\mu_B B_i + \mu_S S_i}{T} \right)
   *               K_2\left( \frac{m_i}{T}\right)
   * \f]
   *
   * \param[in] T temperature [GeV]
   * \param[in] mub baryon chemical potential [GeV]
   * \param[in] mus strangeness chemical potential [GeV]
   * \return net strangeness density density \f$n_S\f$ [fm\f$^{-3}\f$]
   */
  static double net_strange_density(double T, double mub, double mus);

  /**
   * \brief Compute partial density of one hadron sort.
   *
   * Grand-canonical Boltzmann ideal gas:
   * \f[ n =  \frac{g m^2 T}{2\pi^2(\hbar c)^3}
   *               exp \left(\frac{\mu_B B + \mu_S S}{T} \right)
   *               K_2\left( \frac{m}{T}\right)
   * \f]
   *
   * \param[in] ptype the hadron sort, for which partial density is computed
   * \param[in] T temperature [GeV]
   * \param[in] mub baryon chemical potential [GeV]
   * \param[in] mus strangeness chemical potential [GeV]
   * \return partial density of the given hadron sort \f$n\f$ [fm\f$^{-3}\f$]
   */
  static double partial_density(const ParticleType& ptype, double T, double mub,
                                double mus);
<<<<<<< HEAD
  static double sample_mass_thermal(const ParticleType &ptype, double beta);
=======

>>>>>>> 84f07e79
  /**
   * Compute temperature and chemical potentials given energy-,
   * net baryon-, net strangeness density and an inital approximation.
   *
   * \param[in] e energy density [GeV/fm\f$^3\f$]
   * \param[in] nb net baryon density [fm\f$^{-3}\f$]
   * \param[in] ns net strangeness density [fm\f$^{-3}\f$]
   * \param[in] initial_approximation (T [GeV], mub [GeV], mus [GeV])
   *        to use as starting point
   * \return array of 3 values: temperature, baryon chemical potential
   *         and strange chemical potential
   */
  std::array<double, 3> solve_eos(double e, double nb, double ns,
                                  std::array<double, 3> initial_approximation);

  /**
   * Compute temperature and chemical potentials given energy-,
   * net baryon- and net strangeness density without an inital approximation.
   *
   * \param[in] e energy density [GeV/fm\f$^3\f$]
   * \param[in] nb net baryon density [fm\f$^{-3}\f$]
   * \param[in] ns net strangeness density [fm\f$^{-3}\f$]
   * \return array of 3 values: temperature, baryon chemical potential
   *         and strange chemical potential
   */
  std::array<double, 3> solve_eos(double e, double nb, double ns) {
    return solve_eos(e, nb, ns, solve_eos_initial_approximation(e, nb));
  }

  /**
   * Compute a reasonable initial approximation for solve_eos.
   *
   * \param[in] e energy density [GeV/fm\f$^3\f$]
   * \param[in] nb net baryon density [fm\f$^{-3}\f$]
   * \return array of 3 values: temperature, baryon chemical potential
   *         and strange chemical potential
   */
  std::array<double, 3> solve_eos_initial_approximation(double e, double nb);

  /**
   * Compute strangeness chemical potential, requiring that net strangeness = 0
   *
   * \param[in] mub baryon chemical potential [GeV]
   * \param[in] T temperature [GeV]
   * \return strangeness chemical potential [GeV]
   */
  static double mus_net_strangeness0(double T, double mub);

  /// Get the element of eos table
  void from_table(EosTable::table_element& res, double e, double nb) const {
    eos_table_.get(res, e, nb);
  }

  /// Check if a particle belongs to the EoS
  static bool is_eos_particle(const ParticleType& ptype) {
    return ptype.is_hadron() && ptype.pdgcode().charmness() == 0;
  }

  /// Create an EoS table or not?
  bool is_tabulated() const { return tabulate_; }

 private:
  /// A structure for passing equation parameters to the gnu library
  struct rparams {
    /// energy density
    double e;
    /// net baryon density
    double nb;
    /// net strange density
    double ns;
  };

  /// Another structure for passing energy density to the gnu library
  struct eparams {
    /// energy density
    double edens;
  };

  /**
   * Compute (unnormalized) density of one hadron sort - helper functions
   * used to reduce code duplication.
   *
   * \param[in] ptype the hadron sort, for which partial density is computed
   * \param[in] beta inverse temperature [1/GeV]
   * \param[in] mub baryon chemical potential [GeV]
   * \param[in] mus strangeness chemical potential [GeV]
   * \return partial (unnormalized) density of the given hadron sort
   *         \f$n\f$ [fm\f$^{-3}\f$]
   */
  static double scaled_partial_density_auxiliary(double m_over_T,
                                                 double mu_over_T);
  static double scaled_partial_density(const ParticleType& ptype, double beta,
                                       double mub, double mus);

  /// Interface EoS equations to be solved to gnu library
  static int set_eos_solver_equations(const gsl_vector* x, void* params,
                                      gsl_vector* f);

  /// \see set_eos_solver_equations()
  static double e_equation(double T, void* params);

  /**
   * Helpful printout, useful for debugging if gnu equation solving goes crazy
   *
   * \param[in] iter current value of iterator
   * \return debug output string with iter, x and f(x) from solver
   */
  std::string print_solver_state(size_t iter) const;

  /// Constant factor, that appears in front of many thermodyn. expressions
  static constexpr double prefactor_ =
      0.5 * M_1_PI * M_1_PI / (hbarc * hbarc * hbarc);

  /// Precision of equation solving
  static constexpr double tolerance_ = 1.e-8;

  /// Number of equations in the system of equations to be solved
  static constexpr size_t n_equations_ = 3;

  /// EOS Table to be used
  EosTable eos_table_ = EosTable(1.e-2, 1.e-2, 900, 900);

  /**
   * Variables used by gnu equation solver. They are stored here to allocate
   * and deallocate memory for them only once. It is expected that this class
   * will be used for solving the EoS many times, so multiple allocations and
   * frees are unwanted.
   */
  gsl_vector* x_;

  /// \see x_
  gsl_multiroot_fsolver* solver_;

  /// Create an EoS table or not?
  const bool tabulate_;
};

}  // namespace smash

#endif  // SRC_INCLUDE_HADGAS_EOS_H_<|MERGE_RESOLUTION|>--- conflicted
+++ resolved
@@ -199,11 +199,17 @@
    */
   static double partial_density(const ParticleType& ptype, double T, double mub,
                                 double mus);
-<<<<<<< HEAD
+  /**
+   * \brief Sample resonance mass in a thermal medium
+   *
+   * Samples mass from the distribution
+   * \f[ dN/dm \sim A(m) m^2 K_2\left( \frac{m}{T}\right) \f]
+   * For stable particles always returns pole mass.
+   * \param[in] ptype the hadron sort, for which mass is sampled
+   * \param[in] beta inverse temperature 1/T [1/GeV]
+   * \return sampled mass
+   */
   static double sample_mass_thermal(const ParticleType &ptype, double beta);
-=======
-
->>>>>>> 84f07e79
   /**
    * Compute temperature and chemical potentials given energy-,
    * net baryon-, net strangeness density and an inital approximation.
