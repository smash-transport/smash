/*
 *
 *    Copyright (c) 2013-2015
 *      SMASH Team
 *
 *    GNU General Public License (GPLv3 or later)
 *
 */
#ifndef SRC_INCLUDE_DENSITY_H_
#define SRC_INCLUDE_DENSITY_H_

#include <utility>
#include <vector>
#include <iostream>

#include "experimentparameters.h"
#include "forwarddeclarations.h"
#include "fourvector.h"
#include "lattice.h"
#include "particledata.h"
#include "pdgcode.h"
#include "threevector.h"

namespace Smash {

<<<<<<< HEAD
  /** Allows to choose which kind of density to calculate.
   *  The baryon density is necessary for the Skyrme potential.
   *  For the symmetry potential one needs to know the isospin density.
   */
  enum class DensityType {
    particle = 0,
    baryon = 1,
    baryonic_isospin = 2,
    pion = 3,
    none = 4,
  };

=======
>>>>>>> 57aec224
  std::ostream& operator<<(std::ostream& os, DensityType dt);

  /** Get the factor that determines how much a particle contributes to the
   *  density type that is computed. E.g. positive pion contributes with
   *  factor 1 to total particle density and with factor 0 to baryon density.
   *  Proton contributes with factor 1 to baryon density, anti-proton - with
   *  factor -1 to baryon density, and so on.
   *
   *  \param pdg PDG code of particle to be tested
   *  \param dens_type The density type
   *
   *  \return The corresponding factor (0 if the particle doesn't
   *          contribute at all).
   */
  float density_factor(const PdgCode pdg, DensityType dens_type);

  /**
   * Implements gaussian smearing for any quantity.
   * Computes smearing factor taking Lorentz contraction into account.
   * Integral of unnormalized smearing factor over space should be
   *  \f[ (2 \pi \sigma^2)^{3/2}. \f]. Division over norm is splitted
   *  for efficiency: it is not nice to recalculate the same constant
   *  norm at every call.
   *
   *  Returns smearing factor itself and optionally also its gradient.
   *
   * \param[in] r vector from the particle to the point of interest
   * \param[in] p particle momentum to account for Lorentz contraction
   * \param[in] two_sigma_sqr 2*sigma^2, sigma - width of gaussian smearing
   * \param[in] r_cut_sqr radius, where gaussian is cut, squared
   * \param[in] compute_gradient option, true - compute gradient, false - no.
   */
  std::pair<double, ThreeVector> unnormalized_smearing_factor(
                       const ThreeVector &r, const FourVector &p,
                       const double two_sigma_sqr, const double r_cut_sqr,
                       const bool compute_gradient = false);
  /**
   * Norm of the smearing function, \f[ (2 \pi \sigma^2)^{3/2}. \f].
   *
   * \param[in] two_sigma_sqr 2*sigma^2, sigma - width of gaussian smearing
   */
  inline double smearing_factor_norm(const double two_sigma_sqr) {
    const double tmp = two_sigma_sqr * M_PI;
    return tmp * std::sqrt(tmp);
  }

  /**
   * Norm of the smearing factor gradient, \f[ (2 \pi \sigma^2)^{3/2} *
   * (2 \sigma^2). \f].
   *
   * \param[in] two_sigma_sqr 2*sigma^2, sigma - width of gaussian smearing
   */
  inline double smearing_factor_grad_norm(const double two_sigma_sqr) {
    const double tmp = two_sigma_sqr * M_PI;
    return tmp * std::sqrt(tmp) * 0.5 * two_sigma_sqr;
  }

  /** Calculates Eckart rest frame density and optionally its gradient.
   *  \f[j^{\mu} = (\sqrt{2\pi} \sigma )^{-3} \sum_{i=1}^N C_i u^{\mu}_i
   *  exp \left(- \frac{(\vec r -\vec r_i + \frac{\gamma_i^2}{1 + \gamma_i}
   *  \vec \beta_i (\vec \beta_i, \vec r - \vec r_i))^2}{2\sigma^2} \right)\f]
   *  \f[ \rho^{Eckart} = \sqrt{j^{\mu} j_{\mu}} \f]
   *  Here \f$ C_i \f$ is a corresponding value of "charge". If baryon
   *  current option is selected then \f$ C_i \f$ is 1 for baryons,
   *  -1 for antibaryons and 0 otherwize. For proton/neutron
   *  current \f$ C_i = 1\f$ for proton/neutron and 0 otherwize.
   *
   *  For gradient:
   *  \f[ \frac{d\rho_{Eck}}{d \vec r} = \frac{\frac{dj^{\mu}}{d \vec r}
   *  j_{\mu}}{\sqrt{j^{\mu}j_{\mu}}} \f]
   *
   * \param[in] r Arbitrary space point where 4-current is calculated
   * \param[in] plist List of all particles to be used in \f$j^{\mu}\f$
   *            calculation. If the distance between particle and calculation
   *            point r, \f$ |r-r_i| > 6 \sigma \f$ then particle input
   *            to density will be ignored.
   * \param[in] gs_sigma Width of the gaussian (\f$ \sigma \f$),
   *  which represents particle Wigner density.
   * \param[in] dens_type type of four-currect to be calculated:
   *            baryon, proton or neutron options are currently available
   * \param[in] ntest Number of test-particles
   * \param[in] compute_gradient true - compute gradient, false - no
   * \fpPrecision Density gradient is returned as double, because it is
   *   ThreeVector and ThreeVector currently comes only as double.
   *   Density itself is double for uniformity: if gradient is double,
   *   density should also be.
   */
  std::pair<double, ThreeVector> rho_eckart(const ThreeVector &r,
                    const ParticleList &plist,
                    double gs_sigma, DensityType dens_type, int ntest,
                    bool compute_gradient);
  /// convenience overload of the above
  std::pair<double, ThreeVector> rho_eckart(const ThreeVector &r,
                    const Particles &plist,
                    double gs_sigma, DensityType dens_type, int ntest,
                    bool compute_gradient);


/** A class for time-efficient (time-memory trade-off) calculation of density
 *  on the lattice. It holds two FourVectors - positive and negative
 *  summands of 4-current, and the density itself. Four-currents are
 *  additive by particles, density is not. That is why such structure is
 *  used. It is efficient to calculate additive jmu's in one loop over
 *  particles and then calculate density from jmu's. Splitting into
 *  positive and negative parts of jmu is necessary to avoid
 *  problems with the definition of Eckart rest frame.
 *
 *  Intended usage of the class:
 *  1) Add particles from some list using add_particle(...). This sets
 *     jmu_pos and jmu_neg
 *  2) Compute density from jmus using compute_density(...).
 *  3) Get jmus and density whenever necessary via density(),
 *     jmu_pos(), jmu_neg()
 */
class DensityOnLattice {
 public:
  /// Default constructor
  DensityOnLattice() : jmu_pos_(FourVector()),
                       jmu_neg_(FourVector()),
                       density_(0.0) {}
  /** Adds particle to 4-current: \f$j^{\mu} += p^{\mu}/p^0 * factor \f$
   *  Factor can in principle be any scalar multiplier. Physics-wise it
   *  accounts for smearing on the lattice and for particle contribution
   *  to given density type (e.g. anti-proton contributes with factor -1
   *  to baryon density, proton - with factor 1).
   */
  void add_particle(const ParticleData &part, double factor) {
    if (factor > 0.0) {
      jmu_pos_ += FourVector(factor, part.velocity() * factor);
    } else {
      jmu_neg_ += FourVector(factor, part.velocity() * factor);
    }
  }
  /// Computes density from jmu
  void compute_density(const double norm) {
    density_ = (jmu_pos_.abs() - jmu_neg_.abs()) / norm;
  }
  /// Returns the density if it was previously computed
  double density() const { return density_; }
  /// Returns positive part of current four-vector
  FourVector jmu_pos() const { return jmu_pos_; }
  /// Returns negative part of current four-vector
  FourVector jmu_neg() const { return jmu_neg_; }

 private:
  /// Positive and negative parts of four-current
  FourVector jmu_pos_, jmu_neg_;
  /// The density itself
  double density_;
};

  /// Conveniency typedef for lattice of density
  typedef RectangularLattice<DensityOnLattice> DensityLattice;

  /** Calculates density on the lattice in an time-efficient way.
   *  \param lat pointer to the lattice
   *  \param update tells if called for update at printout or at timestep
   *  \param dens_type density type to be computed on the lattice
   *  \param ntest testparticles number
   *  \param particles the particles vector
   */
  void update_density_lattice(DensityLattice* lat,
                            const LatticeUpdate update,
                            const DensityType dens_type,
                            const ExperimentParameters &par,
                            const Particles &particles);
}  // namespace Smash

#endif  // SRC_INCLUDE_DENSITY_H_<|MERGE_RESOLUTION|>--- conflicted
+++ resolved
@@ -23,21 +23,6 @@
 
 namespace Smash {
 
-<<<<<<< HEAD
-  /** Allows to choose which kind of density to calculate.
-   *  The baryon density is necessary for the Skyrme potential.
-   *  For the symmetry potential one needs to know the isospin density.
-   */
-  enum class DensityType {
-    particle = 0,
-    baryon = 1,
-    baryonic_isospin = 2,
-    pion = 3,
-    none = 4,
-  };
-
-=======
->>>>>>> 57aec224
   std::ostream& operator<<(std::ostream& os, DensityType dt);
 
   /** Get the factor that determines how much a particle contributes to the
