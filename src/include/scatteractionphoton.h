--- conflicted
+++ resolved
@@ -17,7 +17,6 @@
 #include "constants.h"
 #include "scatteraction.h"
 
-<<<<<<< HEAD
 #include "angles.h"
 #include "constants.h"
 #include "cxx14compat.h"
@@ -31,9 +30,6 @@
 #include "tabulation.h"
 
 namespace Smash {
-=======
-namespace smash {
->>>>>>> a4b3195f
 
 class ScatterActionPhoton : public ScatterAction {
  public:
@@ -50,25 +46,25 @@
 
   double raw_weight_value() const override { return weight_; }
 
-  // returns the cross section of the underlying hadronic process (note: this includes also 
+  // returns the cross section of the underlying hadronic process (note: this includes also
   // the total cross section of the photon channels.)
   double cross_section() const override { return total_cross_section_; }
 
-  // we have to override sample_masses from Action. In Action sample_masses relies 
+  // we have to override sample_masses from Action. In Action sample_masses relies
   // on the outgoing particles member. At the point where we need this function, this member
-  // outgoing_particles_ of Action is not yet accessible. 
-  // ToDo: See if one can call the Action constructor in ScatterActionPhoton constructor and 
-  // set direct the outgoing particles (known at time of constructor calling). But since 
-  // all the inheritance stuff will change in the near future we might as well go for now 
-  // with the custom solution and treat the photons in the special manner as they are meant. 
+  // outgoing_particles_ of Action is not yet accessible.
+  // ToDo: See if one can call the Action constructor in ScatterActionPhoton constructor and
+  // set direct the outgoing particles (known at time of constructor calling). But since
+  // all the inheritance stuff will change in the near future we might as well go for now
+  // with the custom solution and treat the photons in the special manner as they are meant.
 
-  // actually we do not need a pair. second particle will always be a photon. 
+  // actually we do not need a pair. second particle will always be a photon.
   double sample_out_hadron_mass(const ParticleTypePtr out_type);
   /** Overridden to effectively return the reaction channel. */
   ProcessType get_type() const override {
     return static_cast<ProcessType>(reac);
   }
-  
+
   /** Adds one dummy channel with a given cross-section. The intended use is to
    * add the hadronic cross-section from already performed hadronic action
    * without recomputing it. The photon action is never performed, so
