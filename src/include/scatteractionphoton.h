--- conflicted
+++ resolved
@@ -53,14 +53,7 @@
    */
   void generate_final_state() override;
 
-<<<<<<< HEAD
-  /**
-   * Return the weight of the produced photon.
-   */
-  double raw_weight_value() const override { return weight_; }
-=======
   double get_total_weight() const override { return weight_; }
->>>>>>> 45b93f3e
 
   /**
    * Return the total cross section of the underlying hadronic scattering
