/*
 *
 *    Copyright (c) 2013-2018
 *      SMASH Team
 *
 *    GNU General Public License (GPLv3 or later)
 *
 */
#ifndef SRC_INCLUDE_DENSITY_H_
#define SRC_INCLUDE_DENSITY_H_

#include <iostream>
#include <typeinfo>
#include <utility>
#include <vector>

#include "energymomentumtensor.h"
#include "experimentparameters.h"
#include "forwarddeclarations.h"
#include "fourvector.h"
#include "lattice.h"
#include "particledata.h"
#include "particles.h"
#include "pdgcode.h"
#include "threevector.h"

namespace smash {

/**
 * Allows to choose which kind of density to calculate.
 * The baryon density is necessary for the Skyrme potential.
 * For the symmetry potential one needs to know the isospin density.
 */
enum class DensityType {
  None = 0,
  Hadron = 1,
  Baryon = 2,
  BaryonicIsospin = 3,
  Pion = 4,
};

/**
 * Create the output operator for the densities
 *
 * \param[out] os Output operator for the densities
 * \param[in] dt Type of density (e.g. baryon density)
 * \return An output operator for the densities
 */
std::ostream &operator<<(std::ostream &os, DensityType dt);

/**
 * Get the factor that determines how much a particle contributes to the
 * density type that is computed. E.g. positive pion contributes with
 * factor 1 to total particle density and with factor 0 to baryon density.
 * Proton contributes with factor 1 to baryon density, anti-proton - with
 * factor -1 to baryon density, and so on.
 *
 * \param[in] type type of the particle to be tested
 * \param[in] dens_type The density type
 * \return The corresponding factor (0 if the particle doesn't
 *         contribute at all).
 */
double density_factor(const ParticleType &type, DensityType dens_type);

/**
 * Norm of the Gaussian smearing function
 *
 * \param[in] two_sigma_sqr \f$2 \sigma^2 \f$ [fm\f$^2\f$],
 *            \f$ \sigma \f$ - width of gaussian smearing
 * \return \f$ (2 \pi \sigma^2)^{3/2}\f$ [fm\f$^3\f$]
 */
inline double smearing_factor_norm(const double two_sigma_sqr) {
  const double tmp = two_sigma_sqr * M_PI;
  return tmp * std::sqrt(tmp);
}

/**
 * Gaussians used for smearing are cut at radius \f$r_{cut} = a \sigma \f$
 * for calculation speed-up. In the limit of \f$a \to \infty \f$ smearing
 * factor is normalized to 1:
 * \f[ \frac{4 \pi}{(2 \pi \sigma^2)^{3/2}}
 *     \int_0^{\infty} e^{-r^2/2 \sigma^2} r^2 dr = 1 \f]
 * However, for finite \f$ a\f$ integral is less than one:
 * \f[ g(a) \equiv \frac{4 \pi}{(2 \pi \sigma^2)^{3/2}}
 *    \int_0^{a \sigma} e^{-r^2/2 \sigma^2} r^2 dr =
 *    -\sqrt{\frac{2}{\pi}} a e^{-a^2/2} + Erf[a/\sqrt{2}]
 * \f] This \f$ g(a) \f$ is typically close to 1. For example,
 * for \f$r_{cut} = 3 \sigma \f$, and thus \f$ a=3 \f$, g(3) = 0.9707;
 * g(4) = 0.9987. The aim of this function is to compensate for this factor.
 *
 * \param[in] rcut_in_sigma \f$ a = r_{cut} / \sigma\f$
 * \return \f$ g(a) \f$
 */
inline double smearing_factor_rcut_correction(const double rcut_in_sigma) {
  const double x = rcut_in_sigma / std::sqrt(2.0);
  return -2.0 / std::sqrt(M_PI) * x * std::exp(-x * x) + std::erf(x);
}

/**
 * A class to pre-calculate and store parameters relevant for density
 * calculation. It has to be initialized only once per SMASH run.
 */
class DensityParameters {
 public:
  /**
   * Constructor of DensityParameters.
   *
   * \param[in] par Struct containing the Gaussian smearing width
   *             \f$\sigma\f$, the cutoff factor \f$a\f$ where the
   *             cutoff radius \f$r_{\rm cut}=a\sigma\f$, and the
   *             test-particle number.
   */
  DensityParameters(const ExperimentParameters &par)  // NOLINT
      : sig_(par.gaussian_sigma),
        r_cut_(par.gauss_cutoff_in_sigma * par.gaussian_sigma),
        ntest_(par.testparticles) {
    r_cut_sqr_ = r_cut_ * r_cut_;
    const double two_sig_sqr = 2 * sig_ * sig_;
    two_sig_sqr_inv_ = 1. / two_sig_sqr;
    const double norm = smearing_factor_norm(two_sig_sqr);
    const double corr_factor =
        smearing_factor_rcut_correction(par.gauss_cutoff_in_sigma);
    norm_factor_sf_ = 1. / (norm * ntest_ * corr_factor);
  }
  /// \return Testparticle number
  int ntest() const { return ntest_; }
  /// \return Cut-off radius [fm]
  double r_cut() const { return r_cut_; }
  /// \return Squared cut-off radius [fm\f$^2\f$]
  double r_cut_sqr() const { return r_cut_sqr_; }
  /// \return \f$ (2 \sigma^2)^{-1} \f$ [fm\f$^{-2}\f$]
  double two_sig_sqr_inv() const { return two_sig_sqr_inv_; }
  /**
   * \return Normalization for smearing factor. Unnormalized smearing factor
   *         \f$ sf(\vec{r}) \f$ has to be multiplied by this to have
   *         \f$ \int d^3r \, sf(\vec{r}) = 1 \f$.
   */
  double norm_factor_sf() const { return norm_factor_sf_; }

 private:
  /// Gaussian smearing width [fm]
  const double sig_;
  /// Cut-off radius [fm]
  const double r_cut_;
  /// Squared cut-off radius [fm\f$^2\f$]
  double r_cut_sqr_;
  /// \f$ (2 \sigma^2)^{-1} \f$ [fm\f$^{-2}\f$]
  double two_sig_sqr_inv_;
  /// Normalization for smearing factor
  double norm_factor_sf_;
  /// Testparticle number
  const int ntest_;
};

/**
 * Implements gaussian smearing for any quantity.
 * Computes smearing factor taking Lorentz contraction into account.
 * Integral of unnormalized smearing factor over space should be
 *  \f$ (2 \pi \sigma^2)^{3/2} \f$. Division over norm is split
 *  for efficiency: it is not nice to recalculate the same constant
 *  norm at every call.
 *
 * \param[in] r vector from the particle to the point of interest [fm]
 * \param[in] p particle 4-momentum to account for Lorentz contraction [GeV]
 * \param[in] m_inv particle mass, \f$ (E^2 - p^2)^{-1/2} \f$ [GeV]
 * \param[in] dens_par object containing precomputed parameters for
 *            density calculation.
 * \param[in] compute_gradient option, true - compute gradient, false - no
 * \return (smearing factor, the gradient of the smearing factor or a zero
 *         three vector)
 */
std::pair<double, ThreeVector> unnormalized_smearing_factor(
    const ThreeVector &r, const FourVector &p, const double m_inv,
    const DensityParameters &dens_par, const bool compute_gradient = false);

/**
 * Calculates Eckart rest frame density and optionally the gradient of the
 * density in an arbitary frame, the curl of the 3-currrent and the time
 * derivative of the 3-current.
 * \f[j^{\mu} = (\sqrt{2\pi} \sigma )^{-3} \sum_{i=1}^N C_i u^{\mu}_i
 * exp \left(- \frac{(\vec r -\vec r_i + \frac{\gamma_i^2}{1 + \gamma_i}
 * \vec \beta_i (\vec \beta_i, \vec r - \vec r_i))^2}{2\sigma^2} \right)\f]
 * \f[ \rho^{Eckart} = \sqrt{j^{\mu} j_{\mu}} \f]
 * Here \f$ C_i \f$ is a corresponding value of "charge". If baryon
 * current option is selected then \f$ C_i \f$ is 1 for baryons,
 * -1 for antibaryons and 0 otherwise. For proton/neutron
 * current \f$ C_i = 1\f$ for proton/neutron and 0 otherwise.
 *
 * To avoid the problems with Eckart frame definition, densities for
 * positive and negative charges, \f$\rho_+ \f$ and \f$ \rho_-\f$,
 * are computed separately and result is \f$\rho_+ - \rho_-\f$.
 *
 * \param[in] r Arbitrary space point where 4-current is calculated [fm]
 * \param[in] plist List of all particles to be used in \f$j^{\mu}\f$
 *            calculation. If the distance between particle and calculation
 *            point r, \f$ |r-r_i| > r_{cut} \f$ then particle input
 *            to density will be ignored.
 *
 * Next three values are taken from ExperimentalParameters structure:
 *
 * \param[in] par Set of parameters packed in one structure.
 *            From them the cutting radius r_cut \f$ r_{cut} / \sigma \f$,
 *            number of test-particles ntest and the gaussian width
 *            gs_sigma are needed.
 * \param[in] dens_type type of four-currect to be calculated:
 *            baryon, proton or neutron options are currently available
 * \param[in] compute_gradient true - compute gradient, false - no
 * \fpPrecision Density gradient is returned as double, because it is
 *   ThreeVector and ThreeVector currently comes only as double.
 *   Density itself is double for uniformity: if gradient is double,
 *   density should also be.
 * \return (density in the local Eckart frame [fm\$f^{-3}\$f],
 *          \f$ \nabla\cdots\rho \f$ or a 0 3-vector,
 *          \f$ \partial_t \vec j\f$ or a 0 3-vector,
 *          \f$ \nabla \times \vec j \f$ or a 0 3-vector).
 */
std::tuple<double, ThreeVector, ThreeVector, ThreeVector> rho_eckart(
    const ThreeVector &r, const ParticleList &plist,
    const DensityParameters &par, DensityType dens_type, bool compute_gradient);
/// convenience overload of the above (ParticleList -> Particles)
std::tuple<double, ThreeVector, ThreeVector, ThreeVector> rho_eckart(
    const ThreeVector &r, const Particles &plist, const DensityParameters &par,
    DensityType dens_type, bool compute_gradient);

/**
 * A class for time-efficient (time-memory trade-off) calculation of density
 * on the lattice. It holds six FourVectors - positive and negative
 * summands of 4-current, and the time and spatial derivatives of the compound
 * current. These Four-vectors are  additive by particles.
 * It is efficient to calculate additive jmu and \f$ \partial_\nu jmu \f$ in
 * one loop over particles and then calculate the Eckart density, the gradient
 * of the density, the curl and the time derivative of the current accordingly.
 * Splitting into  positive and negative parts of jmu is necessary to avoid
 * problems with the definition of Eckart rest frame.
 *
 * Intended usage of the class:
 * -# Add particles from some list using add_particle(...). and
 *    add_particle_for_derivatives(...) The former sets
 *    jmu_pos and jmu_neg, the next sets djmu_dx.
 * -# Get jmus and density whenever necessary via density(),
 *    jmu_pos(), jmu_neg()
 * -# Get \f$\nabla \cdot \rho\f$ via grad_rho()
 * -# Get \f$\nabla \times \vec j\f$ via rot_j()
 * -# Get \f$\partial_t \vec j\f$ via dj_dt()
 */
class DensityOnLattice {
 public:
  /// Default constructor
  DensityOnLattice()
      : jmu_pos_(FourVector()),
        jmu_neg_(FourVector()),
        djmu_dx_({FourVector(), FourVector(), FourVector(), FourVector()}) {}

  /**
   * Adds particle to 4-current: \f$j^{\mu} += p^{\mu}/p^0 \cdot factor \f$.
   * Two private class members jmu_pos_ and jmu_neg_ indicating the 4-current
   * of the positively and negatively charged particles are updated by this
   * function.
   *
   * \param[in] part Particle would be added to the current density
   *            on the lattice.
   * \param[in] FactorTimesSf particle contribution to given density type (e.g.
   *            anti-proton contributes with factor -1 to baryon density,
   *            proton - with factor 1) times the smearing factor.
   */
  void add_particle(const ParticleData &part, double FactorTimesSf) {
    const FourVector PartFourVelocity = FourVector(1.0, part.velocity());
    if (FactorTimesSf > 0.0) {
      jmu_pos_ += PartFourVelocity * FactorTimesSf;
    } else {
      jmu_neg_ += PartFourVelocity * FactorTimesSf;
    }
  }

  /**
   * Adds particle to the time and spatial derivatives of the 4-current.
   * An array of four private 4-vectors djmu_dx_ indicating the derivatives
   * of the compound current are updated by this function.
   *
   * \param[in] part Particle would be added to the current density
   *            on the lattice.
   * \param[in] factor particle contribution to given density type (e.g.
   *            anti-proton contributes with factor -1 to baryon density,
   *            proton - with factor 1).
   * \param[in] sf_grad Smearing factor of the gradients
   */
  void add_particle_for_derivatives(const ParticleData &part, double factor,
                                    ThreeVector sf_grad) {
    const FourVector PartFourVelocity = FourVector(1.0, part.velocity());
    for (int k = 1; k <= 3; k++) {
      djmu_dx_[k] += factor * PartFourVelocity * sf_grad[k - 1];
      djmu_dx_[0] -=
          factor * PartFourVelocity * sf_grad[k - 1] * part.velocity()[k - 1];
    }
  }

  /**
   * Compute the net Eckart density on the local lattice
   *
   * \param[in] norm_factor Normalization factor
   * \return Net Eckart density on the local lattice [fm\f$^{-3}\f$]
   */
  double density(const double norm_factor = 1.0) {
    return (jmu_pos_.abs() - jmu_neg_.abs()) * norm_factor;
  }

  /**
   * Compute curl of the current on the local lattice
   *
   * \param[in] norm_factor Normalization factor
   * \return \f$\nabla\times\j\f$ [fm \f$^{-4}\f$]
   */
  ThreeVector rot_j(const double norm_factor = 1.0) {
    ThreeVector j_rot = ThreeVector();
    j_rot.set_x1(djmu_dx_[2].x3() - djmu_dx_[3].x2());
    j_rot.set_x2(djmu_dx_[3].x1() - djmu_dx_[1].x3());
    j_rot.set_x3(djmu_dx_[1].x2() - djmu_dx_[2].x1());
    j_rot *= norm_factor;
    return j_rot;
  }

  /**
   * Compute gradient of the density on the local lattice
   *
   * \param[in] norm_factor Normalization factor
   * \return \f$\nabla\rho\f$ [fm \f$^{-4}\f$]
   */
  ThreeVector grad_rho(const double norm_factor = 1.0) {
    ThreeVector rho_grad = ThreeVector();
    for (int i = 1; i < 4; i++) {
      rho_grad[i - 1] = djmu_dx_[i].x0() * norm_factor;
    }
    return rho_grad;
  }

  /**
   * Compute time derivative of the current density on the local lattice
   *
   * \param[in] norm_factor Normalization factor
   * \return \f$\partial_t \vec j\f$ [fm \f$^{-4}\f$]
   */
  ThreeVector dj_dt(const double norm_factor = 1.0) {
    return djmu_dx_[0].threevec() * norm_factor;
  }

  /// \return Current density of the positively charged particle
  FourVector jmu_pos() const { return jmu_pos_; }
  /// \return Current density of the negatively charged particle
  FourVector jmu_neg() const { return jmu_neg_; }

 private:
  /// Four-current density of the positively charged particle.
  FourVector jmu_pos_;
  /// Four-current density of the negatively charged particle.
  FourVector jmu_neg_;
  /// \f$\partial_\nu j^\mu \f$
  std::array<FourVector, 4> djmu_dx_;
};

/// Conveniency typedef for lattice of density
typedef RectangularLattice<DensityOnLattice> DensityLattice;

/**
 * Updates the contents on the lattice.
 *
 * \param[out] lat The lattice on which the content will be updated
 * \param[in] update tells if called for update at printout or at timestep
 * \param[in] dens_type density type to be computed on the lattice
 * \param[in] par a structure containing testparticles number and gaussian
 *            smearing parameters.
 * \param[in] particles the particles vector
 * \param[in] compute_gradient Whether to compute the gradients
 * \tparam T LatticeType
 */
template <typename T>
void update_lattice(RectangularLattice<T> *lat,
                            const LatticeUpdate update,
                            const DensityType dens_type,
                            const DensityParameters &par,
                            const Particles &particles,
                            const bool compute_gradient = false) {
  // Do not proceed if lattice does not exists/update not required
  if (lat == nullptr || lat->when_update() != update) {
    return;
  }
  lat->reset();
  const double norm_factor = par.norm_factor_sf();
  for (const auto &part : particles) {
    const double dens_factor = density_factor(part.type(), dens_type);
    if (std::abs(dens_factor) < really_small) {
      continue;
    }
    const FourVector p = part.momentum();
    const double m = p.abs();
    if (unlikely(m < really_small)) {
      const auto &log = logger<LogArea::Density>();
      log.warn("Gaussian smearing is undefined for momentum ", p);
      continue;
    }
    const double m_inv = 1.0 / m;

    const ThreeVector pos = part.position().threevec();
    lat->iterate_in_radius(
        pos, par.r_cut(), [&](T &node, int ix, int iy, int iz) {
          const ThreeVector r = lat->cell_center(ix, iy, iz);
          const auto sf = unnormalized_smearing_factor(pos - r, p, m_inv, par,
                                                       compute_gradient);
          if (sf.first * norm_factor > really_small) {
            node.add_particle(part, sf.first * norm_factor * dens_factor);
          }
          if (compute_gradient) {
            node.add_particle_for_derivatives(part, dens_factor,
                                              sf.second * norm_factor);
          }
        });
  }
}

<<<<<<< HEAD
/**
 * Calculates density on the lattice in an time-efficient way.
 *
 * \param[out] lat The lattice on which the density will be updated
 * \param[in] update tells if called for update at printout or at timestep
 * \param[in] dens_type density type to be computed on the lattice
 * \param[in] par a structure containing testparticles number and gaussian
 *            smearing parameters.
 * \param[in] particles the particles vector
 * \param[in] compute_gradient Whether to compute the gradients
 */
void update_density_lattice(RectangularLattice<DensityOnLattice> *lat,
                            const LatticeUpdate update,
                            const DensityType dens_type,
                            const DensityParameters &par,
                            const Particles &particles, bool compute_gradient);

/**
 * Calculates energy-momentum tensor on the lattice in an time-efficient way.
 *
 * \param[out] lat The lattice on which the energy-momentum tensor
 *             will be updated.
 * \param[in] update tells if called for update at printout or at timestep
 * \param[in] dens_type density type to be computed on the lattice
 * \param[in] par a structure containing testparticles number and gaussian
 *            smearing parameters.
 * \param[in] particles the particles vector
 */
void update_Tmn_lattice(RectangularLattice<EnergyMomentumTensor> *lat,
                        const LatticeUpdate update, const DensityType dens_type,
                        const DensityParameters &par,
                        const Particles &particles);

=======
>>>>>>> 373b8ebc
}  // namespace smash

#endif  // SRC_INCLUDE_DENSITY_H_<|MERGE_RESOLUTION|>--- conflicted
+++ resolved
@@ -416,42 +416,6 @@
   }
 }
 
-<<<<<<< HEAD
-/**
- * Calculates density on the lattice in an time-efficient way.
- *
- * \param[out] lat The lattice on which the density will be updated
- * \param[in] update tells if called for update at printout or at timestep
- * \param[in] dens_type density type to be computed on the lattice
- * \param[in] par a structure containing testparticles number and gaussian
- *            smearing parameters.
- * \param[in] particles the particles vector
- * \param[in] compute_gradient Whether to compute the gradients
- */
-void update_density_lattice(RectangularLattice<DensityOnLattice> *lat,
-                            const LatticeUpdate update,
-                            const DensityType dens_type,
-                            const DensityParameters &par,
-                            const Particles &particles, bool compute_gradient);
-
-/**
- * Calculates energy-momentum tensor on the lattice in an time-efficient way.
- *
- * \param[out] lat The lattice on which the energy-momentum tensor
- *             will be updated.
- * \param[in] update tells if called for update at printout or at timestep
- * \param[in] dens_type density type to be computed on the lattice
- * \param[in] par a structure containing testparticles number and gaussian
- *            smearing parameters.
- * \param[in] particles the particles vector
- */
-void update_Tmn_lattice(RectangularLattice<EnergyMomentumTensor> *lat,
-                        const LatticeUpdate update, const DensityType dens_type,
-                        const DensityParameters &par,
-                        const Particles &particles);
-
-=======
->>>>>>> 373b8ebc
 }  // namespace smash
 
 #endif  // SRC_INCLUDE_DENSITY_H_