--- conflicted
+++ resolved
@@ -32,13 +32,8 @@
    */
   double string_hard_cross_section() const override;
   /** Find all inelastic 2->2 processes for this reaction. */
-<<<<<<< HEAD
-  CollisionBranchList two_to_two_cross_sections() override;
-=======
   CollisionBranchList two_to_two_cross_sections
              (ReactionsBitSet included_2to2) override;
-
- private:
   /**
   * Calculate cross sections for resonance absorption
   * (i.e. NR->NN and ΔR->NN).
@@ -52,8 +47,6 @@
   */
   CollisionBranchList bar_bar_to_nuc_nuc(const bool is_anti_particles);
 
- protected:
->>>>>>> abe604c8
   /**
    * Scattering matrix amplitude squared (divided by 16π) for resonance
    * production processes like NN → NR and NN → ΔR, where R is a baryon
@@ -71,22 +64,9 @@
                                                const ParticleType &type_b,
                                                const int twoI);
  private:
-  /**
-  * Calculate cross sections for resonance absorption
-  * (i.e. NR->NN and ΔR->NN).
-  *
-  * \param[in] is_anti_particles Whether the colliding particles are
-  * antiparticles
-  *
-  * \return List of possible resonance absorption processes. Each element of the
-  * list contains the types of the final-state particles and the cross section
-  * for that particular process.
-  */
-  CollisionBranchList bar_bar_to_nuc_nuc(const bool is_anti_particles);
-
   CollisionBranchList n_nucleus_to_n_nucleus();
 
-protected:
+ protected:
   /**
    * \ingroup logging
    * Writes information about this scatter action to the \p out stream.
