/*
 *
 *    Copyright (c) 2014
 *      SMASH Team
 *
 *    GNU General Public License (GPLv3 or later)
 *
 */

#ifndef SRC_INCLUDE_ACTIONFINDERFACTORY_H_
#define SRC_INCLUDE_ACTIONFINDERFACTORY_H_

#include <vector>

#include "clock.h"
#include "forwarddeclarations.h"

namespace Smash {

/**
 * \ingroup action
 * ActionFinderInterface is the abstract base class for all action finders,
 * i.e. objects which create action lists.
 */
class ActionFinderInterface {
 public:
  /**
   * Abstract function for finding actions, given a list of particles.
   *
   * \param search_list a list of particles where each pair needs to be tested
   *                    for possible interaction
<<<<<<< HEAD
=======
   * \param dt duration of the current time step in fm/c
   * \return The function returns a list (std::vector) of Action objects that
   *         could possibly be executed in this time step.
   */
  virtual ActionList find_actions_in_cell(const ParticleList &search_list,
                                          float dt) const = 0;

  /**
   * Abstract function for finding actions between a list of particles and
   * neighboring particles.
   *
   * \param search_list a list of particles where each particle needs to be
   *                    tested for possible interactions with the neighbors
   * \param neighbors_list a list of particles that need to be tested against
   *                       particles in search_list for possible interaction
>>>>>>> b7537e2b
   * \param dt duration of the current time step in fm/c
   * \return The function returns a list (std::vector) of Action objects that
   *         could possibly be executed in this time step.
   */
<<<<<<< HEAD
  virtual ActionList find_possible_actions(const ParticleList &search_list,
                                           float dt) const = 0;
  /**
   * Abstract function for finding actions, given two lists of particles,
   * a search list and a neighbors list.
   *
   * \param search_list a list of particles where each pair needs to be tested
   *                    for possible interaction
   * \param neighbors_list a list of particles that need to be tested against
   *                       particles in search_list for possible interaction
=======
  virtual ActionList find_actions_with_neighbors(
      const ParticleList &search_list, const ParticleList &neighbors_list,
      float dt) const = 0;

  /**
   * Abstract function for finding actions between a list of particles and
   * the surrounding particles.
   *
   * Note: The first list can be a subset of the second list.
   *
   * \param search_list a list of particles where each particle needs to be
   *                    tested for possible interactions with the surrounding
   *                    particles
   * \param surrounding_list a list of particles that need to be tested against
   *                         particles in search_list for possible interaction
>>>>>>> b7537e2b
   * \param dt duration of the current time step in fm/c
   * \return The function returns a list (std::vector) of Action objects that
   *         could possibly be executed in this time step.
   */
<<<<<<< HEAD
  virtual ActionList find_possible_actions(const ParticleList &search_list,
                                           const ParticleList &neighbors_list,
                                           float dt) const = 0;
=======
  virtual ActionList find_actions_with_surrounding_particles(
      const ParticleList &search_list, const Particles &surrounding_list,
      float dt) const = 0;
>>>>>>> b7537e2b

  /**
   * This abstract function finds 'final' actions
   * (for cleaning up at the end of the simulation).
   */
  virtual ActionList find_final_actions(const Particles &) const = 0;
};

}  // namespace Smash

#endif  // SRC_INCLUDE_ACTIONFINDERFACTORY_H_<|MERGE_RESOLUTION|>--- conflicted
+++ resolved
@@ -29,40 +29,24 @@
    *
    * \param search_list a list of particles where each pair needs to be tested
    *                    for possible interaction
-<<<<<<< HEAD
-=======
    * \param dt duration of the current time step in fm/c
    * \return The function returns a list (std::vector) of Action objects that
    *         could possibly be executed in this time step.
    */
   virtual ActionList find_actions_in_cell(const ParticleList &search_list,
                                           float dt) const = 0;
-
   /**
-   * Abstract function for finding actions between a list of particles and
-   * neighboring particles.
+   * Abstract function for finding actions, given two lists of particles,
+   * a search list and a neighbors list.
    *
    * \param search_list a list of particles where each particle needs to be
    *                    tested for possible interactions with the neighbors
    * \param neighbors_list a list of particles that need to be tested against
    *                       particles in search_list for possible interaction
->>>>>>> b7537e2b
    * \param dt duration of the current time step in fm/c
    * \return The function returns a list (std::vector) of Action objects that
    *         could possibly be executed in this time step.
    */
-<<<<<<< HEAD
-  virtual ActionList find_possible_actions(const ParticleList &search_list,
-                                           float dt) const = 0;
-  /**
-   * Abstract function for finding actions, given two lists of particles,
-   * a search list and a neighbors list.
-   *
-   * \param search_list a list of particles where each pair needs to be tested
-   *                    for possible interaction
-   * \param neighbors_list a list of particles that need to be tested against
-   *                       particles in search_list for possible interaction
-=======
   virtual ActionList find_actions_with_neighbors(
       const ParticleList &search_list, const ParticleList &neighbors_list,
       float dt) const = 0;
@@ -78,20 +62,13 @@
    *                    particles
    * \param surrounding_list a list of particles that need to be tested against
    *                         particles in search_list for possible interaction
->>>>>>> b7537e2b
    * \param dt duration of the current time step in fm/c
    * \return The function returns a list (std::vector) of Action objects that
    *         could possibly be executed in this time step.
    */
-<<<<<<< HEAD
-  virtual ActionList find_possible_actions(const ParticleList &search_list,
-                                           const ParticleList &neighbors_list,
-                                           float dt) const = 0;
-=======
   virtual ActionList find_actions_with_surrounding_particles(
       const ParticleList &search_list, const Particles &surrounding_list,
       float dt) const = 0;
->>>>>>> b7537e2b
 
   /**
    * This abstract function finds 'final' actions
