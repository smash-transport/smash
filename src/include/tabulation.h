--- conflicted
+++ resolved
@@ -133,25 +133,7 @@
 
 /// Create a table for the spectral integral of two resonances.
 inline std::unique_ptr<Tabulation> spectral_integral_unstable(
-<<<<<<< HEAD
-    Integrator2dCuhre& integrate2d,
-    const ParticleType& res1,
-    const ParticleType& res2,
-    double range) {
-    return make_unique<Tabulation>(
-          res1.min_mass_kinematic() + res2.min_mass_kinematic(), range, 100,
-          [&](double srts) {
-            return integrate2d(res1.min_mass_kinematic(),
-                               srts - res2.min_mass_kinematic(),
-                               res2.min_mass_kinematic(),
-                               srts - res1.min_mass_kinematic(),
-                               [&](double m1, double m2) {
-                                 return spec_func_integrand_2res(srts, m1, m2,
-                                                            res1, res2);
-                               });
-          });
-=======
-    Integrator2d& integrate2d, const ParticleType& res1,
+    Integrator2dCuhre& integrate2d, const ParticleType& res1,
     const ParticleType& res2, double range) {
   return make_unique<Tabulation>(
       res1.min_mass_kinematic() + res2.min_mass_kinematic(), range, 100,
@@ -163,7 +145,6 @@
               return spec_func_integrand_2res(srts, m1, m2, res1, res2);
             });
       });
->>>>>>> 9cb2743f
 }
 
 }  // namespace Smash
