/*
 *
 *    Copyright (c) 2014
 *      SMASH Team
 *
 *    GNU General Public License (GPLv3 or later)
 *
 */

#include "include/action.h"

#include "include/angles.h"
#include "include/constants.h"
#include "include/logging.h"
#include "include/parametrizations.h"
#include "include/pdgcode.h"
#include "include/random.h"
#include "include/resonances.h"

namespace Smash {

ScatterAction::ScatterAction(const ParticleData &in_part1,
                             const ParticleData &in_part2,
                             float time_of_execution)
    : Action({in_part1, in_part2}, time_of_execution) {}


void ScatterAction::perform(Particles *particles, size_t &id_process) {
  const auto &log = logger<LogArea::ScatterAction>();

  /* Relevant particle IDs for the collision. */
  int id1 = incoming_particles_[0].id();
  int id2 = incoming_particles_[1].id();

  log.debug("Process ", id_process, " particles:\n", incoming_particles_[0],
            incoming_particles_[1]);

  /* Decide for a particular final state. */
  outgoing_particles_ = choose_channel();

  if (is_elastic()) {
    /* 2->2 elastic scattering */
    log.debug("Process: Elastic collision.");

    momenta_exchange();

    // store the process id in the Particle data
    outgoing_particles_[0].set_id_process(id_process);
    outgoing_particles_[1].set_id_process(id_process);

    particles->data(id1) = outgoing_particles_[0];
    particles->data(id2) = outgoing_particles_[1];
  } else {
    /* resonance formation */
    log.debug("Process: Resonance formation.");

    /* The starting point of resonance is between the two initial particles:
     * x_middle = (x_a + x_b) / 2   */
    FourVector middle_point = (incoming_particles_[0].position()
                               + incoming_particles_[1].position()) / 2.;

    /* processes computed in the center of momenta */
    resonance_formation();

    /* Set positions & boost to computational frame. */
    for (ParticleData &new_particle : outgoing_particles_) {
      new_particle.set_4position(middle_point);

      new_particle.set_4momentum(
          new_particle.momentum().LorentzBoost(-beta_cm()));

      // store the process id in the Particle data
      new_particle.set_id_process(id_process);

      log.debug("Resonance: ", new_particle);

      new_particle.set_id(particles->add_data(new_particle));
    }

    /* Remove the initial particles */
    particles->remove(id1);
    particles->remove(id2);

    log.debug("Particle map now has ", particles->size(), " elements.");
  }

  check_conservation(id_process);

  id_process++;
}


ThreeVector ScatterAction::beta_cm() const {
  FourVector mom = incoming_particles_[0].momentum() +
                   incoming_particles_[1].momentum();
  return mom.threevec() / mom.x0();
}


double ScatterAction::mandelstam_s() const {
  return (incoming_particles_[0].momentum() +
          incoming_particles_[1].momentum()).sqr();
}


double ScatterAction::sqrt_s() const {
  return (incoming_particles_[0].momentum() +
          incoming_particles_[1].momentum()).abs();
}


double ScatterAction::cm_momentum_squared() const {
  return (incoming_particles_[0].momentum().Dot(incoming_particles_[1].momentum())
       * incoming_particles_[0].momentum().Dot(incoming_particles_[1].momentum())
       - incoming_particles_[0].type().mass_sqr()
       * incoming_particles_[1].type().mass_sqr()) / mandelstam_s();
}


double ScatterAction::particle_distance() const {
  const auto &log = logger<LogArea::ScatterAction>();
  // local copy of particles (since we need to boost them)
  ParticleData p1 = incoming_particles_[0];
  ParticleData p2 = incoming_particles_[1];
  /* Boost particles to center-of-momentum frame. */
  ThreeVector velocity = beta_cm();
  p1.boost(velocity);
  p2.boost(velocity);
  ThreeVector pos_diff = p1.position().threevec() - p2.position().threevec();
  ThreeVector mom_diff = p1.momentum().threevec() - p2.momentum().threevec();
  log.debug("Particle ", incoming_particles_, " position difference [fm]: ",
            pos_diff, ", momentum difference [GeV]: ", mom_diff);
  /* Zero momentum leads to infite distance. */
  if (fabs(mom_diff.sqr()) < really_small)
    return  pos_diff.sqr();

  /* UrQMD squared distance criteria:
   * arXiv:nucl-th/9803035 (3.27): in center of momemtum frame
   * position of particle a: x_a
   * position of particle b: x_b
   * velocity of particle a: v_a
   * velocity of particle b: v_b
   * d^2_{coll} = (x_a - x_b)^2 - ((x_a - x_a) . (v_a - v_b))^2 / (v_a - v_b)^2
   */
  return pos_diff.sqr()
         - (pos_diff * mom_diff) * (pos_diff * mom_diff) / mom_diff.sqr();
}


bool ScatterAction::is_elastic() const {
  return outgoing_particles_.size() == 2 &&
         outgoing_particles_[0].pdgcode() == incoming_particles_[0].pdgcode() &&
         outgoing_particles_[1].pdgcode() == incoming_particles_[1].pdgcode();
}


ProcessBranch ScatterAction::elastic_cross_section(float elast_par) {
  return ProcessBranch(incoming_particles_[0].type().pdgcode(),
                       incoming_particles_[1].type().pdgcode(), elast_par);
}


ProcessBranchList ScatterAction::resonance_cross_sections() {
  const auto &log = logger<LogArea::ScatterAction>();
  ProcessBranchList resonance_process_list;
  ParticleType type_particle1 = incoming_particles_[0].type(),
               type_particle2 = incoming_particles_[1].type();

  /* Isospin symmetry factor, by default 1 */
  int symmetryfactor = 1;
  /* The isospin symmetry factor is 2 if both particles are in the same
   * isospin multiplet. */
  if (type_particle1.pdgcode().iso_multiplet()
      == type_particle2.pdgcode().iso_multiplet()) {
    symmetryfactor = 2;
  }

  const double s = mandelstam_s();
  const double p_cm_sqr = cm_momentum_squared();

  /* Find all the possible resonances */
  for (const ParticleType &type_resonance : ParticleType::list_all()) {
    /* Not a resonance, go to next type of particle */
    if (type_resonance.is_stable()) {
      continue;
    }

    /* Same resonance as in the beginning, ignore */
    if ((!type_particle1.is_stable()
         && type_resonance.pdgcode() == type_particle1.pdgcode())
        || (!type_particle2.is_stable()
            && type_resonance.pdgcode() == type_particle2.pdgcode())) {
      continue;
    }

    float resonance_xsection
      = symmetryfactor * two_to_one_formation(type_particle1, type_particle2,
                                              type_resonance, s, p_cm_sqr);

    /* If cross section is non-negligible, add resonance to the list */
    if (resonance_xsection > really_small) {
      resonance_process_list.push_back(ProcessBranch(type_resonance.pdgcode(),
                                                     resonance_xsection));

      log.debug("Found resonance: ", type_resonance);
      log.debug("2->1 with original particles: ", type_particle1,
                type_particle2);
    }
  }
  return resonance_process_list;
}


void ScatterAction::momenta_exchange() {
  const auto &log = logger<LogArea::ScatterAction>();
  outgoing_particles_[0] = incoming_particles_[0];
  outgoing_particles_[1] = incoming_particles_[1];

  ParticleData *p1 = &outgoing_particles_[0];
  ParticleData *p2 = &outgoing_particles_[1];

  /* Boost to CM frame. */
  ThreeVector velocity_CM = beta_cm();
  p1->boost(velocity_CM);
  p2->boost(velocity_CM);

  /* debug output */
  log.debug("center of momenta 1", p1->momentum());
  log.debug("center of momenta 2", p2->momentum());

  /* We are in the center of momentum,
     hence this is equal for both particles. */
  const double momentum_radial = p1->momentum().abs3();

  /* Particle exchange momenta and scatter to random direction.
   * XXX: Angles should be sampled from differential cross section
   * of this process. */
  Angles phitheta;
  phitheta.distribute_isotropically();
  log.debug("Random momentum: ", momentum_radial, " ", phitheta);

  /* Only direction of 3-momentum, not magnitude, changes in CM frame.
   * Thus particle energies remain the same (Lorentz boost will change them for
   * computational frame, however). */
  p1->set_3momentum(phitheta.threevec() * momentum_radial);
  p2->set_3momentum(-phitheta.threevec() * momentum_radial);

  /* debug output */
  log.debug("exchanged momenta 1", p1->momentum());
  log.debug("exchanged momenta 2", p2->momentum());

  /* Boost back. */
  p1->boost(-velocity_CM);
  p2->boost(-velocity_CM);
}


void ScatterAction::resonance_formation() {
  const auto &log = logger<LogArea::ScatterAction>();

  switch (outgoing_particles_.size()) {
  case 1:
    /* 1 particle in final state: Center-of-momentum frame of initial
     * particles is the rest frame of the resonance.
     */
    outgoing_particles_[0].set_4momentum(FourVector(sqrt_s(), 0., 0., 0.));

    log.debug("Momentum of the new particle: ",
              outgoing_particles_[0].momentum());
    break;
  case 2:
    /* 2 particles in final state: Sample the particle momenta. */
    sample_cms_momenta();
    break;
  default:
    std::string s = "resonance_formation: "
                    "Incorrect number of particles in final state: ";
    s += std::to_string(outgoing_particles_.size()) + " (";
    s += incoming_particles_[0].pdgcode().string() + " + ";
    s += incoming_particles_[1].pdgcode().string() + ")";
    throw InvalidResonanceFormation(s);
  }
}


ProcessBranch ScatterActionBaryonBaryon::elastic_cross_section(float elast_par) {

  const PdgCode &pdg1 = incoming_particles_[0].type().pdgcode();
  const PdgCode &pdg2 = incoming_particles_[1].type().pdgcode();

  const double s = mandelstam_s();

  if ((pdg1.iso_multiplet() == 0x1112) &&
      (pdg2.iso_multiplet() == 0x1112)) {
    /* Nucleon-Nucleon scattering: use parametrized cross sections. */
    float sig_el;
    if (pdg1 == pdg2) {                          /* pp */
      sig_el = pp_elastic(s);
    } else if (pdg1.is_antiparticle_of(pdg2)) {  /* ppbar */
      sig_el = ppbar_elastic(s);
    } else {                                     /* np */
      sig_el = np_elastic(s);
    }
    if (sig_el>0.) {
      return ProcessBranch(pdg1, pdg2, sig_el);
    } else {
      std::stringstream ss;
      ss << "problem in CrossSections::elastic: " << pdg1.string().c_str()
        << " " << pdg2.string().c_str() << " " << pdg1.spin() << " "
        << pdg2.spin() << " " << sig_el << " " << s;
      throw std::runtime_error(ss.str());
    }
  } else {
    /* Default: Fall back to parent routine. */
    return ScatterAction::elastic_cross_section(elast_par);
  }
}

ProcessBranchList ScatterActionBaryonBaryon::two_to_two_cross_sections() {
  ProcessBranchList process_list;
  ParticleType type_particle1 = incoming_particles_[0].type(),
               type_particle2 = incoming_particles_[1].type();

  if (type_particle1.pdgcode().iso_multiplet() == 0x1112 &&
      type_particle2.pdgcode().iso_multiplet() == 0x1112) {
    /* Nucleon+Nucleon: find all resonance production channels */
      process_list = NucNuc_to_NucRes (type_particle1, type_particle2);
  } else if (type_particle1.pdgcode().iso_multiplet() == 0x1112 ||
             type_particle2.pdgcode().iso_multiplet() == 0x1112) {
    /* Nucleon+Resonance: absorption */
    process_list = NucRes_to_NucNuc (type_particle1, type_particle2);
  }

  return process_list;
}


/**
 * Scattering matrix amplitude squared for \f$NN \rightarrow NR\f$ processes,
 * where R is a baryon resonance (Delta, N*, Delta*).
 *
 * \param[in] mandelstam_s Mandelstam-s, i.e. collision CMS energy squared.
 * \param[in] type_final_a Type information for the first final state particle.
 * \param[in] type_final_b Type information for the second final state particle.
 *
 * \return Matrix amplitude squared \f$|\mathcal{M}(\sqrt{s})|^2/16\pi\f$.
 */
static float nn_to_resonance_matrix_element(const double mandelstam_s,
  const ParticleType &type_final_a, const ParticleType &type_final_b) {
  PdgCode delta = PdgCode("2224");
  if (type_final_a.pdgcode().iso_multiplet()
      != type_final_b.pdgcode().iso_multiplet()) {
    /* N + N -> N + Delta: fit to Dmitriev OBE model,
     * Nucl. Phys. A 459, 503 (1986) */
    if (type_final_a.pdgcode().iso_multiplet() == delta.iso_multiplet()
        || type_final_b.pdgcode().iso_multiplet() == delta.iso_multiplet()) {
      return 459. / std::pow(std::sqrt(mandelstam_s) - 1.104, 1.951);
    } else {
      return 0.0;
    }
  } else {
    return 0.0;
  }
}

<<<<<<< HEAD

ProcessBranchList ScatterActionBaryonBaryon::NucNuc_to_NucRes (
                            const ParticleType &type_particle1,
                            const ParticleType &type_particle2) {

  ProcessBranchList process_list;
  const double s = mandelstam_s();

  /* Loop over all baryon resonances. */
  for (const ParticleType &type_resonance :
       ParticleType::list_baryon_resonances()) {
    /* Loop over second particle (nucleon). */
    for (const ParticleType &second_type : ParticleType::list_nucleons()) {

      /* Check for charge conservation. */
      if (type_resonance.charge() + second_type.charge()
          != type_particle1.charge() + type_particle2.charge()) {
        continue;
      }

      int I_z = type_resonance.isospin3() + second_type.isospin3();

      /* Compute total isospin range with given initial and final particles. */
      int I_max = std::min(type_resonance.isospin() + second_type.isospin(),
                          type_particle1.isospin() + type_particle2.isospin());
      int I_min = std::max(abs(type_resonance.isospin()
                              - second_type.isospin()),
                          abs(type_particle1.isospin()
                              - type_particle2.isospin()));
      I_min = std::max(I_min, abs(I_z));

      /* Loop over total isospin in allowed range.
      * Use decrement of 2, since isospin is multiplied by 2. */
      double isospin_factor = 0.;
      for (int I_tot = I_max; I_tot >= I_min; I_tot -= 2) {
        isospin_factor = isospin_factor +
            isospin_clebsch_gordan(type_particle1, type_particle2, I_tot, I_z)
          * isospin_clebsch_gordan(type_resonance, second_type, I_tot, I_z);
      }

      /* If Clebsch-Gordan coefficient is zero, don't bother with the rest. */
      if (std::abs(isospin_factor) < really_small) {
        continue;
      }

      /* Integration limits. */
      double lower_limit = type_resonance.minimum_mass();
      double upper_limit = std::sqrt(s) - second_type.mass();
      /* Check the available energy (requiring it to be a little above the
      * threshold, because the integration will not work if it's too close). */
      if (upper_limit - lower_limit < 1E-3) {
        continue;
      }

      /* Calculate resonance production cross section
      * using the Breit-Wigner distribution as probability amplitude.
      * Integrate over the allowed resonance mass range. */
      IntegrandParameters params = {&type_resonance, second_type.mass(), s};
      printd("Process: %s %s -> %s %s\n", type_particle1.name().c_str(),
      type_particle2.name().c_str(), second_type.name().c_str(),
      type_resonance.name().c_str());
      printd("Limits: %g %g \n", lower_limit, upper_limit);
      double resonance_integral, integral_error;
      quadrature_1d(&spectral_function_integrand, &params,
                    lower_limit, upper_limit,
                    &resonance_integral, &integral_error);
      printd("Integral value: %g Error: %g \n", resonance_integral,
        integral_error);

      /* Cross section for 2->2 process with one resonance in final state.
       * Based on Eq. (46) in PhD thesis of J. Weil
       * (https://gibuu.hepforge.org/trac/chrome/site/files/phd/weil.pdf) */
      float xsection
           = isospin_factor * isospin_factor
             * resonance_integral / (s * std::sqrt(cm_momentum_squared()))
             * nn_to_resonance_matrix_element(s, type_resonance, second_type);

      if (xsection > really_small) {
        process_list.push_back(ProcessBranch(type_resonance.pdgcode(),
                                            second_type.pdgcode(), xsection));
        printd("Found 2->2 creation process for resonance %s (%s).\n",
              type_resonance.pdgcode().string().c_str(),
              type_resonance.name().c_str());
        printd("2->2 with original particles: %s %s Charges: %i %i \n",
              type_particle1.name().c_str(), type_particle2.name().c_str(),
              type_particle1.charge(), type_particle2.charge());
      }
=======
    size_t two_to_two_processes
        = two_to_two_formation(type_particle1, type_particle2, type_resonance,
                               s, p_cm_sqr, &resonance_process_list);
    if (two_to_two_processes > 0) {
      const auto &log = logger<LogArea::ScatterAction>();
      log.debug("Found ", two_to_two_processes,
                " 2->2 processes for resonance ", type_resonance);
      log.debug("2->2 with original particles: ", type_particle1,
                type_particle2);
>>>>>>> 82a8a0f9
    }
  }
  return process_list;
}


ProcessBranchList ScatterActionBaryonBaryon::NucRes_to_NucNuc (
                            const ParticleType &type_particle1,
                            const ParticleType &type_particle2) {

  const ParticleType *type_resonance, *type_nucleon;
  ProcessBranchList process_list;

  if (type_particle1.pdgcode().iso_multiplet() == 0x1112) {
    type_nucleon = &type_particle1;
    type_resonance = &type_particle2;
  } else if (type_particle2.pdgcode().iso_multiplet() == 0x1112) {
    type_nucleon = &type_particle2;
    type_resonance = &type_particle1;
  } else {
    throw std::runtime_error("Error: no nucleon found in NucRes_to_NucNuc!");
  }

  const double s = mandelstam_s();
  /* CM momentum in final state */
  double p_cm_final = sqrt(s - 4.*type_nucleon->mass_sqr())/2.;

  /* Loop over all nucleon charge states. */
  for (const ParticleType &nuc1 : ParticleType::list_nucleons()) {
    for (const ParticleType &nuc2 : ParticleType::list_nucleons()) {
      /* Check for charge conservation. */
      if (type_resonance->charge() + type_nucleon->charge()
          != nuc1.charge() + nuc2.charge()) {
        continue;
      }

      int I_z = type_resonance->isospin3() + type_nucleon->isospin3();

      /* Compute total isospin range with given initial and final particles. */
      int I_max = std::min(type_resonance->isospin() + type_nucleon->isospin(),
                          nuc1.isospin() + nuc2.isospin());
      int I_min = std::max(abs(type_resonance->isospin()
                               - type_nucleon->isospin()),
                          abs(nuc1.isospin() - nuc2.isospin()));
      I_min = std::max(I_min, abs(I_z));

      /* Loop over total isospin in allowed range.
      * Use decrement of 2, since isospin is multiplied by 2. */
      double isospin_factor = 0.;
      for (int I_tot = I_max; I_tot >= I_min; I_tot -= 2) {
        isospin_factor = isospin_factor +
            isospin_clebsch_gordan(nuc1, nuc2, I_tot, I_z)
          * isospin_clebsch_gordan(*type_resonance, *type_nucleon, I_tot, I_z);
      }

      /* If Clebsch-Gordan coefficient is zero, don't bother with the rest */
      if (std::abs(isospin_factor) < really_small) {
        continue;
      }

      /* Cross section for 2->2 resonance absorption.
       * See eqs. (B.6), (B.9) and (181) in the GiBUU review paper. */
      float xsection
        = isospin_factor * isospin_factor
          * p_cm_final / ( s * std::sqrt(cm_momentum_squared()))
          * nn_to_resonance_matrix_element(s, *type_resonance, *type_nucleon);

      if (xsection > really_small) {
        process_list.push_back(ProcessBranch(nuc1.pdgcode(), nuc2.pdgcode(),
                                             xsection));
        printd("Found 2->2 absorption process for resonance %s (%s).\n",
              type_resonance->pdgcode().string().c_str(),
              type_resonance->name().c_str());
        printd("2->2 with original particles: %s %s Charges: %i %i \n",
              type_particle1.name().c_str(), type_particle2.name().c_str(),
              type_particle1.charge(), type_particle2.charge());
      }
    }
  }
  return process_list;
}


void ScatterAction::format_debug_output(std::ostream &out) const {
  out << "Scatter of " << incoming_particles_;
  if (outgoing_particles_.empty()) {
    out << " (not performed)";
  } else {
    out << " to " << outgoing_particles_;
  }
}
void ScatterActionMesonMeson::format_debug_output(std::ostream &out) const {
  out << " Meson-Meson  ";
  ScatterAction::format_debug_output(out);
}
void ScatterActionBaryonMeson::format_debug_output(std::ostream &out) const {
  out << "Baryon-Meson  ";
  ScatterAction::format_debug_output(out);
}
void ScatterActionBaryonBaryon::format_debug_output(std::ostream &out) const {
  out << "Baryon-Baryon ";
  ScatterAction::format_debug_output(out);
}


}  // namespace Smash<|MERGE_RESOLUTION|>--- conflicted
+++ resolved
@@ -363,12 +363,12 @@
   }
 }
 
-<<<<<<< HEAD
 
 ProcessBranchList ScatterActionBaryonBaryon::NucNuc_to_NucRes (
                             const ParticleType &type_particle1,
                             const ParticleType &type_particle2) {
 
+  const auto &log = logger<LogArea::ScatterAction>();
   ProcessBranchList process_list;
   const double s = mandelstam_s();
 
@@ -422,16 +422,15 @@
       * using the Breit-Wigner distribution as probability amplitude.
       * Integrate over the allowed resonance mass range. */
       IntegrandParameters params = {&type_resonance, second_type.mass(), s};
-      printd("Process: %s %s -> %s %s\n", type_particle1.name().c_str(),
-      type_particle2.name().c_str(), second_type.name().c_str(),
-      type_resonance.name().c_str());
-      printd("Limits: %g %g \n", lower_limit, upper_limit);
+      log.debug("Process: ", type_particle1, type_particle2," -> ",
+                second_type, type_resonance);
+      log.debug("Limits: ", lower_limit, upper_limit);
       double resonance_integral, integral_error;
       quadrature_1d(&spectral_function_integrand, &params,
                     lower_limit, upper_limit,
                     &resonance_integral, &integral_error);
-      printd("Integral value: %g Error: %g \n", resonance_integral,
-        integral_error);
+      log.debug("Integral value: ", resonance_integral,
+                " Error: ",integral_error);
 
       /* Cross section for 2->2 process with one resonance in final state.
        * Based on Eq. (46) in PhD thesis of J. Weil
@@ -444,24 +443,11 @@
       if (xsection > really_small) {
         process_list.push_back(ProcessBranch(type_resonance.pdgcode(),
                                             second_type.pdgcode(), xsection));
-        printd("Found 2->2 creation process for resonance %s (%s).\n",
-              type_resonance.pdgcode().string().c_str(),
-              type_resonance.name().c_str());
-        printd("2->2 with original particles: %s %s Charges: %i %i \n",
-              type_particle1.name().c_str(), type_particle2.name().c_str(),
-              type_particle1.charge(), type_particle2.charge());
-      }
-=======
-    size_t two_to_two_processes
-        = two_to_two_formation(type_particle1, type_particle2, type_resonance,
-                               s, p_cm_sqr, &resonance_process_list);
-    if (two_to_two_processes > 0) {
-      const auto &log = logger<LogArea::ScatterAction>();
-      log.debug("Found ", two_to_two_processes,
-                " 2->2 processes for resonance ", type_resonance);
-      log.debug("2->2 with original particles: ", type_particle1,
-                type_particle2);
->>>>>>> 82a8a0f9
+        log.debug("Found 2->2 creation process for resonance ",
+                  type_resonance);
+        log.debug("2->2 with original particles: ",
+                  type_particle1, type_particle2);
+      }
     }
   }
   return process_list;
@@ -532,12 +518,11 @@
       if (xsection > really_small) {
         process_list.push_back(ProcessBranch(nuc1.pdgcode(), nuc2.pdgcode(),
                                              xsection));
-        printd("Found 2->2 absorption process for resonance %s (%s).\n",
-              type_resonance->pdgcode().string().c_str(),
-              type_resonance->name().c_str());
-        printd("2->2 with original particles: %s %s Charges: %i %i \n",
-              type_particle1.name().c_str(), type_particle2.name().c_str(),
-              type_particle1.charge(), type_particle2.charge());
+        const auto &log = logger<LogArea::ScatterAction>();
+        log.debug("Found 2->2 absoption process for resonance ",
+                  type_resonance);
+        log.debug("2->2 with original particles: ",
+                  type_particle1, type_particle2);
       }
     }
   }
