/*
 *
 *    Copyright (c) 2022-2025
 *      SMASH Team
 *
 *    GNU General Public License (GPLv3 or later)
 *
 */

#include "smash/fluidizationaction.h"

#include "smash/logging.h"
#include "smash/quantumnumbers.h"

namespace smash {
static constexpr int LFluidization = LogArea::HyperSurfaceCrossing::id;

void FluidizationAction::generate_final_state() {
  logg[LFluidization].debug("Process: Fluidization. ");

  // check that there is only 1 incoming particle
  assert(incoming_particles_.size() == 1);

  if (remove_particle_) {
    // Return empty list because we want to remove the incoming particle
    outgoing_particles_ = {};
  } else {
    outgoing_particles_ = incoming_particles_;
    outgoing_particles_[0].fluidize();
  }
}

<<<<<<< HEAD
double FluidizationAction::check_conservation(const uint32_t id_process) const {
  QuantumNumbers before(incoming_particles_);
  QuantumNumbers after(outgoing_particles_);
  if (remove_particle_) {
    if (unlikely(before == after)) {
      throw std::runtime_error(
          "Conservation laws obeyed during fluidization, which should not "
          "happen as particles are removed. Particle was not properly removed "
          "in process: " +
          std::to_string(id_process));
    }

    if (unlikely(outgoing_particles_.size() != 0)) {
      throw std::runtime_error(
          "Particle was not removed successfully in fluidization action.");
    }
  } else {
    if (unlikely(before != after)) {
      throw std::runtime_error(
          "Conservation laws not obeyed during fluidization, but they should "
          "since supposedly no removal was done.");
    }

    if (unlikely(outgoing_particles_.size() == 0)) {
      throw std::runtime_error(
          "Particle was removed in a FluidizationNoRemoval process.");
    }
=======
double FluidizationAction::check_conservation(
    [[maybe_unused]] const uint32_t id_process) const {
  if (unlikely(outgoing_particles_.size() != 0)) {
    throw std::runtime_error(
        "Particle was not removed successfully in fluidization action.");
>>>>>>> ca24b5f6
  }

  return 0.;
}

}  // namespace smash<|MERGE_RESOLUTION|>--- conflicted
+++ resolved
@@ -30,41 +30,25 @@
   }
 }
 
-<<<<<<< HEAD
-double FluidizationAction::check_conservation(const uint32_t id_process) const {
-  QuantumNumbers before(incoming_particles_);
-  QuantumNumbers after(outgoing_particles_);
+double FluidizationAction::check_conservation(
+    [[maybe_unused]] const uint32_t id_process) const {
   if (remove_particle_) {
-    if (unlikely(before == after)) {
-      throw std::runtime_error(
-          "Conservation laws obeyed during fluidization, which should not "
-          "happen as particles are removed. Particle was not properly removed "
-          "in process: " +
-          std::to_string(id_process));
-    }
-
     if (unlikely(outgoing_particles_.size() != 0)) {
       throw std::runtime_error(
           "Particle was not removed successfully in fluidization action.");
     }
   } else {
+    QuantumNumbers before(incoming_particles_);
+    QuantumNumbers after(outgoing_particles_);
     if (unlikely(before != after)) {
       throw std::runtime_error(
           "Conservation laws not obeyed during fluidization, but they should "
           "since supposedly no removal was done.");
     }
-
     if (unlikely(outgoing_particles_.size() == 0)) {
       throw std::runtime_error(
           "Particle was removed in a FluidizationNoRemoval process.");
     }
-=======
-double FluidizationAction::check_conservation(
-    [[maybe_unused]] const uint32_t id_process) const {
-  if (unlikely(outgoing_particles_.size() != 0)) {
-    throw std::runtime_error(
-        "Particle was not removed successfully in fluidization action.");
->>>>>>> ca24b5f6
   }
 
   return 0.;
