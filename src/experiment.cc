/*
 *
 *    Copyright (c) 2012-2015
 *      SMASH Team
 *
 *    GNU General Public License (GPLv3 or later)
 *
 */

#include "include/experiment.h"

#include "include/actions.h"
#include "include/boxmodus.h"
#include "include/collidermodus.h"
#include "include/cxx14compat.h"
#include "include/decayactionsfinder.h"
#include "include/decayactionsfinderdilepton.h"
#include "include/listmodus.h"
#include "include/propagation.h"
#include "include/scatteractionphoton.h"
#include "include/scatteractionsfinder.h"
#include "include/spheremodus.h"
/* Outputs */
#include "include/binaryoutputcollisions.h"
#include "include/binaryoutputparticles.h"
#include "include/oscaroutput.h"
#include "include/thermodynamicoutput.h"
#ifdef SMASH_USE_ROOT
#include "include/rootoutput.h"
#endif
#include "include/vtkoutput.h"
#include "include/wallcrossingaction.h"

namespace std {
/**
 * Print time span in a human readable way:
 * time < 10 min => seconds
 * 10 min < time < 3 h => minutes
 * time > 3h => hours
 *
 * \note This operator has to be in the \c std namespace for argument dependent
 * lookup to find it. If it were in the Smash namespace then the code would not
 * compile since none of its arguments is a type from the Smash namespace.
 */
template <typename T, typename Ratio>
static ostream &operator<<(ostream &out,
                           const chrono::duration<T, Ratio> &seconds) {
  using Seconds = chrono::duration<float>;
  using Minutes = chrono::duration<float, std::ratio<60>>;
  using Hours = chrono::duration<float, std::ratio<60 * 60>>;
  constexpr Minutes threshold_for_minutes{10};
  constexpr Hours threshold_for_hours{3};
  if (seconds < threshold_for_minutes) {
    return out << Seconds(seconds).count() << " [s]";
  }
  if (seconds < threshold_for_hours) {
    return out << Minutes(seconds).count() << " [min]";
  }
  return out << Hours(seconds).count() << " [h]";
}
}  // namespace std

namespace Smash {

/* ExperimentBase carries everything that is needed for the evolution */
ExperimentPtr ExperimentBase::create(Configuration config,
                                     const bf::path &output_path) {
  const auto &log = logger<LogArea::Experiment>();
  log.trace() << source_location;
  /*!\Userguide
   * \page input_general_ General
   * \key Modus (string, required): \n
   * Selects a modus for the calculation, e.g.\ infinite matter
   * calculation, collision of two particles or collision of nuclei. The modus
   * will be configured in \ref input_modi_. Recognized values are:
   * \li \key Collider for collisions of nuclei or compound objects. See \ref
   *     \ColliderModus
   * \li \key Sphere for calculations of the expansion of a thermalized sphere.
   * See
   *     \ref \SphereModus
   * \li \key Box for infinite matter calculation in a rectangular box. See \ref
   *     \BoxModus
   * \li \key List for given external particle list. See \ref
   *     \ListModus
   */

  /*!\Userguide
   * \page input_modi_ Modi
   * \li \subpage input_modi_collider_
   * \li \subpage input_modi_sphere_
   * \li \subpage input_modi_box_
   * \li \subpage input_modi_list_
   */
  const std::string modus_chooser = config.take({"General", "Modus"});
  log.info() << "Modus for this calculation: " << modus_chooser;

  // remove config maps of unused Modi
  config["Modi"].remove_all_but(modus_chooser);

  if (modus_chooser.compare("Box") == 0) {
    return make_unique<Experiment<BoxModus>>(config, output_path);
  } else if (modus_chooser.compare("List") == 0) {
    return make_unique<Experiment<ListModus>>(config, output_path);
  } else if (modus_chooser.compare("Collider") == 0) {
    return make_unique<Experiment<ColliderModus>>(config, output_path);
  } else if (modus_chooser.compare("Sphere") == 0) {
    return make_unique<Experiment<SphereModus>>(config, output_path);
  } else {
    throw InvalidModusRequest("Invalid Modus (" + modus_chooser +
                              ") requested from ExperimentBase::create.");
  }
}

namespace {
/*!\Userguide
 * \page input_general_ General
 * \key Delta_Time (float, required): \n
 * Time step for the calculation, in fm/c.
 * Not required for timestepless mode.
 *
 * \key Testparticles (int, optional, default = 1): \n
 * How many test particles per real particles should be simulated.
 *
 * \key Gaussian_Sigma (float, optional, default 1.0): \n
 * Width [fm] of gaussians that represent Wigner density of particles.
 *
 * \key Gauss_Cutoff_In_Sigma (float, optional, default 4.0)
 * Distance in sigma at which gaussian is considered 0.
 *
 * \page input_output_options_ Output
 * \key Output_Interval (float, required): \n
 * Defines the period of intermediate output of the status of the simulated
 * system in Standard Output and other output formats which support this
 * functionality.
 *
 * \key Density_Type (string, optional, default = "none"): \n
 * Determines which kind of density is written into the collision files.
 * Possible values:\n
 * \li "hadron"           - total hadronic density
 * \li "baryon"           - net baryon density
 * \li "baryonic isospin" - baryonic isospin density
 * \li "pion"             - pion density
 * \li "none"             - do not calculate density, print 0.0
 *
 * The output section has several subsections, relating to different output
 * files. To disable a certain output, comment the corresponding section out:
 *
 * \li \subpage input_oscar_particlelist
 * \li \subpage input_oscar_collisions
 * \li \subpage input_vtk
 * \li \subpage input_binary_collisions
 * \li \subpage input_binary_particles
 * \li \subpage input_root
 * \li \subpage input_dileptons
 */

/** Gathers all general Experiment parameters
 *
 * \param[in, out] config Configuration element
 * \return The ExperimentParameters struct filled with values from the
 * Configuration
 */
ExperimentParameters create_experiment_parameters(Configuration config) {
  const auto &log = logger<LogArea::Experiment>();
  log.trace() << source_location;

  const int ntest = config.take({"General", "Testparticles"}, 1);
  if (ntest <= 0) {
    throw std::invalid_argument("Testparticle number should be positive!");
  }

  // If this Delta_Time option is absent (this can be for timestepless mode)
  // just assign 1.0 fm/c, reasonable value will be set at event initialization
  const float dt = config.take({"General", "Delta_Time"}, 1.0f);
  const float output_dt = config.take({"Output", "Output_Interval"});
  return {{0.0f, dt}, {0.0, output_dt},
          ntest,
          config.take({"General", "Gaussian_Sigma"}, 1.0f),
          config.take({"General", "Gauss_Cutoff_In_Sigma"}, 4.0f)};
}
}  // unnamed namespace

/**
 * Creates a verbose textual description of the setup of the Experiment.
 */
template <typename Modus>
std::ostream &operator<<(std::ostream &out, const Experiment<Modus> &e) {
  switch (e.time_step_mode_) {
    case TimeStepMode::None:
      out << "Not using time steps\n";
      break;
    case TimeStepMode::Fixed:
      out << "Using fixed time step size: "
          << e.parameters_.labclock.timestep_duration()
          << " fm/c\n";
      break;
    case TimeStepMode::Adaptive:
      out << "Using adaptive time steps, starting with: "
          << e.parameters_.labclock.timestep_duration()
          << " fm/c\n";
      break;
  }
  out << "End time: " << e.end_time_ << " fm/c\n";
  out << e.modus_;
  return out;
}

template <typename Modus>
template <typename TOutput>
void Experiment<Modus>::create_output(const char * name,
                   const bf::path &output_path,
                   Configuration&& conf) {
  const bool exists = conf.has_value_including_empty({name});
  if (!exists) {
    return;
  }
  if (conf.has_value({name, "Enable"})) {
    const auto &log = logger<LogArea::Experiment>();
    log.warn("Enable option is deprecated."
             " To disable/enable output comment/uncomment"
             " it out in the config.yaml.");
  }
  const bool enable = conf.take({name, "Enable"}, true);
  if (!enable) {
    conf.take({name});
    return;
  }
  outputs_.emplace_back(make_unique<TOutput>(output_path, conf[name]));
}

/*!\Userguide
 * \page input_general_
 * \key End_Time (float, required): \n
 * The time after which the evolution is stopped. Note
 * that the starting time depends on the chosen Modus.
 *
 * \key Randomseed (int64_t, required): \n
 * Initial seed for the random number generator. If this is
 * negative, the program starting time is used.
 *
 * \key Nevents (int, required): \n
 * Number of events to calculate.
 *
 * \key Use_Grid (bool, optional, default = true): \n
 * true - a grid is used to reduce the combinatorics of interaction lookup \n
 * false - no grid is used
 *
 * \key Time_Step_Mode (string, optional, default = Fixed): \n
 * The mode of time stepping. Possible values: \n
 * None - No time steps are used. Cannot be used with potentials \n
 * Fixed - Fixed-sized time steps \n
 * Adaptive - Time steps with adaptive sizes
 *
 * \page input_collision_term_ Collision_Term
 *
 * \key Two_to_One (bool, optional, default = true) \n
 * Enable 2 <--> 1 processes (resonance formation and decays).
 *
 * \key Two_to_Two (bool, optional, default = true) \n
 * Enable 2 <--> 2 collisions.
 *
 * \key Force_Decays_At_End (bool, optional, default = true): \n
 * true - force all resonances to decay after last timestep \n
 * false - don't force decays (final output can contain resonances)
 *
 * \subpage pauliblocker
 */
template <typename Modus>
Experiment<Modus>::Experiment(Configuration config, const bf::path &output_path)
    : parameters_(create_experiment_parameters(config)),
      density_param_(DensityParameters(parameters_)),
      modus_(config["Modi"], parameters_),
      particles_(),
      nevents_(config.take({"General", "Nevents"})),
      end_time_(config.take({"General", "End_Time"})),
      delta_time_startup_(parameters_.labclock.timestep_duration()),
      force_decays_(
          config.take({"Collision_Term", "Force_Decays_At_End"}, true)),
      use_grid_(config.take({"General", "Use_Grid"}, true)),
      strings_switch_(config.take({"Collision_Term", "Strings"}, false)),
      dileptons_switch_(config.has_value({"Output", "Dileptons"}) ?
                    config.take({"Output", "Dileptons", "Enable"}, true) :
                    false),
      photons_switch_(config.has_value({"Output", "Photons"}) ?
                    config.take({"Output", "Photons", "Enable"}, true) :
                    false),
      time_step_mode_(
          config.take({"General", "Time_Step_Mode"}, TimeStepMode::Fixed)) {
  const auto &log = logger<LogArea::Experiment>();
  log.info() << *this;

  const bool two_to_one = config.take({"Collision_Term", "Two_to_One"}, true);
  const bool two_to_two = config.take({"Collision_Term", "Two_to_Two"}, true);
  /// Elastic collisions between the nucleons with the square root s
  //  below low_snn_cut are excluded.
  const double low_snn_cut = config.take({"Collision_Term",
                                          "Elastic_NN_Cutoff_Sqrts"});
  if (low_snn_cut > ParticleType::find(pdg::p).mass() +
                    ParticleType::find(pdg::p).mass() +
                    ParticleType::find(pdg::pi_z).mass()) {
    log.warn("The cut-off should be below the threshold energy",
             " of the process: NN to NNpi");
  }

  // create finders
  if (dileptons_switch_) {
    dilepton_finder_ = make_unique<DecayActionsFinderDilepton>();
  }
  if (photons_switch_) {
    n_fractional_photons_ = config.take({"Output", "Photons", "Fractions"});
  }
  if (two_to_one) {
    action_finders_.emplace_back(make_unique<DecayActionsFinder>());
  }
  if (two_to_one || two_to_two) {
    auto scat_finder = make_unique<ScatterActionsFinder>(config, parameters_,
                       two_to_one, two_to_two, low_snn_cut, strings_switch_,
                       nucleon_has_interacted_,
                       modus_.total_N_number(), modus_.proj_N_number(),
                       photons_switch_, n_fractional_photons_);
    max_transverse_distance_sqr_ = scat_finder->max_transverse_distance_sqr(
                                                  parameters_.testparticles);
    action_finders_.emplace_back(std::move(scat_finder));
  }
  // todo(oliiny): Fix the wall-crossing action finder and uncommit this
  /*const float modus_l = modus_.length();
  if (modus_l > 0.f) {
    action_finders_.emplace_back(make_unique<WallCrossActionsFinder>(modus_l));
  }*/

  if (config.has_value({"Collision_Term", "Pauli_Blocking"})) {
    log.info() << "Pauli blocking is ON.";
    pauli_blocker_ = make_unique<PauliBlocker>(
        config["Collision_Term"]["Pauli_Blocking"], parameters_);
  }

  /*!\Userguide
   * \page input_general_ General
   * \subpage input_general_adaptive_
   * (optional)
   *
   * \page input_general_adaptive_ Adaptive_Time_Step
   * Additional parameters for the adaptive time step mode.
   *
   * \key Smoothing_Factor (float, optional, default = 0.1) \n
   * Parameter of the exponential smoothing of the rate estimate.
   *
   * \key Target_Missed_Actions (float, optional, default = 0.01) \n
   * The fraction of missed actions that is targeted by the algorithm.
   *
   * \key Allowed_Deviation (float, optional, default = 2.5) \n
   * Limit by how much the target can be exceeded before the time step is
   * aborted.
   *
   **/
  if (time_step_mode_ == TimeStepMode::Adaptive) {
    adaptive_parameters_ = make_unique<AdaptiveParameters>(
      config["General"]["Adaptive_Time_Step"]);
    log.info() << *adaptive_parameters_;
  }

  // create outputs
  log.trace(source_location, " create OutputInterface objects");

  auto output_conf = config["Output"];
  /*!\Userguide
    * \page output_general_ Output formats
    * Several different output formats are available in SMASH. They are
    * explained below in more detail. Per default, the selected output files
    * will be saved in the directory ./data/\<run_id\>, where \<run_id\> is an
    * integer number starting from 0. At the beginning of a run SMASH checks,
    * if the ./data/0 directory exists. If it does not exist, it is created and
    * all output files are written there. If the directory already exists,
    * SMASH tries for ./data/1, ./data/2 and so on until it finds a free
    * number. The user can change output directory by a command line option, if
    * desired:
    * \code smash -o <user_output_dir> \endcode
    * SMASH supports several kinds of configurable output formats.
    * They are called OSCAR1999, OSCAR2013, binary OSCAR2013, VTK and ROOT
    * outputs. Every format can be switched on/off by commenting/uncommenting
    * the corresponding section in the configuration file config.yaml. For more
    * information on configuring the output see corresponding pages: \ref
    * input_oscar_particlelist,
    * \ref input_oscar_collisions, \ref input_binary_collisions,
    * \ref input_binary_particles, \ref input_root, \ref input_vtk.
    *
    * \key Details of output formats are explained here: \n
    * \li General block structure of OSCAR formats: \n
    *     \subpage oscar_general_
    * \li A family of OSCAR ASCII outputs.\n
    *     \subpage format_oscar_particlelist\n
    *     \subpage format_oscar_collisions
    * \li Binary outputs analoguous to OSCAR format\n
    *     \subpage format_binary_\n
    * \li Output in vtk format suitable for an easy
    *     visualization using paraview software:\n \subpage format_vtk
    * \li Formatted binary output that uses ROOT software
    *     (http://root.cern.ch).\n Fast to read and write, requires less
    *     disk space.\n \subpage format_root
    * \li \subpage collisions_output_in_box_modus_
    * \li \subpage output_vtk_lattice_
    */

  // loop until all OSCAR outputs are created (create_oscar_output will return
  // nullptr then).
  while (OutputPtr oscar = create_oscar_output(output_path, output_conf)) {
    outputs_.emplace_back(std::move(oscar));
  }
  create_output<VtkOutput>("Vtk", output_path, std::move(output_conf));
  create_output<BinaryOutputCollisions>("Binary_Collisions",
                                        output_path, std::move(output_conf));
  create_output<BinaryOutputParticles>("Binary_Particles",
                                        output_path, std::move(output_conf));
#ifdef SMASH_USE_ROOT
  create_output<RootOutput>("Root", output_path, std::move(output_conf));
#else
  const bool enable_root = output_conf.take({"Root", "Enable"}, true);
  if (enable_root && output_conf.has_value_including_empty({"Root"})) {
    log.error("Root output requested, but Root support not compiled in");
  }
#endif
  create_output<ThermodynamicOutput>("Thermodynamics",
                                     output_path, std::move(output_conf));

  /*!\Userguide
   * \page input_dileptons Dileptons
   * Enables Dilepton Output together with DecayActionsFinderDilepton.
   * Dilepton Output saves information about decays, which include Dileptons,
   * at every timestep.
   *
   * The treatment of Dilepton Decays is special:
   *
   * \li Dileptons are treated via the time integration method, also called
   * 'shining', as described in \iref{Schmidt:2008hm}, chapter 2D.
   * This means that, because dilepton decays are so rare, possible decays are
   * written in the ouput in every single timestep without ever performing
   * them.  The are weighted with a "shining weight" to compensate for the
   * over-production.
   * \li The shining weight can be found in the weight element of the ouput.
   * \li The shining method is implemented in the DecayActionsFinderDilepton,
   * which is enabled together with the dilepton output.
   *
   * \note If you want dilepton decays, you also have to modify decaymodes.txt.
   * Dilepton decays are commented out by default.
   *
   * \key Format (string, required):\n
   * "Oscar" - The dilepton output is written to the file \c DileptonOutput.oscar
   * in \ref format_oscar_collisions (OSCAR2013 format) .\n
   * "Binary" - The dilepton output is written to the file \c DileptonOutput.bin
   * in \ref format_binary_ .\n
   * "Root" - The dilepton output is written to the file \c DileptonOutput.root
   * in \ref format_root .\n
   **/
  if (dileptons_switch_) {
    // create dilepton output object
    std::string format = config.take({"Output", "Dileptons", "Format"});
    if (format == "Oscar") {
      dilepton_output_ = create_dilepton_output(output_path);
    } else if (format == "Binary") {
      dilepton_output_ =
          make_unique<BinaryOutputCollisions>(output_path, "DileptonOutput");
    } else if (format == "Root") {
#ifdef SMASH_USE_ROOT
      dilepton_output_ = make_unique<RootOutput>(output_path, "DileptonOutput");
#else
      log.error() << "You requested Root output, but Root support has not been "
                     "compiled in.";
      output_conf.take({"Root"});
#endif
    } else {
      throw std::runtime_error("Bad dilepton output format: " + format);
    }
  }

  if (photons_switch_) {
    // create photon output object
    std::string format = config.take({"Output", "Photons", "Format"});
    if (format == "Oscar") {
      photon_output_ = create_photon_output(output_path);
    } else if (format == "Binary") {
      photon_output_ =
          make_unique<BinaryOutputCollisions>(output_path, "PhotonOutput");
    } else if (format == "Root") {
#ifdef SMASH_USE_ROOT
      photon_output_ = make_unique<RootOutput>(output_path, "PhotonOutput");
#else
      log.error() << "You requested Root output, but Root support has not been "
                     "compiled in.";
      output_conf.take({"Root"});
#endif
    } else {
      throw std::runtime_error("Bad Photon output format: " + format);
    }
  }

  // We can take away the Fermi motion flag, because the collider modus is
  // already initialized. We only need it when potentials are enabled, but we
  // always have to take it, otherwise SMASH will complain about unused
  // options.  We have to provide a default value for modi other than Collider.
  const FermiMotion motion = config.take({"Modi", "Collider", "Fermi_Motion"},
                                         FermiMotion::Off);
  if (config.has_value({"Potentials"})) {
    if (time_step_mode_ == TimeStepMode::None) {
      log.error() << "Potentials only work with time steps!";
      throw std::invalid_argument("Can't use potentials without time steps!");
    }
    if (motion == FermiMotion::Frozen) {
      log.error() << "Potentials don't work with frozen Fermi momenta! "
                     "Use normal Fermi motion instead.";
      throw std::invalid_argument("Can't use potentials "
                                  "with frozen Fermi momenta!");
    }
    log.info() << "Potentials are ON.";
    // potentials need testparticles and gaussian sigma from parameters_
    potentials_ = make_unique<Potentials>(config["Potentials"], parameters_);
  }

  dens_type_ = config.take({"Output", "Density_Type"}, DensityType::None);
  log.info() << "Density type written to headers: " << dens_type_;

  /*!\Userguide
   * \page input_lattice_ Lattice
   *
   * \key Sizes (array<float,3>, required): \n
   *      Sizes of lattice in x, y, z directions in fm.
   *
   * \key Cell_Number (array<int,3>, required): \n
   *      Number of cells in x, y, z directions.
   *
   * \key Origin (array<float,3>, required): \n
   *      Coordinates of the left, down, near corner of the lattice in fm.
   *
   * \key Periodic (bool, required): \n
   *      Use periodic continuation or not. With periodic continuation
   *      x + i * lx is equivalent to x, same for y, z.
   *
   * \subpage input_vtk_lattice_
   *
   * For format of lattice output see \ref output_vtk_lattice_.
   *
   * \page input_vtk_lattice_ Printout
   *
   * User can print thermodynamical quantities on the lattice to vtk output.
   * For this one has to use the "Lattice: Printout" section of configuration.
   * Currently printing of custom density to vtk file is available.
   *
   * \key Type (string, optional, default = "none"): \n
   * Chooses hadron/baryon/pion/baryonic isospin thermodynamic quantities
   *
   * \key Quantities (list of strings, optional, default = []): \n
   * List of quantities that can be printed:
   *  \li "rho_eckart": Eckart rest frame density
   *  \li "tmn": Energy-momentum tensor \f$T^{\mu\nu}(t,x,y,z) \f$
   *  \li "tmn_landau": Energy-momentum tensor in the Landau rest frame.
   *      This tensor is computed by boosting \f$T^{\mu\nu}(t,x,y,z) \f$
   *      to the local rest frame, where \f$T^{0i} \f$ = 0.
   *  \li "landau_velocity": Velocity of the Landau rest frame.
   *      The velocity is obtained from the energy-momentum tensor
   *      \f$T^{\mu\nu}(t,x,y,z) \f$ by solving the generalized eigenvalue
   *      equation \f$(T^{\mu\nu} - \lambda g^{\mu\nu})u_{\mu}=0 \f$.
   */

  // Create lattices
  if (config.has_value({"Lattice"})) {
    // Take lattice properties from config to assign them to all lattices
    const std::array<float, 3> l = config.take({"Lattice", "Sizes"});
    const std::array<int, 3> n = config.take({"Lattice", "Cell_Number"});
    const std::array<float, 3> origin = config.take({"Lattice", "Origin"});
    const bool periodic = config.take({"Lattice", "Periodic"});
    dens_type_lattice_printout_ =
        config.take({"Lattice", "Printout", "Type"}, DensityType::None);
    const std::set<ThermodynamicQuantity> td_to_print =
        config.take({"Lattice", "Printout", "Quantities"});
    printout_tmn_ = (td_to_print.count(ThermodynamicQuantity::Tmn) > 0);
    printout_tmn_landau_ =
        (td_to_print.count(ThermodynamicQuantity::TmnLandau) > 0);
    printout_v_landau_ =
        (td_to_print.count(ThermodynamicQuantity::LandauVelocity) > 0);
    if (printout_tmn_ || printout_tmn_landau_ || printout_v_landau_) {
      Tmn_ = make_unique<RectangularLattice<EnergyMomentumTensor>>(
          l, n, origin, periodic, LatticeUpdate::AtOutput);
    }
    /* Create baryon and isospin density lattices regardless of config
       if potentials are on. This is because they allow to compute
       potentials faster */
    if (potentials_) {
      if (potentials_->use_skyrme()) {
        jmu_B_lat_ = make_unique<DensityLattice>(l, n, origin, periodic,
                                                 LatticeUpdate::EveryTimestep);
        UB_lat_ = make_unique<RectangularLattice<double>>(
            l, n, origin, periodic, LatticeUpdate::EveryTimestep);
        dUB_dr_lat_ = make_unique<RectangularLattice<ThreeVector>>(
            l, n, origin, periodic, LatticeUpdate::EveryTimestep);
      }
      if (potentials_->use_symmetry()) {
        jmu_I3_lat_ = make_unique<DensityLattice>(l, n, origin, periodic,
                                                  LatticeUpdate::EveryTimestep);
        UI3_lat_ = make_unique<RectangularLattice<double>>(
            l, n, origin, periodic, LatticeUpdate::EveryTimestep);
        dUI3_dr_lat_ = make_unique<RectangularLattice<ThreeVector>>(
            l, n, origin, periodic, LatticeUpdate::EveryTimestep);
      }
    } else {
      if (dens_type_lattice_printout_ == DensityType::Baryon) {
        jmu_B_lat_ = make_unique<DensityLattice>(l, n, origin, periodic,
                                                 LatticeUpdate::AtOutput);
      }
      if (dens_type_lattice_printout_ == DensityType::BaryonicIsospin) {
        jmu_I3_lat_ = make_unique<DensityLattice>(l, n, origin, periodic,
                                                  LatticeUpdate::AtOutput);
      }
    }
    if (dens_type_lattice_printout_ != DensityType::None &&
        dens_type_lattice_printout_ != DensityType::BaryonicIsospin &&
        dens_type_lattice_printout_ != DensityType::Baryon) {
      jmu_custom_lat_ = make_unique<DensityLattice>(l, n, origin, periodic,
                                                    LatticeUpdate::AtOutput);
    }
  }
}

const std::string hline(80, '-');

/* This method reads the particle type and cross section information
 * and does the initialization of the system (fill the particles map)
 */
template <typename Modus>
void Experiment<Modus>::initialize_new_event() {
  const auto &log = logger<LogArea::Experiment>();
  particles_.reset();

  /* Sample particles according to the initial conditions */
  float start_time = modus_.initial_conditions(&particles_, parameters_);

  /* For box modus: make sure that particles are in the box */
  // Todo(oliiny): this should not be necessary, can we remove it?
  modus_.impose_boundary_conditions(&particles_);

  /* Reset the simulation clock */
  float timestep = delta_time_startup_;

  switch (time_step_mode_) {
    case TimeStepMode::Fixed:
      break;
    case TimeStepMode::Adaptive:
      adaptive_parameters_->initialize(timestep);
      break;
    case TimeStepMode::None:
      timestep = end_time_ - start_time;
      // Take care of the box modus + timestepless propagation
      const float max_dt = modus_.max_timestep(max_transverse_distance_sqr_);
      if (max_dt > 0.f && max_dt < timestep) {
        timestep = max_dt;
      }
      break;
  }
  Clock clock_for_this_event(start_time, timestep);
  parameters_.labclock = std::move(clock_for_this_event);

  /* Reset the output clock */
  const float dt_output = parameters_.outputclock.timestep_duration();
  const float zeroth_output_time = std::floor(start_time/dt_output)*dt_output;
  Clock output_clock(zeroth_output_time, dt_output);
  parameters_.outputclock = std::move(output_clock);

  log.debug("Lab clock: t_start = ", parameters_.labclock.current_time(),
           ", dt = ", parameters_.labclock.timestep_duration());
  log.debug("Output clock: t_start = ", parameters_.outputclock.current_time(),
           ", dt = ", parameters_.outputclock.timestep_duration());

  /* Save the initial conserved quantum numbers and total momentum in
   * the system for conservation checks */
  conserved_initial_ = QuantumNumbers(particles_);
  /* Print output headers */
  log.info() << hline;
  log.info() << " Time       <Ediff>      <pdiff>  <scattrate>    <scatt>  "
                "<particles>   <timing>";
  log.info() << hline;
}

static std::string format_measurements(const Particles &particles,
                                       uint64_t scatterings_total,
                                       uint64_t scatterings_this_interval,
                                       const QuantumNumbers &conserved_initial,
                                       SystemTimePoint time_start,
                                       double time) {
  const SystemTimeSpan elapsed_seconds = SystemClock::now() - time_start;

  const QuantumNumbers current_values(particles);
  const QuantumNumbers difference = conserved_initial - current_values;

  std::ostringstream ss;
  ss << field<5> << time << field<12, 3> << difference.momentum().x0()
     << field<12, 3> << difference.momentum().abs3()
     << field<12, 3> << (time > really_small
                         ? 2.0 * scatterings_total / (particles.size() * time)
                         : 0.)
     << field<10, 3> << scatterings_this_interval
     << field<12, 3> << particles.size() << field<10, 3> << elapsed_seconds;
  return ss.str();
}

template <typename Modus>
template <typename Container>
bool Experiment<Modus>::perform_action(Action &action,
                                 const Container &particles_before_actions) {
  const auto &log = logger<LogArea::Experiment>();
  if (!action.is_valid(particles_)) {
<<<<<<< HEAD
    log.debug(~einhard::DRed(), "✘ ", action, " (discarded: invalid)");
    return;
  }
  if (modus_.is_collider()) {
    // Mark incoming nucleons as interacted - now they are permitted
    // to collide with nucleons from their native nucleus
    for (const auto &incoming : action.incoming_particles()) {
      if (incoming.id() < modus_.total_N_number()) {
        nucleon_has_interacted_[incoming.id()] = true;
      }
    }
=======
    log.info(~einhard::DRed(), "✘ ", action, " (discarded: invalid)");
    if (modus_.is_collider()) {
      // using par_a and par_b to label the unique ids of the two colliding
      // particles
      const int par_a = (action.incoming_particles())[0].id();
      const int par_b = (action.incoming_particles())[1].id();
      // set the nucleon_has_interacted_ equal to true after the collisions
      if (par_a < modus_.total_N_number()) {
        nucleon_has_interacted_[par_a] = true;
      }
      if (par_b < modus_.total_N_number()) {
        nucleon_has_interacted_[par_b] = true;
      }
    }
    return false;
>>>>>>> 4f9068d5
  }
  action.generate_final_state();
  log.debug("Process Type is: ", action.get_type());
  if (pauli_blocker_ &&
      action.is_pauli_blocked(particles_, *pauli_blocker_)) {
    total_pauli_blocked_++;
    return false;
  }
  // Make sure to pick a non-zero integer, because 0 is reserved for "no
  // interaction yet".
  const auto id_process = static_cast<uint32_t>(interactions_total_ + 1);
  action.perform(&particles_, id_process);
  interactions_total_++;
  // Calculate Eckart rest frame density at the interaction point
  double rho = 0.0;
  if (dens_type_ != DensityType::None) {
    const FourVector r_interaction = action.get_interaction_point();
    constexpr bool compute_grad = false;
    rho = rho_eckart(r_interaction.threevec(), particles_before_actions,
                     density_param_, dens_type_, compute_grad)
              .first;
  }
  /*!\Userguide
   * \page collisions_output_in_box_modus_ Collision output in box modus
   * \note When SMASH is running in the box modus, particle coordinates
   * in the collision output can be out of the box. This is not an error.  Box
   * boundary conditions are intentionally not imposed before collision output
   * to allow unambiguous finding of the interaction point.
   * <I>Example</I>: two particles in the box have x coordinates 0.1 and
   * 9.9 fm, while box L = 10 fm. Suppose these particles collide.
   * For calculating collision the first one is wrapped to 10.1 fm.
   * Then output contains coordinates of 9.9 fm and 10.1 fm.
   * From this one can infer interaction point at x = 10 fm.
   * Were boundary conditions imposed before output,
   * their x coordinates would be 0.1 and 9.9 fm and interaction point
   * position could be either at 10 fm or at 5 fm.
   */
  for (const auto &output : outputs_) {
    output->at_interaction(action, rho);
  }

  // At every collision photons can be produced.
  if (photons_switch_ &&
      ScatterActionPhoton::is_photon_reaction(action.incoming_particles())) {
    // Time in the action constructor is relative to current time of incoming
    constexpr float action_time = 0.f;
    ScatterActionPhoton photon_act(action.incoming_particles(),
                                   action_time, n_fractional_photons_);
    // Add a completely dummy process to photon action.  The only important
    // thing is that its cross-section is equal to cross-section of action.
    // This can be done, because photon action is never performed, only
    // final state is generated and printed to photon output.
    photon_act.add_dummy_hadronic_channels(action.raw_weight_value());
    // Now add the actual photon reaction channel
    photon_act.add_single_channel();
    for (int i = 0; i < n_fractional_photons_; i++) {
      photon_act.generate_final_state();
      photon_output_->at_interaction(photon_act, rho);
    }
  }

  log.debug(~einhard::Green(), "✔ ", action);
  return true;
}

/// Make sure `interactions_total` can be represented as a 32-bit integer.
/// This is necessary for converting to a `id_process`. The latter is 32-bit
/// integer, because it is written like this to binary output.
static void check_interactions_total(uint64_t interactions_total) {
  constexpr uint64_t max_uint32 = std::numeric_limits<uint32_t>::max();
  if (interactions_total >= max_uint32) {
    throw std::runtime_error("Integer overflow in total interaction number!");
  }
}

template <typename Modus>
void Experiment<Modus>::run_time_evolution() {
  Actions actions;

  const auto &log = logger<LogArea::Experiment>();
  const auto &log_ad_ts = logger<LogArea::AdaptiveTS>();

  log.info() << format_measurements(particles_, interactions_total_, 0u,
                                    conserved_initial_, time_start_,
                                    parameters_.labclock.current_time());

  while (parameters_.labclock.current_time() < end_time_) {
    const float t = parameters_.labclock.current_time();
    const float dt = std::min(parameters_.labclock.timestep_duration(),
                              end_time_ - t);
    log.debug("Timestepless propagation for next ", dt, " fm/c.");
    modus_.impose_boundary_conditions(&particles_, outputs_);

    /* (1.a) Create grid. */
    float min_cell_length = compute_min_cell_length(dt);
    log.debug("Creating grid with minimal cell length ", min_cell_length);
    const auto &grid = use_grid_
                           ? modus_.create_grid(particles_, min_cell_length)
                           : modus_.create_grid(particles_, min_cell_length,
                                                CellSizeStrategy::Largest);

    /* (1.b) Iterate over cells and find actions. */
    grid.iterate_cells(
        [&](const ParticleList &search_list) {
          for (const auto &finder : action_finders_) {
            actions.insert(finder->find_actions_in_cell(
                search_list, dt));
          }
        },
        [&](const ParticleList &search_list,
            const ParticleList &neighbors_list) {
          for (const auto &finder : action_finders_) {
            actions.insert(finder->find_actions_with_neighbors(
                search_list, neighbors_list, dt));
          }
        });

    /* (2) In case of adaptive timesteps adapt timestep size */
    if (time_step_mode_ ==  TimeStepMode::Adaptive && actions.size() > 0u) {
      float new_timestep = parameters_.labclock.timestep_duration();
      if (adaptive_parameters_->update_timestep(actions, particles_.size(),
          &new_timestep)) {
        parameters_.labclock.set_timestep_duration(new_timestep);
        log_ad_ts.info("New timestep is set to ", new_timestep);
      }
    }

    /* (3) Propagation from action to action until the end of timestep */
    run_time_evolution_timestepless(actions);

    /* (4) Update potentials (if computed on the lattice) and
           compute new momenta according to equations of motion */
    if (potentials_) {
      update_potentials();
      update_momenta(&particles_, parameters_.labclock.timestep_duration(),
                     *potentials_, dUB_dr_lat_.get(), dUI3_dr_lat_.get());
    }

    ++parameters_.labclock;

    /* (5) Check conservation laws. */

    // Check conservation of conserved quantities if potentials and string
    // fragmentation are off.  If potentials are on then momentum is conserved
    // only in average.  If string fragmentation is on, then energy and
    // momentum are only very roughly conserved in high-energy collisions.
    if (!potentials_ && !strings_switch_) {
      std::string err_msg = conserved_initial_.report_deviations(particles_);
      if (!err_msg.empty()) {
        log.error() << err_msg;
        throw std::runtime_error("Violation of conserved quantities!");
      }
    }
  }

  if (pauli_blocker_) {
    log.info("Interactions: Pauli-blocked/performed = ", total_pauli_blocked_,
             "/", interactions_total_);
  }
}

template <typename Modus>
void Experiment<Modus>::propagate_and_shine(double to_time) {
  const double dt = propagate_straight_line(&particles_, to_time);
  if (dilepton_finder_ != nullptr) {
    dilepton_finder_->shine(particles_, dilepton_output_.get(), dt);
  }
}

template <typename Modus>
void Experiment<Modus>::run_time_evolution_timestepless(Actions& actions) {
  const auto &log = logger<LogArea::Experiment>();
  modus_.impose_boundary_conditions(&particles_);

  const float start_time = parameters_.labclock.current_time();
  const float end_time = std::min(parameters_.labclock.next_time(), end_time_);
  float time_left = end_time - start_time;
  log.debug("Timestepless propagation: ", "Actions size = ", actions.size(),
            ", start time = ", start_time,
            ", end time = ", end_time);

  // iterate over all actions
  while (!actions.is_empty()) {
    // get next action
    ActionPtr act = actions.pop();
    if (!act->is_valid(particles_)) {
      log.debug(~einhard::DRed(), "✘ ", act, " (discarded: invalid)");
      continue;
    }
    if (act->time_of_execution() > end_time) {
      if (time_step_mode_ == TimeStepMode::Adaptive) {
        log.debug(~einhard::DRed(), "✘ ", act, " (discarded: adaptive timestep"
                  " mode decreased timestep and this action is too late)");
      } else {
        log.error(act, " scheduled later than end time: t_action[fm/c] = ",
                  act->time_of_execution(), ", t_end[fm/c] = ", end_time);
      }
    }
    log.debug(~einhard::Green(), "✔ ", act);

    while (next_output_time() < act->time_of_execution()) {
      log.debug("Propagating until output time: ", next_output_time());
      propagate_and_shine(next_output_time());
      ++parameters_.outputclock;
      intermediate_output();
    }

    /* (1) Propagate to the next action. */
    log.debug("Propagating until next action ", act, ", action time = ",
             act->time_of_execution());
    propagate_and_shine(act->time_of_execution());

    /* (2) Perform action. */

    // Update the positions of the incoming particles, because the information
    // in the action object will be outdated as the particles have been
    // propagated since the construction of the action.
    act->update_incoming(particles_);

    const bool performed = perform_action(*act, particles_);

    // No need to update actions for outgoing particles
    // if the action is not performed.
    if (!performed) {
      continue;
    }
    const auto particles_before_actions = particles_.copy_to_vector();

    /* (3) Update actions for newly-produced particles. */

    time_left = end_time - act->time_of_execution();
    const ParticleList &outgoing_particles = act->outgoing_particles();
    for (const auto &finder : action_finders_) {
      // Outgoing particles can still decay, cross walls...
      actions.insert(
          finder->find_actions_in_cell(outgoing_particles, time_left));
      // ... and collide with other particles.
      actions.insert(finder->find_actions_with_surrounding_particles(
          outgoing_particles, particles_, time_left));
    }

    check_interactions_total(interactions_total_);
  }

  while (next_output_time() <= end_time) {
    log.debug("Propagating until output time: ", next_output_time());
    propagate_and_shine(next_output_time());
    ++parameters_.outputclock;
    // Avoid duplicating printout at event end time
    if (parameters_.outputclock.current_time() < end_time_) {
      intermediate_output();
    }
  }

  log.debug("Propagating to time ", end_time);
  propagate_and_shine(end_time);
}

template <typename Modus>
void Experiment<Modus>::intermediate_output() {
  const auto &log = logger<LogArea::Experiment>();
  const uint64_t interactions_this_interval =
      interactions_total_ - previous_interactions_total_;
  previous_interactions_total_ = interactions_total_;
  log.info() << format_measurements(
      particles_, interactions_total_, interactions_this_interval,
      conserved_initial_, time_start_, parameters_.outputclock.current_time());
  const LatticeUpdate lat_upd = LatticeUpdate::AtOutput;
  /* save evolution data */
  for (const auto &output : outputs_) {
    output->at_intermediate_time(particles_, parameters_.outputclock,
                                 density_param_);

    // Thermodynamic output on the lattice versus time
    switch (dens_type_lattice_printout_) {
      case DensityType::Baryon:
        update_density_lattice(jmu_B_lat_.get(), lat_upd, DensityType::Baryon,
                               density_param_, particles_);
        output->thermodynamics_output(ThermodynamicQuantity::EckartDensity,
                                      DensityType::Baryon, *jmu_B_lat_);
        break;
      case DensityType::BaryonicIsospin:
        update_density_lattice(jmu_I3_lat_.get(), lat_upd,
                               DensityType::BaryonicIsospin, density_param_,
                               particles_);
        output->thermodynamics_output(ThermodynamicQuantity::EckartDensity,
                                      DensityType::BaryonicIsospin,
                                      *jmu_I3_lat_);
        break;
      case DensityType::None:
        break;
      default:
        update_density_lattice(jmu_custom_lat_.get(), lat_upd,
                               dens_type_lattice_printout_, density_param_,
                               particles_);
        output->thermodynamics_output(ThermodynamicQuantity::EckartDensity,
                                      dens_type_lattice_printout_,
                                      *jmu_custom_lat_);
    }
    if (printout_tmn_ || printout_tmn_landau_ || printout_v_landau_) {
      update_Tmn_lattice(Tmn_.get(), lat_upd, dens_type_lattice_printout_,
                         density_param_, particles_);
      if (printout_tmn_) {
        output->thermodynamics_output(ThermodynamicQuantity::Tmn,
                                      dens_type_lattice_printout_, *Tmn_);
      }
      if (printout_tmn_landau_) {
        output->thermodynamics_output(ThermodynamicQuantity::TmnLandau,
                                      dens_type_lattice_printout_, *Tmn_);
      }
      if (printout_v_landau_) {
        output->thermodynamics_output(ThermodynamicQuantity::LandauVelocity,
                                      dens_type_lattice_printout_, *Tmn_);
      }
    }
  }
}

template <typename Modus>
void Experiment<Modus>::update_potentials() {
  if (potentials_) {
    if (potentials_->use_skyrme() && jmu_B_lat_ != nullptr) {
      update_density_lattice(jmu_B_lat_.get(), LatticeUpdate::EveryTimestep,
                             DensityType::Baryon, density_param_, particles_);
      const size_t UBlattice_size = UB_lat_->size();
      for (size_t i = 0; i < UBlattice_size; i++) {
        (*UB_lat_)[i] = potentials_->skyrme_pot((*jmu_B_lat_)[i].density());
      }
      UB_lat_->compute_gradient_lattice(dUB_dr_lat_.get());
    }
    if (potentials_->use_symmetry() && jmu_I3_lat_ != nullptr) {
      update_density_lattice(jmu_I3_lat_.get(), LatticeUpdate::EveryTimestep,
                             DensityType::BaryonicIsospin, density_param_,
                             particles_);
      const size_t UI3lattice_size = UI3_lat_->size();
      for (size_t i = 0; i < UI3lattice_size; i++) {
        (*UI3_lat_)[i] = potentials_->symmetry_pot((*jmu_I3_lat_)[i].density());
      }
      UI3_lat_->compute_gradient_lattice(dUI3_dr_lat_.get());
    }
  }
}

template <typename Modus>
void Experiment<Modus>::do_final_decays() {
  /* At end of time evolution: Force all resonances to decay. In order to handle
   * decay chains, we need to loop until no further actions occur. */
  uint64_t interactions_old;
  const auto particles_before_actions = particles_.copy_to_vector();
  do {
    Actions actions;

    interactions_old = interactions_total_;

    /* Dileptons: shining of remaining resonances */
    if (dilepton_finder_ != nullptr) {
      dilepton_finder_->shine_final(particles_, dilepton_output_.get(), true);
    }
    /* Find actions. */
    for (const auto &finder : action_finders_) {
      actions.insert(finder->find_final_actions(particles_));
    }
    /* Perform actions. */
    while (!actions.is_empty()) {
      perform_action(*actions.pop(), particles_before_actions);
    }
    // loop until no more decays occur
  } while (interactions_total_ > interactions_old);

  /* Dileptons: shining of stable particles at the end */
  if (dilepton_finder_ != nullptr) {
    dilepton_finder_->shine_final(particles_, dilepton_output_.get(), false);
  }
}

template <typename Modus>
void Experiment<Modus>::final_output(const int evt_num) {
  const auto &log = logger<LogArea::Experiment>();
  // make sure the experiment actually ran (note: we should compare this
  // to the start time, but we don't know that. Therefore, we check that
  // the time is positive, which should heuristically be the same).
  if (likely(parameters_.labclock > 0)) {
    const uint64_t interactions_this_interval =
        interactions_total_ - previous_interactions_total_;
    log.info() << format_measurements(
      particles_, interactions_total_, interactions_this_interval,
      conserved_initial_, time_start_, parameters_.outputclock.current_time());
    log.info() << hline;
    log.info() << "Time real: " << SystemClock::now() - time_start_;
    /* if there are no particles no interactions happened */
    log.info() << "Final scattering rate: "
               << (particles_.is_empty() ? 0 : (2.0 * interactions_total_ /
                                                particles_.time() /
                                                particles_.size()))
               << " [fm-1]";
    log.info() << "Final interaction number: " << interactions_total_;
  }

  for (const auto &output : outputs_) {
    output->at_eventend(particles_, evt_num);
  }
  if (dilepton_output_ != nullptr) {
    dilepton_output_->at_eventend(particles_, evt_num);
  }
  if (photon_output_ != nullptr) {
    photon_output_->at_eventend(particles_, evt_num);
  }
}

template <typename Modus>
void Experiment<Modus>::run() {
  const auto &mainlog = logger<LogArea::Main>();
  for (int j = 0; j < nevents_; j++) {
    mainlog.info() << "Event " << j;

    /* Sample initial particles, start clock, some printout and book-keeping */
    initialize_new_event();
    /** In the ColliderMode, if the first collisions within the same nucleus are
     *  forbidden, then nucleon_has_interacted_ is created to record whether the nucleons inside
     *  the colliding nuclei have experienced any collisions or not */
    if (modus_.is_collider()) {
      if (!modus_.cll_in_nucleus()) {
        nucleon_has_interacted_.assign(modus_.total_N_number(), false);
      } else {
        nucleon_has_interacted_.assign(modus_.total_N_number(), true);
      }
    }
    /* Output at event start */
    for (const auto &output : outputs_) {
      output->at_eventstart(particles_, j);
    }
    if (dilepton_output_ != nullptr) {
      dilepton_output_->at_eventstart(particles_, j);
    }
    if (photon_output_ != nullptr) {
      photon_output_->at_eventstart(particles_, j);
    }

    run_time_evolution();

    if (force_decays_) {
      do_final_decays();
    }

    /* Output at event end */
    final_output(j);
  }
}

}  // namespace Smash<|MERGE_RESOLUTION|>--- conflicted
+++ resolved
@@ -705,36 +705,10 @@
 bool Experiment<Modus>::perform_action(Action &action,
                                  const Container &particles_before_actions) {
   const auto &log = logger<LogArea::Experiment>();
+  // Make sure to skip invalid and Pauli-blocked actions.
   if (!action.is_valid(particles_)) {
-<<<<<<< HEAD
     log.debug(~einhard::DRed(), "✘ ", action, " (discarded: invalid)");
-    return;
-  }
-  if (modus_.is_collider()) {
-    // Mark incoming nucleons as interacted - now they are permitted
-    // to collide with nucleons from their native nucleus
-    for (const auto &incoming : action.incoming_particles()) {
-      if (incoming.id() < modus_.total_N_number()) {
-        nucleon_has_interacted_[incoming.id()] = true;
-      }
-    }
-=======
-    log.info(~einhard::DRed(), "✘ ", action, " (discarded: invalid)");
-    if (modus_.is_collider()) {
-      // using par_a and par_b to label the unique ids of the two colliding
-      // particles
-      const int par_a = (action.incoming_particles())[0].id();
-      const int par_b = (action.incoming_particles())[1].id();
-      // set the nucleon_has_interacted_ equal to true after the collisions
-      if (par_a < modus_.total_N_number()) {
-        nucleon_has_interacted_[par_a] = true;
-      }
-      if (par_b < modus_.total_N_number()) {
-        nucleon_has_interacted_[par_b] = true;
-      }
-    }
     return false;
->>>>>>> 4f9068d5
   }
   action.generate_final_state();
   log.debug("Process Type is: ", action.get_type());
@@ -742,6 +716,16 @@
       action.is_pauli_blocked(particles_, *pauli_blocker_)) {
     total_pauli_blocked_++;
     return false;
+  }
+  if (modus_.is_collider()) {
+    // Mark incoming nucleons as interacted - now they are permitted
+    // to collide with nucleons from their native nucleus
+    for (const auto &incoming : action.incoming_particles()) {
+      assert(incoming.id() >= 0);
+      if (incoming.id() < modus_.total_N_number()) {
+        nucleon_has_interacted_[incoming.id()] = true;
+      }
+    }
   }
   // Make sure to pick a non-zero integer, because 0 is reserved for "no
   // interaction yet".
