--- conflicted
+++ resolved
@@ -489,18 +489,12 @@
    */
   const double maximum_cross_section_default =
       ParticleType::exists("d'") ? 2000.0 : 200.0;
-<<<<<<< HEAD
-  double maximum_cross_section =
-      config.take({"Collision_Term", "Maximum_Cross_Section"},
-                  maximum_cross_section_default);
 
   bool cll_in_nucleus =
       config.take({"Modi", "Collider", "Collisions_Within_Nucleus"}, false);
-=======
   double maximum_cross_section = config_coll.take(
       {"Maximum_Cross_Section"}, maximum_cross_section_default);
   maximum_cross_section *= scale_xs;
->>>>>>> d5cbbd86
   return {
       make_unique<UniformClock>(0.0, dt),
       std::move(output_clock),
@@ -522,12 +516,9 @@
       potential_affect_threshold,
       box_length,
       maximum_cross_section,
-<<<<<<< HEAD
-      cll_in_nucleus};
-=======
+      cll_in_nucleus,
       scale_xs,
       config_coll.take({"Additional_Elastic_Cross_Section"}, 0.0)};
->>>>>>> d5cbbd86
 }
 
 std::string format_measurements(const std::vector<Particles> &ensembles,
