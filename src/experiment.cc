--- conflicted
+++ resolved
@@ -210,19 +210,7 @@
 }
 
 template <typename Modus>
-<<<<<<< HEAD
-void Experiment<Modus>::run(const bf::path &path) {
-//  outputs_.emplace_back(new BinaryOutput(path));
-//  outputs_.emplace_back(new OscarFullHistoryOutput(path));
-//  outputs_.emplace_back(new OscarParticleListOutput(path));
-//  outputs_.emplace_back(new VtkOutput(path));
-#ifdef SMASH_USE_ROOT
-  outputs_.emplace_back(new RootOutput(path));
-#endif
-
-=======
 void Experiment<Modus>::run() {
->>>>>>> df37c791
   for (int j = 0; j < nevents_; j++) {
     /* Sample initial particles, start clock, some printout and book-keeping */
     initialize_new_event();
