/*
 *
 *    Copyright (c) 2012-2013
 *      SMASH Team
 * 
 *    GNU General Public License (GPLv3 or later)
 *
 */

#include <map>
#include <list>

#include "include/BoxModus.h"
#include "include/Experiment.h"
#include "include/ColliderModus.h"
#include "include/CrossSections.h"
#include "include/ModusDefault.h"
#include "include/Parameters.h"
#include "include/collisions.h"
#include "include/decays.h"
#include "include/input-particles.h"
#include "include/input-decaymodes.h"
#include "include/macros.h"
#include "include/outputroutines.h"
#include "include/param-reader.h"

/* #include "include/SphereModus.h" */

<<<<<<< HEAD
/* ExperimentBase carries everything that is needed for the evolution */
std::unique_ptr<ExperimentBase> ExperimentBase::create(char *modus_chooser) {
  typedef std::unique_ptr<ExperimentBase> ExperimentPointer;
  if (strcmp(modus_chooser, "Box") == 0) {
    return ExperimentPointer(new Experiment<BoxModus>);
  } else if (strcmp(modus_chooser, "Collider") == 0) {
    return ExperimentPointer(new Experiment<ColliderModus>);
=======
/* Experiment carries everything that is needed for the evolution */
std::unique_ptr<Experiment> Experiment::create(std::string modus_chooser) {
  typedef std::unique_ptr<Experiment> ExperimentPointer;
  if (modus_chooser.compare("Box") == 0) {
    return ExperimentPointer(new ExperimentImplementation<BoxModus>);
  } else if (modus_chooser.compare("Collider") == 0) {
    return ExperimentPointer(new ExperimentImplementation<ColliderModus>);
>>>>>>> a852a315
  } else {
    throw std::string("Invalid ModusDefault requested from ExperimentBase::create.");
  }
}

/* This method reads the parameters in */
template <typename ModusDefault>
void Experiment<ModusDefault>::configure(std::list<Parameters>
                                                configuration) {
    bc_.assign_params(&configuration);
    warn_wrong_params(&configuration);
    bc_.print_startup();
    /* reducing cross section according to number of test particle */
    if (bc_.testparticles > 1) {
      printf("IC test particle: %i\n", bc_.testparticles);
      bc_.cross_section = bc_.cross_section / bc_.testparticles;
      printf("Elastic cross section: %g mb\n", bc_.cross_section);
    }
}

/* This allows command line arguments to override default. */
template <typename Modus>
void ExperimentImplementation<Modus>::commandline_arg(int steps) {
  bc_.steps = steps;
}

/* This method reads the particle type and cross section information
 * and does the initialization of the system (fill the particles map)
 */
template <typename ModusDefault>
void Experiment<ModusDefault>::initialize(char *path) {
    /* Ensure safe allocation */
    delete particles_;
    delete cross_sections_;
    /* Allocate private pointer members */
    particles_ = new Particles;
    cross_sections_ = new CrossSections;
    /* Set the seed for the random number generator */
    srand48(bc_.seed);
    /* Read in particle types used in the simulation */
    input_particles(particles_, path);
    /* Read in the particle decay modes */
    input_decaymodes(particles_, path);
    /* Set the default elastic collision cross section */
    cross_sections_->add_elastic_parameter(bc_.cross_section);
    /* Sample particles according to the initial conditions */
    bc_.initial_conditions(particles_);
    /* Save the initial energy in the system for energy conservation checks */
    bc_.energy_initial = bc_.energy_total(particles_);
    /* Print output headers */
    write_measurements_header(*particles_);
    print_header();
    /* Write out the initial momenta and positions of the particles */
    write_particles(*particles_);
}

/* This is the loop over timesteps, carrying out collisions and decays
 * and propagating particles
 */
template <typename ModusDefault>
void Experiment<ModusDefault>::run_time_evolution() {
    bc_.sanity_check(particles_);
    std::list<int> collision_list, decay_list;
    size_t interactions_total = 0, previous_interactions_total = 0,
    interactions_this_interval = 0;
    size_t rejection_conflict = 0;
    int resonances = 0, decays = 0;
    print_measurements(*particles_, interactions_total,
                       interactions_this_interval, bc_.energy_initial,
                       bc_.time_start);
    for (int step = 0; step < bc_.steps; step++) {
        /* Check resonances for decays */
        check_decays(particles_, &decay_list, bc_.eps);
        /* Do the decays */
        if (!decay_list.empty()) {
            decays += decay_list.size();
            interactions_total = decay_particles(particles_,
                                       &decay_list, interactions_total);
        }
        /* fill collision table by cells */
        bc_.check_collision_geometry(particles_, cross_sections_,
                                 &collision_list, &rejection_conflict);
        /* particle interactions */
        if (!collision_list.empty()) {
            printd_list(collision_list);
            interactions_total = collide_particles(particles_, &collision_list,
                                             interactions_total, &resonances);
        }
        bc_.propagate(particles_);
        /* physics output during the run */
        if (step > 0 && (step + 1) % bc_.output_interval == 0) {
            interactions_this_interval = interactions_total
            - previous_interactions_total;
            previous_interactions_total = interactions_total;
            print_measurements(*particles_, interactions_total,
                              interactions_this_interval, bc_.energy_initial,
                              bc_.time_start);
            printd("Resonances: %i Decays: %i\n", resonances, decays);
            printd("Ignored collisions %zu\n", rejection_conflict);
            /* save evolution data */
            write_measurements(*particles_, interactions_total,
                               interactions_this_interval, resonances, decays,
                               rejection_conflict);
            write_vtk(*particles_);
        }
    }
        /* Guard against evolution */
        if (likely(bc_.steps > 0)) {
            /* if there are no particles no interactions happened */
            if (likely(!particles_->empty())) {
             print_tail(bc_.time_start, interactions_total * 2
                        / particles_->time() / particles_->size());
            } else {
             print_tail(bc_.time_start, 0);
             printf("Total ignored collisions: %zu\n", rejection_conflict);
            }
        }
}

/* Tear down everything */
template <typename ModusDefault>
void Experiment<ModusDefault>::end() {
    delete particles_;
    delete cross_sections_;
}<|MERGE_RESOLUTION|>--- conflicted
+++ resolved
@@ -26,23 +26,13 @@
 
 /* #include "include/SphereModus.h" */
 
-<<<<<<< HEAD
 /* ExperimentBase carries everything that is needed for the evolution */
-std::unique_ptr<ExperimentBase> ExperimentBase::create(char *modus_chooser) {
+std::unique_ptr<ExperimentBase> ExperimentBase::create(std::string modus_chooser) {
   typedef std::unique_ptr<ExperimentBase> ExperimentPointer;
-  if (strcmp(modus_chooser, "Box") == 0) {
+  if (modus_chooser.compare("Box") == 0) {
     return ExperimentPointer(new Experiment<BoxModus>);
-  } else if (strcmp(modus_chooser, "Collider") == 0) {
+  } else if (modus_chooser.compare("Collider") == 0) {
     return ExperimentPointer(new Experiment<ColliderModus>);
-=======
-/* Experiment carries everything that is needed for the evolution */
-std::unique_ptr<Experiment> Experiment::create(std::string modus_chooser) {
-  typedef std::unique_ptr<Experiment> ExperimentPointer;
-  if (modus_chooser.compare("Box") == 0) {
-    return ExperimentPointer(new ExperimentImplementation<BoxModus>);
-  } else if (modus_chooser.compare("Collider") == 0) {
-    return ExperimentPointer(new ExperimentImplementation<ColliderModus>);
->>>>>>> a852a315
   } else {
     throw std::string("Invalid ModusDefault requested from ExperimentBase::create.");
   }
@@ -65,7 +55,7 @@
 
 /* This allows command line arguments to override default. */
 template <typename Modus>
-void ExperimentImplementation<Modus>::commandline_arg(int steps) {
+void Experiment<Modus>::commandline_arg(int steps) {
   bc_.steps = steps;
 }
 
