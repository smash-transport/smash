/*
 *
 *    Copyright (c) 2012-2015
 *      SMASH Team
 *
 *    GNU General Public License (GPLv3 or later)
 *
 */

#include "include/experiment.h"

#include "include/actions.h"
#include "include/boxmodus.h"
#include "include/collidermodus.h"
#include "include/cxx14compat.h"
#include "include/decayactionsfinder.h"
#include "include/decayactionsfinderdilepton.h"
#include "include/fourvector.h"
#include "include/listmodus.h"
#include "include/propagation.h"
#include "include/scatteractionphoton.h"
#include "include/scatteractionsfinder.h"
#include "include/spheremodus.h"
/* Outputs */
#include "include/binaryoutputcollisions.h"
#include "include/binaryoutputparticles.h"
#include "include/oscaroutput.h"
#include "include/thermodynamicoutput.h"
#ifdef SMASH_USE_ROOT
#include "include/rootoutput.h"
#endif
#include "include/vtkoutput.h"
#include "include/wallcrossingaction.h"

namespace std {
/**
 * Print time span in a human readable way:
 * time < 10 min => seconds
 * 10 min < time < 3 h => minutes
 * time > 3h => hours
 *
 * \note This operator has to be in the \c std namespace for argument dependent
 * lookup to find it. If it were in the Smash namespace then the code would not
 * compile since none of its arguments is a type from the Smash namespace.
 */
template <typename T, typename Ratio>
static ostream &operator<<(ostream &out,
                           const chrono::duration<T, Ratio> &seconds) {
  using Seconds = chrono::duration<float>;
  using Minutes = chrono::duration<float, std::ratio<60>>;
  using Hours = chrono::duration<float, std::ratio<60 * 60>>;
  constexpr Minutes threshold_for_minutes{10};
  constexpr Hours threshold_for_hours{3};
  if (seconds < threshold_for_minutes) {
    return out << Seconds(seconds).count() << " [s]";
  }
  if (seconds < threshold_for_hours) {
    return out << Minutes(seconds).count() << " [min]";
  }
  return out << Hours(seconds).count() << " [h]";
}
}  // namespace std

namespace Smash {

/* ExperimentBase carries everything that is needed for the evolution */
ExperimentPtr ExperimentBase::create(Configuration config,
                                     const bf::path &output_path) {
  const auto &log = logger<LogArea::Experiment>();
  log.trace() << source_location;
  /*!\Userguide
   * \page input_general_ General
   * \key Modus (string, required): \n
   * Selects a modus for the calculation, e.g.\ infinite matter
   * calculation, collision of two particles or collision of nuclei. The modus
   * will be configured in \ref input_modi_. Recognized values are:
   * \li \key Collider for collisions of nuclei or compound objects. See \ref
   *     \ColliderModus
   * \li \key Sphere for calculations of the expansion of a thermalized sphere.
   * See
   *     \ref \SphereModus
   * \li \key Box for infinite matter calculation in a rectangular box. See \ref
   *     \BoxModus
   * \li \key List for given external particle list. See \ref
   *     \ListModus
   */

  /*!\Userguide
   * \page input_modi_ Modi
   * \li \subpage input_modi_collider_
   * \li \subpage input_modi_sphere_
   * \li \subpage input_modi_box_
   * \li \subpage input_modi_list_
   */
  const std::string modus_chooser = config.take({"General", "Modus"});
  log.info() << "Modus for this calculation: " << modus_chooser;

  // remove config maps of unused Modi
  config["Modi"].remove_all_but(modus_chooser);

  if (modus_chooser.compare("Box") == 0) {
    return make_unique<Experiment<BoxModus>>(config, output_path);
  } else if (modus_chooser.compare("List") == 0) {
    return make_unique<Experiment<ListModus>>(config, output_path);
  } else if (modus_chooser.compare("Collider") == 0) {
    return make_unique<Experiment<ColliderModus>>(config, output_path);
  } else if (modus_chooser.compare("Sphere") == 0) {
    return make_unique<Experiment<SphereModus>>(config, output_path);
  } else {
    throw InvalidModusRequest("Invalid Modus (" + modus_chooser +
                              ") requested from ExperimentBase::create.");
  }
}

namespace {
/*!\Userguide
 * \page input_general_ General
 * \key Delta_Time (float, required): \n
 * Time step for the calculation, in fm/c.
 * Not required for timestepless mode.
 *
 * \key Testparticles (int, optional, default = 1): \n
 * How many test particles per real particles should be simulated.
 *
 * \key Gaussian_Sigma (float, optional, default 1.0): \n
 * Width [fm] of gaussians that represent Wigner density of particles.
 *
 * \key Gauss_Cutoff_In_Sigma (float, optional, default 4.0)
 * Distance in sigma at which gaussian is considered 0.
 *
 * \page input_output_options_ Output
 * \key Output_Interval (float, required): \n
 * Defines the period of intermediate output of the status of the simulated
 * system in Standard Output and other output formats which support this
 * functionality.
 *
 * \key Density_Type (string, optional, default = "none"): \n
 * Determines which kind of density is written into the collision files.
 * Possible values:\n
 * \li "hadron"           - total hadronic density
 * \li "baryon"           - net baryon density
 * \li "baryonic isospin" - baryonic isospin density
 * \li "pion"             - pion density
 * \li "none"             - do not calculate density, print 0.0
 *
 * The output section has several subsections, relating to different output
 * files. To disable a certain output, comment the corresponding section out:
 *
 * \li \subpage input_oscar_particlelist
 * \li \subpage input_oscar_collisions
 * \li \subpage input_vtk
 * \li \subpage input_binary_collisions
 * \li \subpage input_binary_particles
 * \li \subpage input_root
 * \li \subpage input_dileptons
 */

/** Gathers all general Experiment parameters
 *
 * \param[in, out] config Configuration element
 * \return The ExperimentParameters struct filled with values from the
 * Configuration
 */
ExperimentParameters create_experiment_parameters(Configuration config) {
  const auto &log = logger<LogArea::Experiment>();
  log.trace() << source_location;

  const int ntest = config.take({"General", "Testparticles"}, 1);
  if (ntest <= 0) {
    throw std::invalid_argument("Testparticle number should be positive!");
  }

  // If this Delta_Time option is absent (this can be for timestepless mode)
  // just assign 1.0 fm/c, reasonable value will be set at event initialization
  const double dt = config.take({"General", "Delta_Time"}, 1.0f);
  const double output_dt = config.take({"Output", "Output_Interval"});
  const bool two_to_one = config.take({"Collision_Term", "Two_to_One"}, true);
  const bool two_to_two = config.take({"Collision_Term", "Two_to_Two"}, true);
  const bool strings_switch = config.take({"Collision_Term", "Strings"}, false);
  const bool photons_switch = config.has_value({"Output", "Photons"}) ?
                    config.take({"Output", "Photons", "Enable"}, true) :
                    false;
  /// Elastic collisions between the nucleons with the square root s
  //  below low_snn_cut are excluded.
  const double low_snn_cut = config.take({"Collision_Term",
                                          "Elastic_NN_Cutoff_Sqrts"}, 1.98);
  const auto proton = ParticleType::try_find(pdg::p);
  const auto pion = ParticleType::try_find(pdg::pi_z);
  if (proton && pion &&
      low_snn_cut > proton->mass() + proton->mass() + pion->mass()) {
    log.warn("The cut-off should be below the threshold energy",
             " of the process: NN to NNpi");
  }
  return {{0.0f, dt}, {0.0, output_dt},
          ntest,
          config.take({"General", "Gaussian_Sigma"}, 1.0f),
          config.take({"General", "Gauss_Cutoff_In_Sigma"}, 4.0f),
          two_to_one,
          two_to_two,
          strings_switch,
          photons_switch,
          low_snn_cut};
}
}  // unnamed namespace

/**
 * Creates a verbose textual description of the setup of the Experiment.
 */
template <typename Modus>
std::ostream &operator<<(std::ostream &out, const Experiment<Modus> &e) {
  switch (e.time_step_mode_) {
    case TimeStepMode::None:
      out << "Not using time steps\n";
      break;
    case TimeStepMode::Fixed:
      out << "Using fixed time step size: "
          << e.parameters_.labclock.timestep_duration()
          << " fm/c\n";
      break;
    case TimeStepMode::Adaptive:
      out << "Using adaptive time steps, starting with: "
          << e.parameters_.labclock.timestep_duration()
          << " fm/c\n";
      break;
  }
  out << "End time: " << e.end_time_ << " fm/c\n";
  out << e.modus_;
  return out;
}

template <typename Modus>
template <typename TOutput>
void Experiment<Modus>::create_output(const char * name,
                   const bf::path &output_path,
                   Configuration&& conf) {
  const bool exists = conf.has_value_including_empty({name});
  if (!exists) {
    return;
  }
  if (conf.has_value({name, "Enable"})) {
    const auto &log = logger<LogArea::Experiment>();
    log.warn("Enable option is deprecated."
             " To disable/enable output comment/uncomment"
             " it out in the config.yaml.");
  }
  const bool enable = conf.take({name, "Enable"}, true);
  if (!enable) {
    conf.take({name});
    return;
  }
  outputs_.emplace_back(make_unique<TOutput>(output_path, conf[name]));
}

/*!\Userguide
 * \page input_general_
 * \key End_Time (float, required): \n
 * The time after which the evolution is stopped. Note
 * that the starting time depends on the chosen Modus.
 *
 * \key Randomseed (int64_t, required): \n
 * Initial seed for the random number generator. If this is
 * negative, the program starting time is used.
 *
 * \key Nevents (int, required): \n
 * Number of events to calculate.
 *
 * \key Use_Grid (bool, optional, default = true): \n
 * true - a grid is used to reduce the combinatorics of interaction lookup \n
 * false - no grid is used
 *
 * \key Time_Step_Mode (string, optional, default = Fixed): \n
 * The mode of time stepping. Possible values: \n
 * None - No time steps are used. Cannot be used with potentials \n
 * Fixed - Fixed-sized time steps \n
 * Adaptive - Time steps with adaptive sizes
 *
 * \page input_collision_term_ Collision_Term
 *
 * \key Two_to_One (bool, optional, default = true) \n
 * Enable 2 <--> 1 processes (resonance formation and decays).
 *
 * \key Two_to_Two (bool, optional, default = true) \n
 * Enable 2 <--> 2 collisions.
 *
 * \key Force_Decays_At_End (bool, optional, default = true): \n
 * true - force all resonances to decay after last timestep \n
 * false - don't force decays (final output can contain resonances)
 *
 * \subpage pauliblocker
 */
template <typename Modus>
Experiment<Modus>::Experiment(Configuration config, const bf::path &output_path)
    : parameters_(create_experiment_parameters(config)),
      density_param_(DensityParameters(parameters_)),
      modus_(config["Modi"], parameters_),
      particles_(),
      nevents_(config.take({"General", "Nevents"})),
      end_time_(config.take({"General", "End_Time"})),
      delta_time_startup_(parameters_.labclock.timestep_duration()),
      force_decays_(
          config.take({"Collision_Term", "Force_Decays_At_End"}, true)),
      use_grid_(config.take({"General", "Use_Grid"}, true)),
      dileptons_switch_(config.has_value({"Output", "Dileptons"}) ?
                    config.take({"Output", "Dileptons", "Enable"}, true) :
                    false),
      photons_switch_(config.has_value({"Output", "Photons"}) ?
                    config.take({"Output", "Photons", "Enable"}, true) :
                    false),              
      time_step_mode_(
          config.take({"General", "Time_Step_Mode"}, TimeStepMode::Fixed)) {
  const auto &log = logger<LogArea::Experiment>();
  log.info() << *this;

  // create finders
  if (dileptons_switch_) {
    dilepton_finder_ = make_unique<DecayActionsFinderDilepton>();
  }
  if (parameters_.photons_switch) {
    n_fractional_photons_ = config.take({"Output", "Photons", "Fractions"});
  }
  if (parameters_.two_to_one) {
    action_finders_.emplace_back(make_unique<DecayActionsFinder>());
  }
  if (parameters_.two_to_one || parameters_.two_to_two) {
    auto scat_finder = make_unique<ScatterActionsFinder>(config, parameters_,
                       nucleon_has_interacted_,
                       modus_.total_N_number(), modus_.proj_N_number(),
                       n_fractional_photons_);
    max_transverse_distance_sqr_ = scat_finder->max_transverse_distance_sqr(
                                                  parameters_.testparticles);
    action_finders_.emplace_back(std::move(scat_finder));
  }
  const float modus_l = modus_.length();
  if (modus_l > 0.f) {
    action_finders_.emplace_back(make_unique<WallCrossActionsFinder>(modus_l));
  }

  if (config.has_value({"Collision_Term", "Pauli_Blocking"})) {
    log.info() << "Pauli blocking is ON.";
    pauli_blocker_ = make_unique<PauliBlocker>(
        config["Collision_Term"]["Pauli_Blocking"], parameters_);
  }

  /*!\Userguide
   * \page input_general_ General
   * \subpage input_general_adaptive_
   * (optional)
   *
   * \page input_general_adaptive_ Adaptive_Time_Step
   * Additional parameters for the adaptive time step mode.
   *
   * \key Smoothing_Factor (float, optional, default = 0.1) \n
   * Parameter of the exponential smoothing of the rate estimate.
   *
   * \key Target_Missed_Actions (float, optional, default = 0.01) \n
   * The fraction of missed actions that is targeted by the algorithm.
   *
   * \key Allowed_Deviation (float, optional, default = 2.5) \n
   * Limit by how much the target can be exceeded before the time step is
   * aborted.
   *
   **/
  if (time_step_mode_ == TimeStepMode::Adaptive) {
    adaptive_parameters_ = make_unique<AdaptiveParameters>(
      config["General"]["Adaptive_Time_Step"], delta_time_startup_);
    log.info() << *adaptive_parameters_;
  }

  // create outputs
  log.trace(source_location, " create OutputInterface objects");

  auto output_conf = config["Output"];
  /*!\Userguide
    * \page output_general_ Output formats
    * Several different output formats are available in SMASH. They are
    * explained below in more detail. Per default, the selected output files
    * will be saved in the directory ./data/\<run_id\>, where \<run_id\> is an
    * integer number starting from 0. At the beginning of a run SMASH checks,
    * if the ./data/0 directory exists. If it does not exist, it is created and
    * all output files are written there. If the directory already exists,
    * SMASH tries for ./data/1, ./data/2 and so on until it finds a free
    * number. The user can change output directory by a command line option, if
    * desired:
    * \code smash -o <user_output_dir> \endcode
    * SMASH supports several kinds of configurable output formats.
    * They are called OSCAR1999, OSCAR2013, binary OSCAR2013, VTK and ROOT
    * outputs. Every format can be switched on/off by commenting/uncommenting
    * the corresponding section in the configuration file config.yaml. For more
    * information on configuring the output see corresponding pages: \ref
    * input_oscar_particlelist,
    * \ref input_oscar_collisions, \ref input_binary_collisions,
    * \ref input_binary_particles, \ref input_root, \ref input_vtk.
    *
    * \key Details of output formats are explained here: \n
    * \li General block structure of OSCAR formats: \n
    *     \subpage oscar_general_
    * \li A family of OSCAR ASCII outputs.\n
    *     \subpage format_oscar_particlelist\n
    *     \subpage format_oscar_collisions
    * \li Binary outputs analoguous to OSCAR format\n
    *     \subpage format_binary_\n
    * \li Output in vtk format suitable for an easy
    *     visualization using paraview software:\n \subpage format_vtk
    * \li Formatted binary output that uses ROOT software
    *     (http://root.cern.ch).\n Fast to read and write, requires less
    *     disk space.\n \subpage format_root
    * \li \subpage collisions_output_in_box_modus_
    * \li \subpage output_vtk_lattice_
    */

  // loop until all OSCAR outputs are created (create_oscar_output will return
  // nullptr then).
  while (OutputPtr oscar = create_oscar_output(output_path, output_conf)) {
    outputs_.emplace_back(std::move(oscar));
  }
  create_output<VtkOutput>("Vtk", output_path, std::move(output_conf));
  create_output<BinaryOutputCollisions>("Binary_Collisions",
                                        output_path, std::move(output_conf));
  create_output<BinaryOutputParticles>("Binary_Particles",
                                        output_path, std::move(output_conf));
#ifdef SMASH_USE_ROOT
  create_output<RootOutput>("Root", output_path, std::move(output_conf));
#else
  const bool enable_root = output_conf.take({"Root", "Enable"}, true);
  if (enable_root && output_conf.has_value_including_empty({"Root"})) {
    log.error("Root output requested, but Root support not compiled in");
  }
#endif
  create_output<ThermodynamicOutput>("Thermodynamics",
                                     output_path, std::move(output_conf));

  /*!\Userguide
   * \page input_dileptons Dileptons
   * Enables Dilepton Output together with DecayActionsFinderDilepton.
   * Dilepton Output saves information about decays, which include Dileptons,
   * at every timestep.
   *
   * The treatment of Dilepton Decays is special:
   *
   * \li Dileptons are treated via the time integration method, also called
   * 'shining', as described in \iref{Schmidt:2008hm}, chapter 2D.
   * This means that, because dilepton decays are so rare, possible decays are
   * written in the ouput in every single timestep without ever performing
   * them.  The are weighted with a "shining weight" to compensate for the
   * over-production.
   * \li The shining weight can be found in the weight element of the ouput.
   * \li The shining method is implemented in the DecayActionsFinderDilepton,
   * which is enabled together with the dilepton output.
   *
   * \note If you want dilepton decays, you also have to modify decaymodes.txt.
   * Dilepton decays are commented out by default.
   *
   * \key Format (string, required):\n
   * "Oscar" - The dilepton output is written to the file \c DileptonOutput.oscar
   * in \ref format_oscar_collisions (OSCAR2013 format) .\n
   * "Binary" - The dilepton output is written to the file \c DileptonOutput.bin
   * in \ref format_binary_ .\n
   * "Root" - The dilepton output is written to the file \c DileptonOutput.root
   * in \ref format_root .\n
   **/
  if (dileptons_switch_) {
    // create dilepton output object
    std::string format = config.take({"Output", "Dileptons", "Format"});
    if (format == "Oscar") {
      dilepton_output_ = create_dilepton_output(output_path);
    } else if (format == "Binary") {
      dilepton_output_ =
          make_unique<BinaryOutputCollisions>(output_path, "DileptonOutput");
    } else if (format == "Root") {
#ifdef SMASH_USE_ROOT
      dilepton_output_ = make_unique<RootOutput>(output_path, "DileptonOutput");
#else
      log.error() << "You requested Root output, but Root support has not been "
                     "compiled in.";
      output_conf.take({"Root"});
#endif
    } else {
      throw std::runtime_error("Bad dilepton output format: " + format);
    }
  }

  if (parameters_.photons_switch) {
    // create photon output object
    std::string format = config.take({"Output", "Photons", "Format"});
    if (format == "Oscar") {
      photon_output_ = create_photon_output(output_path);
    } else if (format == "Binary") {
      photon_output_ =
          make_unique<BinaryOutputCollisions>(output_path, "PhotonOutput");
    } else if (format == "Root") {
#ifdef SMASH_USE_ROOT
      photon_output_ = make_unique<RootOutput>(output_path, "PhotonOutput");
#else
      log.error() << "You requested Root output, but Root support has not been "
                     "compiled in.";
      output_conf.take({"Root"});
#endif
    } else {
      throw std::runtime_error("Bad Photon output format: " + format);
    }
  }

  // We can take away the Fermi motion flag, because the collider modus is
  // already initialized. We only need it when potentials are enabled, but we
  // always have to take it, otherwise SMASH will complain about unused
  // options.  We have to provide a default value for modi other than Collider.
  const FermiMotion motion = config.take({"Modi", "Collider", "Fermi_Motion"},
                                         FermiMotion::Off);
  if (config.has_value({"Potentials"})) {
    if (time_step_mode_ == TimeStepMode::None) {
      log.error() << "Potentials only work with time steps!";
      throw std::invalid_argument("Can't use potentials without time steps!");
    }
    if (motion == FermiMotion::Frozen) {
      log.error() << "Potentials don't work with frozen Fermi momenta! "
                     "Use normal Fermi motion instead.";
      throw std::invalid_argument("Can't use potentials "
                                  "with frozen Fermi momenta!");
    }
    log.info() << "Potentials are ON.";
    // potentials need testparticles and gaussian sigma from parameters_
    potentials_ = make_unique<Potentials>(config["Potentials"], parameters_);
  }

  dens_type_ = config.take({"Output", "Density_Type"}, DensityType::None);
  log.info() << "Density type written to headers: " << dens_type_;

  /*!\Userguide
   * \page input_lattice_ Lattice
   *
   * \key Sizes (array<float,3>, required): \n
   *      Sizes of lattice in x, y, z directions in fm.
   *
   * \key Cell_Number (array<int,3>, required): \n
   *      Number of cells in x, y, z directions.
   *
   * \key Origin (array<float,3>, required): \n
   *      Coordinates of the left, down, near corner of the lattice in fm.
   *
   * \key Periodic (bool, required): \n
   *      Use periodic continuation or not. With periodic continuation
   *      x + i * lx is equivalent to x, same for y, z.
   *
   * \subpage input_vtk_lattice_
   *
   * For format of lattice output see \ref output_vtk_lattice_.
   *
   * \page input_vtk_lattice_ Printout
   *
   * User can print thermodynamical quantities on the lattice to vtk output.
   * For this one has to use the "Lattice: Printout" section of configuration.
   * Currently printing of custom density to vtk file is available.
   *
   * \key Type (string, optional, default = "none"): \n
   * Chooses hadron/baryon/pion/baryonic isospin thermodynamic quantities
   *
   * \key Quantities (list of strings, optional, default = []): \n
   * List of quantities that can be printed:
   *  \li "rho_eckart": Eckart rest frame density
   *  \li "tmn": Energy-momentum tensor \f$T^{\mu\nu}(t,x,y,z) \f$
   *  \li "tmn_landau": Energy-momentum tensor in the Landau rest frame.
   *      This tensor is computed by boosting \f$T^{\mu\nu}(t,x,y,z) \f$
   *      to the local rest frame, where \f$T^{0i} \f$ = 0.
   *  \li "landau_velocity": Velocity of the Landau rest frame.
   *      The velocity is obtained from the energy-momentum tensor
   *      \f$T^{\mu\nu}(t,x,y,z) \f$ by solving the generalized eigenvalue
   *      equation \f$(T^{\mu\nu} - \lambda g^{\mu\nu})u_{\mu}=0 \f$.
   */

  // Create lattices
  if (config.has_value({"Lattice"})) {
    // Take lattice properties from config to assign them to all lattices
    const std::array<float, 3> l = config.take({"Lattice", "Sizes"});
    const std::array<int, 3> n = config.take({"Lattice", "Cell_Number"});
    const std::array<float, 3> origin = config.take({"Lattice", "Origin"});
    const bool periodic = config.take({"Lattice", "Periodic"});
    dens_type_lattice_printout_ =
        config.take({"Lattice", "Printout", "Type"}, DensityType::None);
    const std::set<ThermodynamicQuantity> td_to_print =
        config.take({"Lattice", "Printout", "Quantities"});
    printout_tmn_ = (td_to_print.count(ThermodynamicQuantity::Tmn) > 0);
    printout_tmn_landau_ =
        (td_to_print.count(ThermodynamicQuantity::TmnLandau) > 0);
    printout_v_landau_ =
        (td_to_print.count(ThermodynamicQuantity::LandauVelocity) > 0);
    if (printout_tmn_ || printout_tmn_landau_ || printout_v_landau_) {
      Tmn_ = make_unique<RectangularLattice<EnergyMomentumTensor>>(
          l, n, origin, periodic, LatticeUpdate::AtOutput);
    }
    /* Create baryon and isospin density lattices regardless of config
       if potentials are on. This is because they allow to compute
       potentials faster */
    if (potentials_) {
      if (potentials_->use_skyrme()) {
        jmu_B_lat_ = make_unique<DensityLattice>(l, n, origin, periodic,
                                                 LatticeUpdate::EveryTimestep);
        UB_lat_ = make_unique<RectangularLattice<double>>(
            l, n, origin, periodic, LatticeUpdate::EveryTimestep);
        dUB_dr_lat_ = make_unique<RectangularLattice<ThreeVector>>(
            l, n, origin, periodic, LatticeUpdate::EveryTimestep);
      }
      if (potentials_->use_symmetry()) {
        jmu_I3_lat_ = make_unique<DensityLattice>(l, n, origin, periodic,
                                                  LatticeUpdate::EveryTimestep);
        UI3_lat_ = make_unique<RectangularLattice<double>>(
            l, n, origin, periodic, LatticeUpdate::EveryTimestep);
        dUI3_dr_lat_ = make_unique<RectangularLattice<ThreeVector>>(
            l, n, origin, periodic, LatticeUpdate::EveryTimestep);
      }
    } else {
      if (dens_type_lattice_printout_ == DensityType::Baryon) {
        jmu_B_lat_ = make_unique<DensityLattice>(l, n, origin, periodic,
                                                 LatticeUpdate::AtOutput);
      }
      if (dens_type_lattice_printout_ == DensityType::BaryonicIsospin) {
        jmu_I3_lat_ = make_unique<DensityLattice>(l, n, origin, periodic,
                                                  LatticeUpdate::AtOutput);
      }
    }
    if (dens_type_lattice_printout_ != DensityType::None &&
        dens_type_lattice_printout_ != DensityType::BaryonicIsospin &&
        dens_type_lattice_printout_ != DensityType::Baryon) {
      jmu_custom_lat_ = make_unique<DensityLattice>(l, n, origin, periodic,
                                                    LatticeUpdate::AtOutput);
    }
  }

  // Create forced thermalizer
  if (config.has_value({"Forced_Thermalization"})) {
    Configuration&& th_conf = config["Forced_Thermalization"];
    gc_thermalizer_ = modus_.create_grandcan_thermalizer(th_conf);
  }
}

const std::string hline(80, '-');

/* This method reads the particle type and cross section information
 * and does the initialization of the system (fill the particles map)
 */
template <typename Modus>
void Experiment<Modus>::initialize_new_event() {
  const auto &log = logger<LogArea::Experiment>();
  particles_.reset();

  /* Sample particles according to the initial conditions */
  double start_time = modus_.initial_conditions(&particles_, parameters_);
  // For box modus make sure that particles are in the box. In principle, after
  // a correct initialization they should be, so this is just playing it safe.
  modus_.impose_boundary_conditions(&particles_, outputs_);
  /* Reset the simulation clock */
  double timestep = delta_time_startup_;

  switch (time_step_mode_) {
    case TimeStepMode::Fixed:
      break;
    case TimeStepMode::Adaptive:
      adaptive_parameters_->initialize(timestep);
      break;
    case TimeStepMode::None:
      timestep = end_time_ - start_time;
      // Take care of the box modus + timestepless propagation
      const double max_dt = modus_.max_timestep(max_transverse_distance_sqr_);
      if (max_dt > 0.f && max_dt < timestep) {
        timestep = max_dt;
      }
      break;
  }
  Clock clock_for_this_event(start_time, timestep);
  parameters_.labclock = std::move(clock_for_this_event);

  /* Reset the output clock */
  const double dt_output = parameters_.outputclock.timestep_duration();
  const double zeroth_output_time = std::floor(start_time/dt_output)*dt_output;
  Clock output_clock(zeroth_output_time, dt_output);
  parameters_.outputclock = std::move(output_clock);

  log.debug("Lab clock: t_start = ", parameters_.labclock.current_time(),
           ", dt = ", parameters_.labclock.timestep_duration());
  log.debug("Output clock: t_start = ", parameters_.outputclock.current_time(),
           ", dt = ", parameters_.outputclock.timestep_duration());

  /* Save the initial conserved quantum numbers and total momentum in
   * the system for conservation checks */
  conserved_initial_ = QuantumNumbers(particles_);
  interactions_total_ = 0;
  previous_interactions_total_ = 0;
  total_pauli_blocked_ = 0;
  /* Print output headers */
  log.info() << hline;
  log.info() << " Time       <Ediff>      <pdiff>  <scattrate>    <scatt>  "
                "<particles>   <timing>";
  log.info() << hline;
}

static std::string format_measurements(const Particles &particles,
                                       uint64_t scatterings_total,
                                       uint64_t scatterings_this_interval,
                                       const QuantumNumbers &conserved_initial,
                                       SystemTimePoint time_start,
                                       double time) {
  const SystemTimeSpan elapsed_seconds = SystemClock::now() - time_start;

  const QuantumNumbers current_values(particles);
  const QuantumNumbers difference = conserved_initial - current_values;

  std::ostringstream ss;
  ss << field<5> << time << field<12, 3> << difference.momentum().x0()
     << field<12, 3> << difference.momentum().abs3()
     << field<12, 3> << (time > really_small
                         ? 2.0 * scatterings_total / (particles.size() * time)
                         : 0.)
     << field<10, 3> << scatterings_this_interval
     << field<12, 3> << particles.size() << field<10, 3> << elapsed_seconds;
  return ss.str();
}

template <typename Modus>
template <typename Container>
bool Experiment<Modus>::perform_action(Action &action,
                                 const Container &particles_before_actions) {
  const auto &log = logger<LogArea::Experiment>();
  // Make sure to skip invalid and Pauli-blocked actions.
  if (!action.is_valid(particles_)) {
    log.debug(~einhard::DRed(), "✘ ", action, " (discarded: invalid)");
    return false;
  }
  action.generate_final_state();
  log.debug("Process Type is: ", action.get_type());
  if (pauli_blocker_ &&
      action.is_pauli_blocked(particles_, *pauli_blocker_)) {
    total_pauli_blocked_++;
    return false;
  }
  if (modus_.is_collider()) {
    // Mark incoming nucleons as interacted - now they are permitted
    // to collide with nucleons from their native nucleus
    for (const auto &incoming : action.incoming_particles()) {
      assert(incoming.id() >= 0);
      if (incoming.id() < modus_.total_N_number()) {
        nucleon_has_interacted_[incoming.id()] = true;
      }
    }
  }
  // Make sure to pick a non-zero integer, because 0 is reserved for "no
  // interaction yet".
  const auto id_process = static_cast<uint32_t>(interactions_total_ + 1);
  action.perform(&particles_, id_process);
  interactions_total_++;
  // Calculate Eckart rest frame density at the interaction point
  double rho = 0.0;
  if (dens_type_ != DensityType::None) {
    const FourVector r_interaction = action.get_interaction_point();
    constexpr bool compute_grad = false;
    rho = rho_eckart(r_interaction.threevec(), particles_before_actions,
                     density_param_, dens_type_, compute_grad)
              .first;
  }
  /*!\Userguide
   * \page collisions_output_in_box_modus_ Collision output in box modus
   * \note When SMASH is running in the box modus, particle coordinates
   * in the collision output can be out of the box. This is not an error.  Box
   * boundary conditions are intentionally not imposed before collision output
   * to allow unambiguous finding of the interaction point.
   * <I>Example</I>: two particles in the box have x coordinates 0.1 and
   * 9.9 fm, while box L = 10 fm. Suppose these particles collide.
   * For calculating collision the first one is wrapped to 10.1 fm.
   * Then output contains coordinates of 9.9 fm and 10.1 fm.
   * From this one can infer interaction point at x = 10 fm.
   * Were boundary conditions imposed before output,
   * their x coordinates would be 0.1 and 9.9 fm and interaction point
   * position could be either at 10 fm or at 5 fm.
   */
  for (const auto &output : outputs_) {
    output->at_interaction(action, rho);
  }

  // At every collision photons can be produced.
  if (photons_switch_ &&
    (ScatterActionPhoton::is_photon_reaction(action.incoming_particles())
      != ScatterActionPhoton::ReactionType::no_reaction)) {
        // Time in the action constructor is relative to
        // current time of incoming
        constexpr double action_time = 0.f;
        ScatterActionPhoton photon_act(action.incoming_particles(),
                                       action_time, n_fractional_photons_);
        // Add a completely dummy process to photon action.  The only important
        // thing is that its cross-section is equal to cross-section of action.
        // This can be done, because photon action is never performed, only
        // final state is generated and printed to photon output.
        photon_act.add_dummy_hadronic_channels(action.raw_weight_value());
        // Now add the actual photon reaction channel
        photon_act.add_single_channel();
        for (int i = 0; i < n_fractional_photons_; i++) {
          photon_act.generate_final_state();
          photon_output_->at_interaction(photon_act, rho);
        }
    }
  log.debug(~einhard::Green(), "✔ ", action);
  return true;
}

/// Make sure `interactions_total` can be represented as a 32-bit integer.
/// This is necessary for converting to a `id_process`. The latter is 32-bit
/// integer, because it is written like this to binary output.
static void check_interactions_total(uint64_t interactions_total) {
  constexpr uint64_t max_uint32 = std::numeric_limits<uint32_t>::max();
  if (interactions_total >= max_uint32) {
    throw std::runtime_error("Integer overflow in total interaction number!");
  }
}

template <typename Modus>
void Experiment<Modus>::run_time_evolution() {
  Actions actions;

  const auto &log = logger<LogArea::Experiment>();
  const auto &log_ad_ts = logger<LogArea::AdaptiveTS>();

  log.info() << format_measurements(particles_, interactions_total_, 0u,
                                    conserved_initial_, time_start_,
                                    parameters_.labclock.current_time());

  while (parameters_.labclock.current_time() < end_time_) {
    const double t = parameters_.labclock.current_time();
    const double dt = std::min(parameters_.labclock.timestep_duration(),
                              end_time_ - t);
    log.debug("Timestepless propagation for next ", dt, " fm/c.");

<<<<<<< HEAD
  while (!(++parameters_.labclock > end_time_)) {
    /* Perform forced thermalization every fixed time interval if required */
    if (gc_thermalizer_ &&
        gc_thermalizer_->is_time_to_thermalize(parameters_.labclock)) {
      const bool ignore_cells_under_treshold = true;
      gc_thermalizer_->update_lattice(particles_, density_param_,
                                      ignore_cells_under_treshold);
      gc_thermalizer_->thermalize(particles_,
                                  parameters_.labclock.current_time(),
                                  parameters_.testparticles);
    }

=======
>>>>>>> be968b5d
    /* (1.a) Create grid. */
    float min_cell_length = compute_min_cell_length(dt);
    log.debug("Creating grid with minimal cell length ", min_cell_length);
    const auto &grid = use_grid_
                           ? modus_.create_grid(particles_, min_cell_length)
                           : modus_.create_grid(particles_, min_cell_length,
                                                CellSizeStrategy::Largest);

    /* (1.b) Iterate over cells and find actions. */
    grid.iterate_cells(
        [&](const ParticleList &search_list) {
          for (const auto &finder : action_finders_) {
            actions.insert(finder->find_actions_in_cell(
                search_list, dt));
          }
        },
        [&](const ParticleList &search_list,
            const ParticleList &neighbors_list) {
          for (const auto &finder : action_finders_) {
            actions.insert(finder->find_actions_with_neighbors(
                search_list, neighbors_list, dt));
          }
        });

    /* (2) In case of adaptive timesteps adapt timestep size */
    if (time_step_mode_ ==  TimeStepMode::Adaptive && actions.size() > 0u) {
      double new_timestep = parameters_.labclock.timestep_duration();
      if (adaptive_parameters_->update_timestep(actions, particles_.size(),
          &new_timestep)) {
        parameters_.labclock.set_timestep_duration(new_timestep);
        log_ad_ts.info("New timestep is set to ", new_timestep);
      }
    }

    /* (3) Propagation from action to action until the end of timestep */
    run_time_evolution_timestepless(actions);

    /* (4) Update potentials (if computed on the lattice) and
           compute new momenta according to equations of motion */
    if (potentials_) {
      update_potentials();
      update_momenta(&particles_, parameters_.labclock.timestep_duration(),
                     *potentials_, dUB_dr_lat_.get(), dUI3_dr_lat_.get());
    }

    ++parameters_.labclock;

    /* (5) Check conservation laws. */

    // Check conservation of conserved quantities if potentials and string
    // fragmentation are off.  If potentials are on then momentum is conserved
    // only in average.  If string fragmentation is on, then energy and
    // momentum are only very roughly conserved in high-energy collisions.
    if (!potentials_ && !parameters_.strings_switch) {
      std::string err_msg = conserved_initial_.report_deviations(particles_);
      if (!err_msg.empty()) {
        log.error() << err_msg;
        throw std::runtime_error("Violation of conserved quantities!");
      }
    }
  }

  if (pauli_blocker_) {
    log.info("Interactions: Pauli-blocked/performed = ", total_pauli_blocked_,
             "/", interactions_total_);
  }
}

template <typename Modus>
void Experiment<Modus>::propagate_and_shine(double to_time) {
  const double dt = propagate_straight_line(
      &particles_, to_time, beam_momentum_);
  if (dilepton_finder_ != nullptr) {
    dilepton_finder_->shine(particles_, dilepton_output_.get(), dt);
  }
}

template <typename Modus>
void Experiment<Modus>::run_time_evolution_timestepless(Actions& actions) {
  const auto &log = logger<LogArea::Experiment>();

  const double start_time = parameters_.labclock.current_time();
  const double end_time = std::min(parameters_.labclock.next_time(), end_time_);
  double time_left = end_time - start_time;
  log.debug("Timestepless propagation: ", "Actions size = ", actions.size(),
            ", start time = ", start_time,
            ", end time = ", end_time);

  // iterate over all actions
  while (!actions.is_empty()) {
    // get next action
    ActionPtr act = actions.pop();
    if (!act->is_valid(particles_)) {
      log.debug(~einhard::DRed(), "✘ ", act, " (discarded: invalid)");
      continue;
    }
    if (act->time_of_execution() > end_time) {
      if (time_step_mode_ == TimeStepMode::Adaptive) {
        log.debug(~einhard::DRed(), "✘ ", act, " (discarded: adaptive timestep"
                  " mode decreased timestep and this action is too late)");
      } else {
        log.error(act, " scheduled later than end time: t_action[fm/c] = ",
                  act->time_of_execution(), ", t_end[fm/c] = ", end_time);
      }
    }
    log.debug(~einhard::Green(), "✔ ", act);

    while (next_output_time() <= act->time_of_execution()) {
      log.debug("Propagating until output time: ", next_output_time());
      propagate_and_shine(next_output_time());
      ++parameters_.outputclock;
      intermediate_output();
    }

    /* (1) Propagate to the next action. */
    log.debug("Propagating until next action ", act, ", action time = ",
             act->time_of_execution());
    propagate_and_shine(act->time_of_execution());

    /* (2) Perform action. */

    // Update the positions of the incoming particles, because the information
    // in the action object will be outdated as the particles have been
    // propagated since the construction of the action.
    act->update_incoming(particles_);

    const bool performed = perform_action(*act, particles_);

    // No need to update actions for outgoing particles
    // if the action is not performed.
    if (!performed) {
      continue;
    }
    const auto particles_before_actions = particles_.copy_to_vector();

    /* (3) Update actions for newly-produced particles. */

    time_left = end_time - act->time_of_execution();
    const ParticleList &outgoing_particles = act->outgoing_particles();
    for (const auto &finder : action_finders_) {
      // Outgoing particles can still decay, cross walls...
      actions.insert(
          finder->find_actions_in_cell(outgoing_particles, time_left));
      // ... and collide with other particles.
      actions.insert(finder->find_actions_with_surrounding_particles(
          outgoing_particles, particles_, time_left));
    }

    check_interactions_total(interactions_total_);
  }

  while (next_output_time() <= end_time) {
    log.debug("Propagating until output time: ", next_output_time());
    propagate_and_shine(next_output_time());
    ++parameters_.outputclock;
    // Avoid duplicating printout at event end time
    if (parameters_.outputclock.current_time() < end_time_) {
      intermediate_output();
    }
  }

  log.debug("Propagating to time ", end_time);
  propagate_and_shine(end_time);
}

template <typename Modus>
void Experiment<Modus>::intermediate_output() {
  const auto &log = logger<LogArea::Experiment>();
  const uint64_t interactions_this_interval =
      interactions_total_ - previous_interactions_total_;
  previous_interactions_total_ = interactions_total_;
  log.info() << format_measurements(
      particles_, interactions_total_, interactions_this_interval,
      conserved_initial_, time_start_, parameters_.outputclock.current_time());
  const LatticeUpdate lat_upd = LatticeUpdate::AtOutput;
  /*if (gc_thermalizer_) {
    gc_thermalizer_->update_lattice(particles_, density_param_);
    gc_thermalizer_->print_statistics(parameters_.labclock);
  }*/
  /* save evolution data */
  for (const auto &output : outputs_) {
    output->at_intermediate_time(particles_, parameters_.outputclock,
                                 density_param_);

    // Thermodynamic output on the lattice versus time
    switch (dens_type_lattice_printout_) {
      case DensityType::Baryon:
        update_density_lattice(jmu_B_lat_.get(), lat_upd, DensityType::Baryon,
                               density_param_, particles_);
        output->thermodynamics_output(ThermodynamicQuantity::EckartDensity,
                                      DensityType::Baryon, *jmu_B_lat_);
        break;
      case DensityType::BaryonicIsospin:
        update_density_lattice(jmu_I3_lat_.get(), lat_upd,
                               DensityType::BaryonicIsospin, density_param_,
                               particles_);
        output->thermodynamics_output(ThermodynamicQuantity::EckartDensity,
                                      DensityType::BaryonicIsospin,
                                      *jmu_I3_lat_);
        break;
      case DensityType::None:
        break;
      default:
        update_density_lattice(jmu_custom_lat_.get(), lat_upd,
                               dens_type_lattice_printout_, density_param_,
                               particles_);
        output->thermodynamics_output(ThermodynamicQuantity::EckartDensity,
                                      dens_type_lattice_printout_,
                                      *jmu_custom_lat_);
    }
    if (printout_tmn_ || printout_tmn_landau_ || printout_v_landau_) {
      update_Tmn_lattice(Tmn_.get(), lat_upd, dens_type_lattice_printout_,
                         density_param_, particles_);
      if (printout_tmn_) {
        output->thermodynamics_output(ThermodynamicQuantity::Tmn,
                                      dens_type_lattice_printout_, *Tmn_);
      }
      if (printout_tmn_landau_) {
        output->thermodynamics_output(ThermodynamicQuantity::TmnLandau,
                                      dens_type_lattice_printout_, *Tmn_);
      }
      if (printout_v_landau_) {
        output->thermodynamics_output(ThermodynamicQuantity::LandauVelocity,
                                      dens_type_lattice_printout_, *Tmn_);
      }
    }

    if (gc_thermalizer_) {
      output->thermodynamics_output(*gc_thermalizer_);
    }
  }
}

template <typename Modus>
void Experiment<Modus>::update_potentials() {
  if (potentials_) {
    if (potentials_->use_skyrme() && jmu_B_lat_ != nullptr) {
      update_density_lattice(jmu_B_lat_.get(), LatticeUpdate::EveryTimestep,
                             DensityType::Baryon, density_param_, particles_);
      const size_t UBlattice_size = UB_lat_->size();
      for (size_t i = 0; i < UBlattice_size; i++) {
        (*UB_lat_)[i] = potentials_->skyrme_pot((*jmu_B_lat_)[i].density());
      }
      UB_lat_->compute_gradient_lattice(dUB_dr_lat_.get());
    }
    if (potentials_->use_symmetry() && jmu_I3_lat_ != nullptr) {
      update_density_lattice(jmu_I3_lat_.get(), LatticeUpdate::EveryTimestep,
                             DensityType::BaryonicIsospin, density_param_,
                             particles_);
      const size_t UI3lattice_size = UI3_lat_->size();
      for (size_t i = 0; i < UI3lattice_size; i++) {
        (*UI3_lat_)[i] = potentials_->symmetry_pot((*jmu_I3_lat_)[i].density());
      }
      UI3_lat_->compute_gradient_lattice(dUI3_dr_lat_.get());
    }
  }
}

template <typename Modus>
void Experiment<Modus>::do_final_decays() {
  /* At end of time evolution: Force all resonances to decay. In order to handle
   * decay chains, we need to loop until no further actions occur. */
  uint64_t interactions_old;
  const auto particles_before_actions = particles_.copy_to_vector();
  do {
    Actions actions;

    interactions_old = interactions_total_;

    /* Dileptons: shining of remaining resonances */
    if (dilepton_finder_ != nullptr) {
      dilepton_finder_->shine_final(particles_, dilepton_output_.get(), true);
    }
    /* Find actions. */
    for (const auto &finder : action_finders_) {
      actions.insert(finder->find_final_actions(particles_));
    }
    /* Perform actions. */
    while (!actions.is_empty()) {
      perform_action(*actions.pop(), particles_before_actions);
    }
    // loop until no more decays occur
  } while (interactions_total_ > interactions_old);

  /* Dileptons: shining of stable particles at the end */
  if (dilepton_finder_ != nullptr) {
    dilepton_finder_->shine_final(particles_, dilepton_output_.get(), false);
  }
}

template <typename Modus>
void Experiment<Modus>::final_output(const int evt_num) {
  const auto &log = logger<LogArea::Experiment>();
  // make sure the experiment actually ran (note: we should compare this
  // to the start time, but we don't know that. Therefore, we check that
  // the time is positive, which should heuristically be the same).
  if (likely(parameters_.labclock > 0)) {
    const uint64_t interactions_this_interval =
        interactions_total_ - previous_interactions_total_;
    log.info() << format_measurements(
      particles_, interactions_total_, interactions_this_interval,
      conserved_initial_, time_start_, parameters_.outputclock.current_time());
    log.info() << hline;
    log.info() << "Time real: " << SystemClock::now() - time_start_;
    /* if there are no particles no interactions happened */
    log.info() << "Final scattering rate: "
               << (particles_.is_empty() ? 0 : (2.0 * interactions_total_ /
                                                particles_.time() /
                                                particles_.size()))
               << " [fm-1]";
    log.info() << "Final interaction number: " << interactions_total_;
  }

  for (const auto &output : outputs_) {
    output->at_eventend(particles_, evt_num);
  }
  if (dilepton_output_ != nullptr) {
    dilepton_output_->at_eventend(particles_, evt_num);
  }
  if (photon_output_ != nullptr) {
    photon_output_->at_eventend(particles_, evt_num);
  }
}

template <typename Modus>
void Experiment<Modus>::run() {
  const auto &mainlog = logger<LogArea::Main>();
  for (int j = 0; j < nevents_; j++) {
    mainlog.info() << "Event " << j;

    /* Sample initial particles, start clock, some printout and book-keeping */
    initialize_new_event();
    /* In the ColliderModus, if the first collisions within the same nucleus are
     * forbidden, then nucleon_has_interacted_ is created to record whether the nucleons inside
     * the colliding nuclei have experienced any collisions or not */
    if (modus_.is_collider()) {
      if (!modus_.cll_in_nucleus()) {
        nucleon_has_interacted_.assign(modus_.total_N_number(), false);
      } else {
        nucleon_has_interacted_.assign(modus_.total_N_number(), true);
      }
    }
    /* In the ColliderModus, if Fermi motion is frozen, assign the beam momenta to
     * the nucleons in both the projectile and the target. */
    if (modus_.is_collider()
        && modus_.fermi_motion() == FermiMotion::Frozen) {
        for (int i = 0; i < modus_.total_N_number(); i++) {
            const auto mass_beam = particles_.copy_to_vector()[i]
                .effective_mass();
            const auto v_beam =
                i < modus_.proj_N_number() ?
                modus_.velocity_projectile() :
                modus_.velocity_target();
            const auto gamma = 1.0 / std::sqrt(1.0 - v_beam * v_beam);
            beam_momentum_.emplace_back(
                FourVector(gamma * mass_beam, 0.0, 0.0,
                           gamma * v_beam * mass_beam));
        }
    }
    /* Output at event start */
    for (const auto &output : outputs_) {
      output->at_eventstart(particles_, j);
    }
    if (dilepton_output_ != nullptr) {
      dilepton_output_->at_eventstart(particles_, j);
    }
    if (photon_output_ != nullptr) {
      photon_output_->at_eventstart(particles_, j);
    }

    run_time_evolution();

    if (force_decays_) {
      do_final_decays();
    }

    /* Output at event end */
    final_output(j);
  }
}

}  // namespace Smash<|MERGE_RESOLUTION|>--- conflicted
+++ resolved
@@ -628,7 +628,7 @@
   // Create forced thermalizer
   if (config.has_value({"Forced_Thermalization"})) {
     Configuration&& th_conf = config["Forced_Thermalization"];
-    gc_thermalizer_ = modus_.create_grandcan_thermalizer(th_conf);
+    thermalizer_ = modus_.create_grandcan_thermalizer(th_conf);
   }
 }
 
@@ -826,21 +826,17 @@
                               end_time_ - t);
     log.debug("Timestepless propagation for next ", dt, " fm/c.");
 
-<<<<<<< HEAD
-  while (!(++parameters_.labclock > end_time_)) {
-    /* Perform forced thermalization every fixed time interval if required */
-    if (gc_thermalizer_ &&
-        gc_thermalizer_->is_time_to_thermalize(parameters_.labclock)) {
+    /* Perform forced thermalization at if required */
+    if (thermalizer_ &&
+        thermalizer_->is_time_to_thermalize(parameters_.labclock)) {
       const bool ignore_cells_under_treshold = true;
-      gc_thermalizer_->update_lattice(particles_, density_param_,
+      thermalizer_->update_lattice(particles_, density_param_,
                                       ignore_cells_under_treshold);
-      gc_thermalizer_->thermalize(particles_,
+      thermalizer_->thermalize(particles_,
                                   parameters_.labclock.current_time(),
                                   parameters_.testparticles);
     }
 
-=======
->>>>>>> be968b5d
     /* (1.a) Create grid. */
     float min_cell_length = compute_min_cell_length(dt);
     log.debug("Creating grid with minimal cell length ", min_cell_length);
@@ -1016,9 +1012,9 @@
       particles_, interactions_total_, interactions_this_interval,
       conserved_initial_, time_start_, parameters_.outputclock.current_time());
   const LatticeUpdate lat_upd = LatticeUpdate::AtOutput;
-  /*if (gc_thermalizer_) {
-    gc_thermalizer_->update_lattice(particles_, density_param_);
-    gc_thermalizer_->print_statistics(parameters_.labclock);
+  /*if (thermalizer_) {
+    thermalizer_->update_lattice(particles_, density_param_);
+    thermalizer_->print_statistics(parameters_.labclock);
   }*/
   /* save evolution data */
   for (const auto &output : outputs_) {
@@ -1068,8 +1064,8 @@
       }
     }
 
-    if (gc_thermalizer_) {
-      output->thermodynamics_output(*gc_thermalizer_);
+    if (thermalizer_) {
+      output->thermodynamics_output(*thermalizer_);
     }
   }
 }
