/*
 *
 *    Copyright (c) 2016-2017
 *      SMASH Team
 *
 *    GNU General Public License (GPLv3 or later)
 *
 */

#include <fstream>
#include <iostream>

#include "include/scatteractionphoton.h"

#include "include/angles.h"
#include "include/constants.h"
#include "include/cxx14compat.h"
#include "include/integrate.h"
#include "include/kinematics.h"
#include "include/particletype.h"
#include "include/pdgcode.h"
#include "include/pow.h"
#include "include/random.h"
#include "include/tabulation.h"

using std::sqrt;
using std::pow;
using std::atan;

namespace Smash {

std::unique_ptr<Tabulation> tabulation_pi_pi_rho0 = nullptr;
std::unique_ptr<Tabulation> tabulation_pi0_pi_rho = nullptr;

void ScatterActionPhoton::generate_final_state() {
  /* Decide for a particular final state. */
  const CollisionBranch *proc = choose_channel<CollisionBranch>(
      collision_channels_photons_, cross_section_photons_);
  process_type_ = proc->get_type();
  outgoing_particles_ = proc->particle_list();

  /* The production point of the new particles.  */
  FourVector middle_point = get_interaction_point();

  /* 2->2 inelastic scattering */
  /* Sample the particle momenta in CM system. */
  const std::pair<double, double> masses = sample_masses();
  const double m1 = incoming_particles_[0].effective_mass();
  const double m2 = incoming_particles_[1].effective_mass();
  const double m3 = masses.first;
  const double s = mandelstam_s();
  const double sqrts = sqrt_s();
  std::array<double, 2> mandelstam_t = get_t_range(sqrts, m1, m2, m3, 0.0);
  const double t1 = mandelstam_t[1];
  const double t2 = mandelstam_t[0];
  const double pcm_in = cm_momentum();
  const double pcm_out = pCM(sqrts, m3, 0.0);

  assert(t1 < t2);
  const double stepsize = (t2 - t1) / 100.0;
  for (double t = t1; t < t2; t += stepsize) {
<<<<<<< HEAD
    double diff_xsection_max = std::max(diff_cross_section(t, m3, t2, t1),
                                              diff_xsection_max);
=======
    double diff_xsection_max =
        std::max(diff_cross_section(t, m3), diff_xsection_max);
>>>>>>> 509d22a4
  }

  double t = Random::uniform(t1, t2);
  double diff_xsection_max = 0;
  int iteration_number = 0;
  do {
    t = Random::uniform(t1, t2);
    iteration_number++;
<<<<<<< HEAD
  } while (diff_cross_section(t, m3, t2, t1) < Random::uniform(0., diff_xsection_max)
           && iteration_number < 100);
=======
  } while (diff_cross_section(t, m3) < Random::uniform(0., diff_xsection_max) &&
           iteration_number < 100);
>>>>>>> 509d22a4

  // TODO(schaefer): this should be moved to kinematics.h and tested
  double costheta =
      (t - pow_int(m2, 2) +
       0.5 * (s + pow_int(m2, 2) - pow_int(m1, 2)) * (s - pow_int(m3, 2)) / s) /
      (pcm_in * (s - pow_int(m3, 2)) / sqrts);

  Angles phitheta(Random::uniform(0.0, twopi), costheta);
  outgoing_particles_[0].set_4momentum(masses.first,
                                       phitheta.threevec() * pcm_out);
  outgoing_particles_[1].set_4momentum(masses.second,
                                       -phitheta.threevec() * pcm_out);

  /* Weighing of the fractional photons */
  if (number_of_fractional_photons_ > 1) {
<<<<<<< HEAD
    weight_ = diff_cross_section(t, m3,t2,t1) * (t2 - t1)
          / (number_of_fractional_photons_ * cross_section());
=======
    weight_ = diff_cross_section(t, m3) * (t2 - t1) /
              (number_of_fractional_photons_ * cross_section());
>>>>>>> 509d22a4
  } else {
    weight_ = proc->weight() / cross_section();
  }

  /* Set positions & boost to computational frame. */
  for (ParticleData &new_particle : outgoing_particles_) {
    new_particle.set_4position(middle_point);
    new_particle.boost_momentum(-beta_cm());
  }

  /* Inlcusion of form factors:
  Usual procedure would be the multplication of the photon cross section
  with the corresponding form factor. This form factor is however energy
  dependent, such that the energy of the generated photon in the computational frame
  is a necessary to determine FF. Yet this is not directly accessible in
  ScatterActionPhoton::photon_cross_section().
  The alternative solution is to multiply the weighting factor (proportional to
  cross section) by the form factor, which is equivalent to multiplying the
  cross section directly.

  The modification is as follows:
  weight_FF = weight_noFF * FF^4
  The actual value of the form factor is determined in
  ScatterActionPhoton::form_factor */

  double E_Photon_Comp = outgoing_particles_[1].momentum()[0];

  weight_ *= pow(form_factor(E_Photon_Comp),4);

  // Photons are not really part of the normal processes, so we have to set a
  // constant arbitrary number.
  const auto id_process = ID_PROCESS_PHOTON;
  Action::check_conservation(id_process);

}

void ScatterActionPhoton::add_dummy_hadronic_channels(
    double reaction_cross_section) {
  CollisionBranchPtr dummy_process = make_unique<CollisionBranch>(
      incoming_particles_[0].type(), incoming_particles_[1].type(),
      reaction_cross_section, ProcessType::TwoToTwo);
  add_collision(std::move(dummy_process));
}

ScatterActionPhoton::ReactionType ScatterActionPhoton::is_photon_reaction(
    const ParticleList &in) {
  if (in.size() != 2) {
    return ReactionType::no_reaction;
  }

  PdgCode a = in[0].pdgcode();
  PdgCode b = in[1].pdgcode();

  // swap so that pion should be first and there are less cases to be listed

  if (!a.is_pion()) {
    std::swap(a, b);
  }

  switch (pack(a.code(), b.code())) {
    case (pack(pdg::pi_p, pdg::pi_z)):
    case (pack(pdg::pi_z, pdg::pi_p)):
    case (pack(pdg::pi_m, pdg::pi_z)):
    case (pack(pdg::pi_z, pdg::pi_m)):
      return ReactionType::pi0_pi;
    case (pack(pdg::pi_p, pdg::rho_z)):
    case (pack(pdg::pi_m, pdg::rho_z)):
      return ReactionType::pi_rho0;
    case (pack(pdg::pi_m, pdg::rho_p)):
    case (pack(pdg::pi_p, pdg::rho_m)):
      return ReactionType::pi_rho;
    case (pack(pdg::pi_z, pdg::rho_p)):
    case (pack(pdg::pi_z, pdg::rho_m)):
      return ReactionType::pi0_rho;
<<<<<<< HEAD
    /*case(pack(pdg::pi_p, pdg::eta)):
    case(pack(pdg::pi_m, pdg::eta)):
      return ReactionType::pi_eta;*/
    case(pack(pdg::pi_p, pdg::pi_m)):
    case(pack(pdg::pi_m, pdg::pi_p)):
=======
    case (pack(pdg::pi_p, pdg::eta)):
    case (pack(pdg::pi_m, pdg::eta)):
      return ReactionType::pi_eta;
    case (pack(pdg::pi_p, pdg::pi_m)):
    case (pack(pdg::pi_m, pdg::pi_p)):
>>>>>>> 509d22a4
      return ReactionType::pi_pi;
    case(pack(pdg::pi_z, pdg::rho_z)):
      return ReactionType::pi0_rho0;
    default:
      return ReactionType::no_reaction;
  }
}

CollisionBranchList ScatterActionPhoton::photon_cross_sections() {
  CollisionBranchList process_list;
  ParticleTypePtr rho0_particle = &ParticleType::find(pdg::rho_z);
  ParticleTypePtr rho_plus_particle = &ParticleType::find(pdg::rho_p);
  ParticleTypePtr rho_minus_particle = &ParticleType::find(pdg::rho_m);
  ParticleTypePtr pi0_particle = &ParticleType::find(pdg::pi_z);
  ParticleTypePtr pi_plus_particle = &ParticleType::find(pdg::pi_p);
  ParticleTypePtr pi_minus_particle = &ParticleType::find(pdg::pi_m);
  ParticleTypePtr photon_particle = &ParticleType::find(pdg::photon);
  const double m_rho = rho0_particle->mass();
  const double m_pi = pi0_particle->mass();
<<<<<<< HEAD

=======
  const double m_pi_2 = pow_int(m_pi, 2);
  const double m_eta = eta_particle->mass();
  const double m_eta_2 = pow_int(m_eta, 2);
  const double gamma_rho_tot = rho0_particle->width_at_pole();
  const double g_rho_2 =
      24 * twopi * gamma_rho_tot * pow_int(m_rho, 2) /
      std::pow(pow_int(m_rho, 2) - 4 * pow_int(m_pi, 2), 3.0 / 2.0);
>>>>>>> 509d22a4
  const double to_mb = 0.3894;
  const double Const = 0.059;
  const double g_POR = 11.93;
  const double ma1 = 1.26;
  const double ghat = 6.4483;
  const double eta1 = 2.3920;
  const double eta2 = 1.9430;
  const double delta = -0.6426;
  const double C4 = -0.14095;
  const double Gammaa1 = 0.4;
  const double Pi = M_PI;
  double m_omega = 0.783;
  double momega = m_omega;
  double mrho = m_rho;
  double mpion = m_pi;

  ParticleData part_a = incoming_particles_[0];
  ParticleData part_b = incoming_particles_[1];

  bool pion_found = true;

  if (!part_a.type().pdgcode().is_pion()) {
    if (part_b.type().pdgcode().is_pion()) {
      part_a = incoming_particles_[1];
      part_b = incoming_particles_[0];
    } else {
      pion_found = false;
    }
  }

  if (pion_found) {

    // do a check according to incoming_particles_ and calculate the
    // cross sections (xsection) for all possible reactions

    const double s = mandelstam_s();
    double sqrts = sqrt_s();
    const double &m1 = part_a.effective_mass();
    const double &m2 = part_b.effective_mass();
    double m3 = 0.0;  // will be fixed according to reaction outcome
    ParticleTypePtr part_out = photon_particle;
    ParticleTypePtr photon_out = photon_particle;

    reac = is_photon_reaction(Action::incoming_particles());

    if (sqrts <= m1 + m2) {
      reac = ReactionType::no_reaction;
    }

    if (reac != ReactionType::no_reaction) {
      std::array<double, 2> mandelstam_t = get_t_range(sqrts, m1, m2, m3, 0.0);
      double t1;
      double t2;
      double xsection = 0.0;

      switch (reac) {
         case ReactionType::pi_pi:
        // there are three possible reaction channels
        // the first possible reaction produces eta
        /*  part_out = eta_particle;
          m3 = part_out->mass();

          if (sqrts > m3) {
            mandelstam_t = get_t_range(sqrts, m1, m2, m3, 0.0);
            t1 = mandelstam_t[1];
            t2 = mandelstam_t[0];
<<<<<<< HEAD

            xsection = to_be_determined * to_mb;
=======
            u1 = pow_int(m1, 2) + pow_int(m2, 2) + pow_int(m3, 2) - s - t1;
            u2 = pow_int(m1, 2) + pow_int(m2, 2) + pow_int(m3, 2) - s - t2;
            xsection = M_PI * alpha * 4.7 * pow_int(m_rho, 4) /
                       (pow_int(s - m_rho_2, 2) +
                        pow_int(gamma_rho_tot, 2) * m_rho_2) /
                       (16 * m_eta_2 * pow_int(m_rho, 4) * s * p_cm_2);
            xsection = xsection *
                       ((2 * m_pi_2 + m_eta_2 - s) * s / 2 *
                            (pow_int(t2, 2) - pow_int(t1, 2)) -
                        s / 3 * (pow_int(t2, 3) - pow_int(t1, 3)) -
                        (t2 - t1) * m_pi_2 *
                            (pow_int(m_eta, 4) + s * (m_pi_2 - m_eta_2))) *
                       to_mb;
>>>>>>> 509d22a4
            process_list.push_back(make_unique<CollisionBranch>(
                *part_out, *photon_out, xsection, ProcessType::TwoToTwo));
          }*/

          // the second possible reaction (produces rho0)
          part_out = rho0_particle;
          m3 = part_out->mass();

<<<<<<< HEAD
          if (sqrts > m3) {
            mandelstam_t = get_t_range(sqrts, m1, m2, m3, 0.0);
            t1 = mandelstam_t[1];
            t2 = mandelstam_t[0];

            xsection = to_mb*((pow(Const,2)*pow(ghat,4)*((0.5*pow(-2. + delta,2)*pow(mpion,2)*(0. - 1.*t2))/pow(mrho,2) +
             0.25*(-2. + delta)*(eta1 - 1.*eta2)*(-0.5*eta2*pow(ma1,2) + 1.*eta1*pow(mpion,2) - 1.*eta2*pow(mpion,2) + 0.5*eta1*s -
                0.5*eta2*s)*(0. - 1.*t2) - (2.*(pow(mpion,2)*
                   (1.5 + 0.125*pow(delta,2) - 2.*C4*pow(mrho,2) + delta*(-1. + 1.*C4*pow(mrho,2))) +
                  (-0.5 - 0.375*pow(delta,2) - 2.*C4*pow(mrho,2) + delta*(1. + 1.*C4*pow(mrho,2)))*s)*(0. - 1.*t2))/pow(mrho,2) -
             0.25*(-2. + delta)*(eta1 - 1.*eta2)*(eta1*(1.*pow(mpion,2) - 0.5*s) +
                eta2*(-0.5*pow(ma1,2) - 1.*pow(mpion,2) - 0.5*pow(mrho,2) + 1.*s))*(0. - 1.*t2) -
             (0.25*(-2. + 1.*delta)*(-8.*C4*pow(mrho,4) + pow(mpion,2)*(2. + 1.*delta - 8.*C4*pow(mrho,2)) + (-2. - 3.*delta)*s +
                  pow(mrho,2)*(2. + 1.*delta + 16.*C4*s))*(0. - 1.*t2))/pow(mrho,2) -
             0.09375*pow(eta1 - 1.*eta2,2)*(eta1*eta2*(-2.*pow(ma1,4) - 4.*pow(mpion,4) + 0.6666666666666666*pow(mrho,4) +
                   pow(ma1,2)*(5.333333333333333*pow(mpion,2) - 2.6666666666666665*s) + 2.6666666666666665*pow(mpion,2)*s +
                   1.3333333333333333*pow(mrho,2)*s - 1.3333333333333333*pow(s,2)) +
                pow(eta1,2)*(1.*pow(ma1,4) + 2.*pow(mpion,4) + 0.3333333333333333*pow(mrho,4) +
                   pow(mpion,2)*(2.*pow(mrho,2) - 1.3333333333333333*s) - 1.3333333333333333*pow(mrho,2)*s + 0.6666666666666666*pow(s,2) +
                   pow(ma1,2)*(-2.6666666666666665*pow(mpion,2) - 1.3333333333333333*pow(mrho,2) + 1.3333333333333333*s)) +
                pow(eta2,2)*(1.*pow(ma1,4) + 2.*pow(mpion,4) + 0.3333333333333333*pow(mrho,4) +
                   pow(mpion,2)*(-2.*pow(mrho,2) - 1.3333333333333333*s) - 0.6666666666666666*pow(mrho,2)*s + 0.6666666666666666*pow(s,2) +
                   pow(ma1,2)*(-2.6666666666666665*pow(mpion,2) + 1.3333333333333333*pow(mrho,2) + 1.3333333333333333*s)))*(0. - 1.*t2) -
             0.0625*pow(eta1 - 1.*eta2,2)*(pow(eta2,2)*(pow(Gammaa1,2)*pow(ma1,2) - 1.*pow(ma1,4) - 2.*pow(mpion,4) -
                   2.*pow(mpion,2)*pow(mrho,2) + 2.*pow(mrho,4) + pow(ma1,2)*(2.*pow(mpion,2) + pow(mrho,2) - 1.*s) -
                   3.*pow(mrho,2)*s + pow(s,2)) + pow(eta1,2)*
                 (pow(Gammaa1,2)*pow(ma1,2) - 1.*pow(ma1,4) - 2.*pow(mpion,4) - 2.*pow(mpion,2)*pow(mrho,2) +
                   pow(ma1,2)*(2.*pow(mpion,2) + pow(mrho,2) - 1.*s) + pow(mrho,2)*s + pow(s,2)) +
                eta1*eta2*(-2.*pow(Gammaa1,2)*pow(ma1,2) + 2.*pow(ma1,4) + 4.*pow(mpion,4) + 4.*pow(mpion,2)*pow(mrho,2) +
                   2.*pow(mrho,4) - 2.*pow(s,2) + pow(ma1,2)*(-4.*pow(mpion,2) - 2.*pow(mrho,2) + 2.*s)))*(0. - 1.*t2) +
             (1.*(pow(eta1,2)*(0.5*pow(mrho,4) - 1.*C4*pow(mrho,6) + pow(mpion,2)*(1.*pow(mrho,2) - 2.*C4*pow(mrho,4)) +
                     pow(ma1,2)*(-0.5*pow(mrho,2) + 1.*C4*pow(mrho,4)) - 0.5*pow(mrho,2)*s + 0.25*delta*pow(mrho,2)*s -
                     0.25*delta*pow(s,2) + 1.*C4*pow(mrho,2)*pow(s,2)) +
                  pow(eta2,2)*(-0.5*pow(mrho,4) + 1.*C4*pow(mrho,6) + pow(mpion,2)*(1.*pow(mrho,2) - 2.*C4*pow(mrho,4)) +
                     pow(ma1,2)*(-0.5*pow(mrho,2) + 1.*C4*pow(mrho,4)) - 0.5*pow(mrho,2)*s + 0.75*delta*pow(mrho,2)*s -
                     2.*C4*pow(mrho,4)*s - 0.25*delta*pow(s,2) + 1.*C4*pow(mrho,2)*pow(s,2)) +
                  eta1*eta2*(pow(ma1,2)*(1.*pow(mrho,2) - 2.*C4*pow(mrho,4)) + pow(mpion,2)*(-2.*pow(mrho,2) + 4.*C4*pow(mrho,4)) +
                     s*(2.*C4*pow(mrho,4) + 0.5*delta*s + pow(mrho,2)*(1. - 1.*delta - 2.*C4*s))))*(0. - 1.*t2))/pow(mrho,2) +
             (0.03125*pow(eta1 - 1.*eta2,2)*(eta1*eta2*(-2.*pow(ma1,8) - 2.*pow(mpion,8) + 2.*pow(mpion,4)*pow(mrho,4) +
                     pow(ma1,6)*(8.*pow(mpion,2) - 4.*s) + pow(ma1,2)*pow(mpion,2)*
                      (8.*pow(mpion,4) - 8.*pow(mrho,4) - 4.*pow(mpion,2)*s + 4.*pow(mrho,2)*s) +
                     pow(ma1,4)*(-12.*pow(mpion,4) + 2.*pow(mrho,4) + 8.*pow(mpion,2)*s + 4.*pow(mrho,2)*s - 4.*pow(s,2))) +
                  pow(eta2,2)*(1.*pow(ma1,8) + 1.*pow(mpion,8) - 2.*pow(mpion,6)*pow(mrho,2) + 1.*pow(mpion,4)*pow(mrho,4) +
                     pow(ma1,6)*(-4.*pow(mpion,2) + 2.*pow(mrho,2) + 2.*s) +
                     pow(ma1,4)*(6.*pow(mpion,4) + 1.*pow(mrho,4) + pow(mpion,2)*(-6.*pow(mrho,2) - 4.*s) - 2.*pow(mrho,2)*s +
                        2.*pow(s,2)) + pow(ma1,2)*(-4.*pow(mpion,6) - 2.*pow(mpion,2)*pow(mrho,2)*s +
                        pow(mpion,4)*(6.*pow(mrho,2) + 2.*s))) +
                  pow(eta1,2)*(1.*pow(ma1,8) + pow(ma1,6)*(-4.*pow(mpion,2) - 2.*pow(mrho,2) + 2.*s) +
                     pow(ma1,4)*(6.*pow(mpion,4) + 1.*pow(mrho,4) + pow(mpion,2)*(6.*pow(mrho,2) - 4.*s) - 4.*pow(mrho,2)*s +
                        2.*pow(s,2)) + pow(ma1,2)*(-4.*pow(mpion,6) + 2.*pow(mpion,2)*pow(mrho,2)*s +
                        pow(mrho,2)*(2.*pow(mrho,2) - 2.*s)*s + pow(mpion,4)*(-6.*pow(mrho,2) + 2.*s)) +
                     pow(mpion,2)*(1.*pow(mpion,6) + 2.*pow(mpion,4)*pow(mrho,2) - 2.*pow(mrho,6) + 2.*pow(mrho,4)*s +
                        pow(mpion,2)*(1.*pow(mrho,4) - 2.*pow(mrho,2)*s)))))/(0. + 1.*pow(ma1,2) - 1.*t2) +
             (1.*pow(-2. + delta,2)*pow(mpion,2)*(1.*pow(mpion,2) - 0.25*pow(mrho,2)))/(0. + 1.*pow(mpion,2) - 1.*t2) +
             0.03125*pow(eta1 - 1.*eta2,2)*(pow(eta2,2)*(1.*pow(Gammaa1,2)*pow(ma1,2) - 3.*pow(ma1,4) - 2.*pow(mpion,4) +
                   2.*pow(mpion,2)*pow(mrho,2) - 1.*pow(mrho,4) + pow(ma1,2)*(4.*pow(mpion,2) - 4.*pow(mrho,2) - 4.*s) +
                   2.*pow(mrho,2)*s - 2.*pow(s,2)) + pow(eta1,2)*
                 (1.*pow(Gammaa1,2)*pow(ma1,2) - 3.*pow(ma1,4) - 2.*pow(mpion,4) - 2.*pow(mpion,2)*pow(mrho,2) - 1.*pow(mrho,4) +
                   pow(ma1,2)*(4.*pow(mpion,2) + 4.*pow(mrho,2) - 4.*s) + 4.*pow(mrho,2)*s - 2.*pow(s,2)) +
                eta1*eta2*(-2.*pow(Gammaa1,2)*pow(ma1,2) + 6.*pow(ma1,4) + 4.*pow(mpion,4) - 2.*pow(mrho,4) - 4.*pow(mrho,2)*s +
                   4.*pow(s,2) + pow(ma1,2)*(-8.*pow(mpion,2) + 8.*s)))*(0. + 1.*pow(mrho,2) - 1.*s - 1.*t2) -
             0.03125*pow(eta1 - 1.*eta2,3)*(eta2*(-1.*pow(ma1,2) - 1.*pow(mrho,2) - 1.*s) + eta1*(pow(ma1,2) - 1.*pow(mrho,2) + s))*
              pow(0. + 1.*pow(mrho,2) - 1.*s - 1.*t2,2) -
             0.010416666666666666*pow(eta1 - 1.*eta2,4)*pow(0. + 1.*pow(mrho,2) - 1.*s - 1.*t2,3) +
             (1.*pow(-2. + delta,2)*pow(mpion,2)*(1.*pow(mpion,2) - 0.25*pow(mrho,2)))/
              (0. + 1.*pow(mpion,2) + 1.*pow(mrho,2) - 1.*s - 1.*t2) -
             (1.*(1.*eta1 - 1.*eta2)*(eta1*(-0.5*pow(mrho,4) + 1.*C4*pow(mrho,6) + pow(ma1,2)*(1.*pow(mrho,2) - 2.*C4*pow(mrho,4)) +
                     pow(mpion,2)*(-1.*pow(mrho,2) + 2.*C4*pow(mrho,4)) + 0.25*delta*pow(s,2) - 1.*C4*pow(mrho,2)*pow(s,2)) +
                  eta2*(-0.75*pow(mrho,4) + 0.125*delta*pow(mrho,4) + 1.*C4*pow(mrho,6) +
                     pow(mpion,2)*(1.*pow(mrho,2) - 2.*C4*pow(mrho,4)) + pow(ma1,2)*(-1.*pow(mrho,2) + 2.*C4*pow(mrho,4)) +
                     0.25*pow(mrho,2)*s + 0.375*delta*pow(mrho,2)*s - 2.*C4*pow(mrho,4)*s - 0.25*delta*pow(s,2) +
                     1.*C4*pow(mrho,2)*pow(s,2)))*(0. - 1.*pow(ma1,2) + 2.*pow(mpion,2) + 1.*pow(mrho,2) - 1.*s - 1.*t2))/pow(mrho,2)\
              + 0.5*pow(1.*eta1 - 1.*eta2,2)*(-0.5 + 1.*C4*pow(mrho,2))*
              pow(0. - 1.*pow(ma1,2) + 2.*pow(mpion,2) + 1.*pow(mrho,2) - 1.*s - 1.*t2,2) +
             (0.25*(32.*pow(C4,2)*pow(mrho,8) + 2.*pow(delta,2)*pow(s,2) + 8.*C4*pow(mrho,6)*(-6. + delta - 8.*C4*s) +
                  2.*delta*pow(mrho,2)*s*(-6. + delta - 8.*C4*s) +
                  pow(mrho,4)*(12. - 1.*pow(delta,2) + 8.*C4*(6. + delta)*s + 32.*pow(C4,2)*pow(s,2)))*(0. + t2))/pow(mrho,4) -
             (0.125*(-2. + 1.*delta)*(2. + 1.*delta - 8.*C4*pow(mrho,2))*(0. + 1.*pow(t2,2)))/pow(mrho,2) -
             (1.*(0.5 - 0.125*pow(delta,2) - 2.*C4*pow(mrho,2) + 1.*C4*delta*pow(mrho,2))*(0. + 1.*pow(t2,2)))/pow(mrho,2) -
             0.5*(eta1*eta2*(1. - 2.*C4*pow(mrho,2)) + pow(eta1,2)*(-0.5 + 1.*C4*pow(mrho,2)) + pow(eta2,2)*(-0.5 + 1.*C4*pow(mrho,2)))*
              (0. + 1.*pow(t2,2)) + 0.0625*pow(1.*eta1 - 1.*eta2,4)*(1.*pow(mpion,2) + 0.5*pow(mrho,2) - 0.5*s)*(0. + 1.*pow(t2,2)) +
             0.03125*pow(eta1 - 1.*eta2,3)*(eta2*(-1.*pow(ma1,2) + 2.*pow(mpion,2) - 1.*pow(mrho,2) - 1.*s) +
                eta1*(pow(ma1,2) - 2.*pow(mpion,2) - 1.*pow(mrho,2) + s))*(0. + 1.*pow(t2,2)) +
             0.010416666666666666*pow(eta1 - 1.*eta2,4)*(0. + 1.*pow(t2,3)) -
             0.020833333333333332*pow(1.*eta1 - 1.*eta2,4)*(0. + 1.*pow(t2,3)) -
             (0.03125*pow(eta1 - 1.*eta2,2)*(eta1*eta2*(-2.*pow(ma1,8) - 2.*pow(mpion,8) + 2.*pow(mpion,4)*pow(mrho,4) +
                     pow(ma1,6)*(8.*pow(mpion,2) - 4.*s) + pow(ma1,2)*pow(mpion,2)*
                      (8.*pow(mpion,4) - 8.*pow(mrho,4) - 4.*pow(mpion,2)*s + 4.*pow(mrho,2)*s) +
                     pow(ma1,4)*(-12.*pow(mpion,4) + 2.*pow(mrho,4) + 8.*pow(mpion,2)*s + 4.*pow(mrho,2)*s - 4.*pow(s,2))) +
                  pow(eta2,2)*(1.*pow(ma1,8) + 1.*pow(mpion,8) - 2.*pow(mpion,6)*pow(mrho,2) + 1.*pow(mpion,4)*pow(mrho,4) +
                     pow(ma1,6)*(-4.*pow(mpion,2) + 2.*pow(mrho,2) + 2.*s) +
                     pow(ma1,4)*(6.*pow(mpion,4) + 1.*pow(mrho,4) + pow(mpion,2)*(-6.*pow(mrho,2) - 4.*s) - 2.*pow(mrho,2)*s +
                        2.*pow(s,2)) + pow(ma1,2)*(-4.*pow(mpion,6) - 2.*pow(mpion,2)*pow(mrho,2)*s +
                        pow(mpion,4)*(6.*pow(mrho,2) + 2.*s))) +
                  pow(eta1,2)*(1.*pow(ma1,8) + pow(ma1,6)*(-4.*pow(mpion,2) - 2.*pow(mrho,2) + 2.*s) +
                     pow(ma1,4)*(6.*pow(mpion,4) + 1.*pow(mrho,4) + pow(mpion,2)*(6.*pow(mrho,2) - 4.*s) - 4.*pow(mrho,2)*s +
                        2.*pow(s,2)) + pow(ma1,2)*(-4.*pow(mpion,6) + 2.*pow(mpion,2)*pow(mrho,2)*s +
                        pow(mrho,2)*(2.*pow(mrho,2) - 2.*s)*s + pow(mpion,4)*(-6.*pow(mrho,2) + 2.*s)) +
                     pow(mpion,2)*(1.*pow(mpion,6) + 2.*pow(mpion,4)*pow(mrho,2) - 2.*pow(mrho,6) + 2.*pow(mrho,4)*s +
                        pow(mpion,2)*(1.*pow(mrho,4) - 2.*pow(mrho,2)*s)))))/(1.*pow(ma1,2) - 1.*t1) -
             (1.*pow(-2. + delta,2)*pow(mpion,2)*(1.*pow(mpion,2) - 0.25*pow(mrho,2)))/(1.*pow(mpion,2) - 1.*t1) -
             0.03125*pow(eta1 - 1.*eta2,2)*(pow(eta2,2)*(1.*pow(Gammaa1,2)*pow(ma1,2) - 3.*pow(ma1,4) - 2.*pow(mpion,4) +
                   2.*pow(mpion,2)*pow(mrho,2) - 1.*pow(mrho,4) + pow(ma1,2)*(4.*pow(mpion,2) - 4.*pow(mrho,2) - 4.*s) +
                   2.*pow(mrho,2)*s - 2.*pow(s,2)) + pow(eta1,2)*
                 (1.*pow(Gammaa1,2)*pow(ma1,2) - 3.*pow(ma1,4) - 2.*pow(mpion,4) - 2.*pow(mpion,2)*pow(mrho,2) - 1.*pow(mrho,4) +
                   pow(ma1,2)*(4.*pow(mpion,2) + 4.*pow(mrho,2) - 4.*s) + 4.*pow(mrho,2)*s - 2.*pow(s,2)) +
                eta1*eta2*(-2.*pow(Gammaa1,2)*pow(ma1,2) + 6.*pow(ma1,4) + 4.*pow(mpion,4) - 2.*pow(mrho,4) - 4.*pow(mrho,2)*s +
                   4.*pow(s,2) + pow(ma1,2)*(-8.*pow(mpion,2) + 8.*s)))*(1.*pow(mrho,2) - 1.*s - 1.*t1) +
             0.03125*pow(eta1 - 1.*eta2,3)*(eta2*(-1.*pow(ma1,2) - 1.*pow(mrho,2) - 1.*s) + eta1*(pow(ma1,2) - 1.*pow(mrho,2) + s))*
              pow(1.*pow(mrho,2) - 1.*s - 1.*t1,2) + 0.010416666666666666*pow(eta1 - 1.*eta2,4)*pow(1.*pow(mrho,2) - 1.*s - 1.*t1,3) -
             (1.*pow(-2. + delta,2)*pow(mpion,2)*(1.*pow(mpion,2) - 0.25*pow(mrho,2)))/
              (1.*pow(mpion,2) + 1.*pow(mrho,2) - 1.*s - 1.*t1) + (0.5*pow(-2. + delta,2)*pow(mpion,2)*t1)/pow(mrho,2) +
             0.25*(-2. + delta)*(eta1 - 1.*eta2)*(-0.5*eta2*pow(ma1,2) + 1.*eta1*pow(mpion,2) - 1.*eta2*pow(mpion,2) + 0.5*eta1*s -
                0.5*eta2*s)*t1 - (0.25*(pow(mpion,2)*(12. + 1.*pow(delta,2) - 16.*C4*pow(mrho,2) + delta*(-8. + 8.*C4*pow(mrho,2))) +
                  (-4. - 3.*pow(delta,2) - 16.*C4*pow(mrho,2) + delta*(8. + 8.*C4*pow(mrho,2)))*s)*t1)/pow(mrho,2) -
             0.25*(-2. + delta)*(eta1 - 1.*eta2)*(eta1*(1.*pow(mpion,2) - 0.5*s) +
                eta2*(-0.5*pow(ma1,2) - 1.*pow(mpion,2) - 0.5*pow(mrho,2) + 1.*s))*t1 -
             (0.25*(-2. + 1.*delta)*(-8.*C4*pow(mrho,4) + pow(mpion,2)*(2. + 1.*delta - 8.*C4*pow(mrho,2)) + (-2. - 3.*delta)*s +
                  pow(mrho,2)*(2. + 1.*delta + 16.*C4*s))*t1)/pow(mrho,2) -
             (0.25*(32.*pow(C4,2)*pow(mrho,8) + 2.*pow(delta,2)*pow(s,2) + 8.*C4*pow(mrho,6)*(-6. + delta - 8.*C4*s) +
                  2.*delta*pow(mrho,2)*s*(-6. + delta - 8.*C4*s) +
                  pow(mrho,4)*(12. - 1.*pow(delta,2) + 8.*C4*(6. + delta)*s + 32.*pow(C4,2)*pow(s,2)))*t1)/pow(mrho,4) -
             0.09375*pow(eta1 - 1.*eta2,2)*(eta1*eta2*(-2.*pow(ma1,4) - 4.*pow(mpion,4) + 0.6666666666666666*pow(mrho,4) +
                   pow(ma1,2)*(5.333333333333333*pow(mpion,2) - 2.6666666666666665*s) + 2.6666666666666665*pow(mpion,2)*s +
                   1.3333333333333333*pow(mrho,2)*s - 1.3333333333333333*pow(s,2)) +
                pow(eta1,2)*(1.*pow(ma1,4) + 2.*pow(mpion,4) + 0.3333333333333333*pow(mrho,4) +
                   pow(mpion,2)*(2.*pow(mrho,2) - 1.3333333333333333*s) - 1.3333333333333333*pow(mrho,2)*s + 0.6666666666666666*pow(s,2) +
                   pow(ma1,2)*(-2.6666666666666665*pow(mpion,2) - 1.3333333333333333*pow(mrho,2) + 1.3333333333333333*s)) +
                pow(eta2,2)*(1.*pow(ma1,4) + 2.*pow(mpion,4) + 0.3333333333333333*pow(mrho,4) +
                   pow(mpion,2)*(-2.*pow(mrho,2) - 1.3333333333333333*s) - 0.6666666666666666*pow(mrho,2)*s + 0.6666666666666666*pow(s,2) +
                   pow(ma1,2)*(-2.6666666666666665*pow(mpion,2) + 1.3333333333333333*pow(mrho,2) + 1.3333333333333333*s)))*t1 -
             0.0625*pow(eta1 - 1.*eta2,2)*(pow(eta2,2)*(pow(Gammaa1,2)*pow(ma1,2) - 1.*pow(ma1,4) - 2.*pow(mpion,4) -
                   2.*pow(mpion,2)*pow(mrho,2) + 2.*pow(mrho,4) + pow(ma1,2)*(2.*pow(mpion,2) + pow(mrho,2) - 1.*s) -
                   3.*pow(mrho,2)*s + pow(s,2)) + pow(eta1,2)*
                 (pow(Gammaa1,2)*pow(ma1,2) - 1.*pow(ma1,4) - 2.*pow(mpion,4) - 2.*pow(mpion,2)*pow(mrho,2) +
                   pow(ma1,2)*(2.*pow(mpion,2) + pow(mrho,2) - 1.*s) + pow(mrho,2)*s + pow(s,2)) +
                eta1*eta2*(-2.*pow(Gammaa1,2)*pow(ma1,2) + 2.*pow(ma1,4) + 4.*pow(mpion,4) + 4.*pow(mpion,2)*pow(mrho,2) +
                   2.*pow(mrho,4) - 2.*pow(s,2) + pow(ma1,2)*(-4.*pow(mpion,2) - 2.*pow(mrho,2) + 2.*s)))*t1 +
             (1.*(pow(eta1,2)*(0.5*pow(mrho,4) - 1.*C4*pow(mrho,6) + pow(mpion,2)*(1.*pow(mrho,2) - 2.*C4*pow(mrho,4)) +
                     pow(ma1,2)*(-0.5*pow(mrho,2) + 1.*C4*pow(mrho,4)) - 0.5*pow(mrho,2)*s + 0.25*delta*pow(mrho,2)*s -
                     0.25*delta*pow(s,2) + 1.*C4*pow(mrho,2)*pow(s,2)) +
                  pow(eta2,2)*(-0.5*pow(mrho,4) + 1.*C4*pow(mrho,6) + pow(mpion,2)*(1.*pow(mrho,2) - 2.*C4*pow(mrho,4)) +
                     pow(ma1,2)*(-0.5*pow(mrho,2) + 1.*C4*pow(mrho,4)) - 0.5*pow(mrho,2)*s + 0.75*delta*pow(mrho,2)*s -
                     2.*C4*pow(mrho,4)*s - 0.25*delta*pow(s,2) + 1.*C4*pow(mrho,2)*pow(s,2)) +
                  eta1*eta2*(pow(ma1,2)*(1.*pow(mrho,2) - 2.*C4*pow(mrho,4)) + pow(mpion,2)*(-2.*pow(mrho,2) + 4.*C4*pow(mrho,4)) +
                     s*(2.*C4*pow(mrho,4) + 0.5*delta*s + pow(mrho,2)*(1. - 1.*delta - 2.*C4*s))))*t1)/pow(mrho,2) +
             (0.125*(-2. + 1.*delta)*(2. + 1.*delta - 8.*C4*pow(mrho,2))*pow(t1,2))/pow(mrho,2) +
             (1.*(0.5 - 0.125*pow(delta,2) - 2.*C4*pow(mrho,2) + 1.*C4*delta*pow(mrho,2))*pow(t1,2))/pow(mrho,2) +
             0.5*(eta1*eta2*(1. - 2.*C4*pow(mrho,2)) + pow(eta1,2)*(-0.5 + 1.*C4*pow(mrho,2)) + pow(eta2,2)*(-0.5 + 1.*C4*pow(mrho,2)))*
              pow(t1,2) - 0.0625*pow(1.*eta1 - 1.*eta2,4)*(1.*pow(mpion,2) + 0.5*pow(mrho,2) - 0.5*s)*pow(t1,2) -
             0.03125*pow(eta1 - 1.*eta2,3)*(eta2*(-1.*pow(ma1,2) + 2.*pow(mpion,2) - 1.*pow(mrho,2) - 1.*s) +
                eta1*(pow(ma1,2) - 2.*pow(mpion,2) - 1.*pow(mrho,2) + s))*pow(t1,2) -
             0.010416666666666666*pow(eta1 - 1.*eta2,4)*pow(t1,3) + 0.020833333333333332*pow(1.*eta1 - 1.*eta2,4)*pow(t1,3) +
             (2.*(1.*eta1 - 1.*eta2)*(eta2*(0.375*pow(mrho,4) - 0.0625*delta*pow(mrho,4) - 0.5*C4*pow(mrho,6) +
                     pow(ma1,2)*(0.5*pow(mrho,2) - 1.*C4*pow(mrho,4)) + pow(mpion,2)*(-0.5*pow(mrho,2) + 1.*C4*pow(mrho,4)) -
                     0.125*pow(mrho,2)*s - 0.1875*delta*pow(mrho,2)*s + 1.*C4*pow(mrho,4)*s + 0.125*delta*pow(s,2) -
                     0.5*C4*pow(mrho,2)*pow(s,2)) + eta1*(0.25*pow(mrho,4) - 0.5*C4*pow(mrho,6) +
                     pow(mpion,2)*(0.5*pow(mrho,2) - 1.*C4*pow(mrho,4)) + pow(ma1,2)*(-0.5*pow(mrho,2) + 1.*C4*pow(mrho,4)) -
                     0.125*delta*pow(s,2) + 0.5*C4*pow(mrho,2)*pow(s,2)))*
                (1.*pow(ma1,2) - 2.*pow(mpion,2) - 1.*pow(mrho,2) + 1.*s + 1.*t1))/pow(mrho,2) -
             0.5*pow(1.*eta1 - 1.*eta2,2)*(-0.5 + 1.*C4*pow(mrho,2))*
              pow(1.*pow(ma1,2) - 2.*pow(mpion,2) - 1.*pow(mrho,2) + 1.*s + 1.*t1,2) +
             (2.*(1.*eta1 - 1.*eta2)*Gammaa1*ma1*(eta2*(0.375*pow(mrho,4) - 0.0625*delta*pow(mrho,4) - 0.5*C4*pow(mrho,6) +
                     pow(ma1,2)*(0.5*pow(mrho,2) - 1.*C4*pow(mrho,4)) + pow(mpion,2)*(-0.5*pow(mrho,2) + 1.*C4*pow(mrho,4)) -
                     0.125*pow(mrho,2)*s - 0.1875*delta*pow(mrho,2)*s + 1.*C4*pow(mrho,4)*s + 0.125*delta*pow(s,2) -
                     0.5*C4*pow(mrho,2)*pow(s,2)) + eta1*(0.25*pow(mrho,4) - 0.5*C4*pow(mrho,6) +
                     pow(mpion,2)*(0.5*pow(mrho,2) - 1.*C4*pow(mrho,4)) + pow(ma1,2)*(-0.5*pow(mrho,2) + 1.*C4*pow(mrho,4)) -
                     0.125*delta*pow(s,2) + 0.5*C4*pow(mrho,2)*pow(s,2)))*
                atan((0. + pow(ma1,2) - 2.*pow(mpion,2) - 1.*pow(mrho,2) + s + t2)/(Gammaa1*ma1)))/pow(mrho,2) +
             (0.25*(-2. + delta)*(eta1 - 1.*eta2)*Gammaa1*ma1*(eta2*
                   (-1.*pow(ma1,6) + pow(Gammaa1,2)*pow(ma1,2)*(-1.*pow(ma1,2) + 0.5*pow(mrho,2) - 1.*s) +
                     pow(ma1,4)*(2.*pow(mpion,2) + 0.5*pow(mrho,2) - 1.*s) + pow(mpion,4)*(-1.5*pow(mrho,2) + 1.*s) +
                     pow(ma1,2)*pow(mpion,2)*(-1.*pow(mpion,2) - 1.*pow(mrho,2) + 2.*s)) +
                  eta1*(pow(Gammaa1,2)*pow(ma1,2)*(1.*pow(mpion,2) + 0.5*s) + pow(ma1,4)*(1.*pow(mpion,2) + 0.5*s) +
                     pow(ma1,2)*(-2.*pow(mpion,4) - 1.*pow(mpion,2)*s) +
                     pow(mpion,2)*(1.*pow(mpion,4) - 1.*pow(mrho,4) + pow(mpion,2)*(2.*pow(mrho,2) - 1.5*s) + 1.*pow(mrho,2)*s)))*
                atan((0. + pow(ma1,2) - 2.*pow(mpion,2) - 1.*pow(mrho,2) + s + t2)/(Gammaa1*ma1)))/
              (pow(Gammaa1,2)*pow(ma1,2) + pow(ma1,4) - 2.*pow(ma1,2)*pow(mpion,2) + pow(mpion,4)) -
             (0.25*(-2. + delta)*(eta1 - 1.*eta2)*Gammaa1*ma1*(eta2*
                   (-1.*pow(ma1,6) - 2.*pow(mpion,4)*pow(mrho,2) - 1.*pow(mpion,2)*pow(mrho,4) +
                     pow(ma1,4)*(2.*pow(mpion,2) + 2.*pow(mrho,2) - 1.5*s) + 2.5*pow(mpion,4)*s + 3.*pow(mpion,2)*pow(mrho,2)*s +
                     0.5*pow(mrho,4)*s - 2.*pow(mpion,2)*pow(s,2) - 1.*pow(mrho,2)*pow(s,2) + 0.5*pow(s,3) +
                     pow(Gammaa1,2)*(-1.*pow(ma1,4) + 0.5*pow(ma1,2)*s) +
                     pow(ma1,2)*(-1.*pow(mpion,4) - 1.*pow(mrho,4) + 1.*pow(mrho,2)*s + pow(mpion,2)*(-2.*pow(mrho,2) + 1.*s))) +
                  eta1*(1.*pow(mpion,6) + 4.*pow(mpion,4)*pow(mrho,2) + 1.*pow(mpion,2)*pow(mrho,4) +
                     pow(Gammaa1,2)*pow(ma1,2)*(1.*pow(mpion,2) - 0.5*s) + pow(ma1,4)*(1.*pow(mpion,2) - 0.5*s) - 4.5*pow(mpion,4)*s -
                     4.*pow(mpion,2)*pow(mrho,2)*s - 0.5*pow(mrho,4)*s + 3.*pow(mpion,2)*pow(s,2) + 1.*pow(mrho,2)*pow(s,2) -
                     0.5*pow(s,3) + pow(ma1,2)*(-2.*pow(mpion,4) + (1.*pow(mrho,2) - 1.*s)*s + pow(mpion,2)*(-2.*pow(mrho,2) + 3.*s))))*
                atan((0. + pow(ma1,2) - 2.*pow(mpion,2) - 1.*pow(mrho,2) + s + t2)/(Gammaa1*ma1)))/
              (pow(Gammaa1,2)*pow(ma1,2) + pow(ma1,4) + pow(mpion,4) + 2.*pow(mpion,2)*pow(mrho,2) + pow(mrho,4) -
                2.*pow(mpion,2)*s - 2.*pow(mrho,2)*s + pow(s,2) + pow(ma1,2)*(-2.*pow(mpion,2) - 2.*pow(mrho,2) + 2.*s)) +
             (0.03125*pow(eta1 - 1.*eta2,2)*(pow(eta2,2)*(pow(Gammaa1,4)*pow(ma1,4) + pow(ma1,8) + pow(mpion,8) -
                     2.*pow(mpion,6)*pow(mrho,2) + pow(mpion,4)*pow(mrho,4) + pow(ma1,6)*(-4.*pow(mpion,2) + 2.*pow(mrho,2) + 2.*s) +
                     pow(ma1,4)*(6.*pow(mpion,4) + pow(mrho,4) + pow(mpion,2)*(-6.*pow(mrho,2) - 4.*s) - 2.*pow(mrho,2)*s +
                        2.*pow(s,2)) + pow(ma1,2)*(-4.*pow(mpion,6) - 2.*pow(mpion,2)*pow(mrho,2)*s +
                        pow(mpion,4)*(6.*pow(mrho,2) + 2.*s)) +
                     pow(Gammaa1,2)*pow(ma1,2)*(-6.*pow(ma1,4) - 6.*pow(mpion,4) - 1.*pow(mrho,4) +
                        pow(ma1,2)*(12.*pow(mpion,2) - 6.*pow(mrho,2) - 6.*s) + 2.*pow(mrho,2)*s - 2.*pow(s,2) +
                        pow(mpion,2)*(6.*pow(mrho,2) + 4.*s))) +
                  eta1*eta2*(-2.*pow(Gammaa1,4)*pow(ma1,4) - 2.*pow(ma1,8) - 2.*pow(mpion,8) + 2.*pow(mpion,4)*pow(mrho,4) +
                     pow(ma1,6)*(8.*pow(mpion,2) - 4.*s) + pow(ma1,2)*pow(mpion,2)*
                      (8.*pow(mpion,4) - 8.*pow(mrho,4) - 4.*pow(mpion,2)*s + 4.*pow(mrho,2)*s) +
                     pow(ma1,4)*(-12.*pow(mpion,4) + 2.*pow(mrho,4) + 8.*pow(mpion,2)*s + 4.*pow(mrho,2)*s - 4.*pow(s,2)) +
                     pow(Gammaa1,2)*pow(ma1,2)*(12.*pow(ma1,4) + 12.*pow(mpion,4) - 2.*pow(mrho,4) - 8.*pow(mpion,2)*s -
                        4.*pow(mrho,2)*s + 4.*pow(s,2) + pow(ma1,2)*(-24.*pow(mpion,2) + 12.*s))) +
                  pow(eta1,2)*(pow(Gammaa1,4)*pow(ma1,4) + pow(ma1,8) + pow(ma1,6)*(-4.*pow(mpion,2) - 2.*pow(mrho,2) + 2.*s) +
                     pow(ma1,4)*(6.*pow(mpion,4) + pow(mrho,4) + pow(mpion,2)*(6.*pow(mrho,2) - 4.*s) - 4.*pow(mrho,2)*s +
                        2.*pow(s,2)) + pow(ma1,2)*(-4.*pow(mpion,6) + 2.*pow(mpion,2)*pow(mrho,2)*s +
                        pow(mrho,2)*(2.*pow(mrho,2) - 2.*s)*s + pow(mpion,4)*(-6.*pow(mrho,2) + 2.*s)) +
                     pow(Gammaa1,2)*pow(ma1,2)*(-6.*pow(ma1,4) - 6.*pow(mpion,4) - 1.*pow(mrho,4) +
                        pow(ma1,2)*(12.*pow(mpion,2) + 6.*pow(mrho,2) - 6.*s) + 4.*pow(mrho,2)*s - 2.*pow(s,2) +
                        pow(mpion,2)*(-6.*pow(mrho,2) + 4.*s)) +
                     pow(mpion,2)*(pow(mpion,6) + 2.*pow(mpion,4)*pow(mrho,2) - 2.*pow(mrho,6) + 2.*pow(mrho,4)*s +
                        pow(mpion,2)*(pow(mrho,4) - 2.*pow(mrho,2)*s))))*
                atan((0. + pow(ma1,2) - 2.*pow(mpion,2) - 1.*pow(mrho,2) + s + t2)/(Gammaa1*ma1)))/(Gammaa1*ma1) -
             (0.0625*pow(eta1 - 1.*eta2,2)*Gammaa1*ma1*(eta1*eta2*
                   (-2.*pow(Gammaa1,4)*pow(ma1,4) + 14.*pow(ma1,8) + 14.*pow(mpion,8) + 28.*pow(mpion,6)*pow(mrho,2) +
                     20.*pow(mpion,4)*pow(mrho,4) + 10.*pow(mpion,2)*pow(mrho,6) + 2.*pow(mrho,8) - 16.*pow(mpion,6)*s -
                     16.*pow(mpion,4)*pow(mrho,2)*s - 12.*pow(mpion,2)*pow(mrho,4)*s - 4.*pow(mrho,6)*s - 4.*pow(mpion,4)*pow(s,2) -
                     6.*pow(mpion,2)*pow(mrho,2)*pow(s,2) + 8.*pow(mpion,2)*pow(s,3) + 4.*pow(mrho,2)*pow(s,3) - 2.*pow(s,4) +
                     pow(ma1,6)*(-56.*pow(mpion,2) - 28.*pow(mrho,2) + 28.*s) +
                     pow(ma1,4)*(84.*pow(mpion,4) + 24.*pow(mrho,4) + pow(mpion,2)*(84.*pow(mrho,2) - 72.*s) - 36.*pow(mrho,2)*s +
                        12.*pow(s,2)) + pow(Gammaa1,2)*pow(ma1,2)*
                      (-4.*pow(ma1,4) - 4.*pow(mpion,4) + pow(ma1,2)*(8.*pow(mpion,2) + 4.*pow(mrho,2) - 4.*s) +
                        (4.*pow(mrho,2) - 4.*s)*s + pow(mpion,2)*(-4.*pow(mrho,2) + 8.*s)) +
                     pow(ma1,2)*(-56.*pow(mpion,6) - 10.*pow(mrho,6) + 18.*pow(mrho,4)*s - 6.*pow(mrho,2)*pow(s,2) - 2.*pow(s,3) +
                        pow(mpion,4)*(-84.*pow(mrho,2) + 60.*s) + pow(mpion,2)*(-48.*pow(mrho,4) + 60.*pow(mrho,2)*s - 12.*pow(s,2)))) +
                  pow(eta1,2)*(1.*pow(Gammaa1,4)*pow(ma1,4) - 7.*pow(ma1,8) - 7.*pow(mpion,8) - 14.*pow(mpion,6)*pow(mrho,2) -
                     7.*pow(mpion,4)*pow(mrho,4) - 2.*pow(mpion,2)*pow(mrho,6) +
                     pow(ma1,6)*(28.*pow(mpion,2) + 14.*pow(mrho,2) - 14.*s) + 8.*pow(mpion,6)*s + 11.*pow(mpion,4)*pow(mrho,2)*s +
                     6.*pow(mpion,2)*pow(mrho,4)*s + 1.*pow(mrho,6)*s + 2.*pow(mpion,4)*pow(s,2) - 1.*pow(mrho,4)*pow(s,2) -
                     4.*pow(mpion,2)*pow(s,3) - 1.*pow(mrho,2)*pow(s,3) + 1.*pow(s,4) +
                     pow(Gammaa1,2)*pow(ma1,2)*(2.*pow(ma1,4) + 2.*pow(mpion,4) + 1.*pow(mrho,4) +
                        pow(mpion,2)*(2.*pow(mrho,2) - 4.*s) - 1.*pow(mrho,2)*s + 2.*pow(s,2) +
                        pow(ma1,2)*(-4.*pow(mpion,2) - 2.*pow(mrho,2) + 2.*s)) +
                     pow(ma1,4)*(-42.*pow(mpion,4) - 9.*pow(mrho,4) + 21.*pow(mrho,2)*s - 6.*pow(s,2) +
                        pow(mpion,2)*(-42.*pow(mrho,2) + 36.*s)) +
                     pow(ma1,2)*(28.*pow(mpion,6) + 2.*pow(mrho,6) + pow(mpion,4)*(42.*pow(mrho,2) - 30.*s) - 9.*pow(mrho,4)*s +
                        6.*pow(mrho,2)*pow(s,2) + 1.*pow(s,3) + pow(mpion,2)*(18.*pow(mrho,4) - 36.*pow(mrho,2)*s + 6.*pow(s,2)))) +
                  pow(eta2,2)*(1.*pow(Gammaa1,4)*pow(ma1,4) - 7.*pow(ma1,8) - 7.*pow(mpion,8) - 14.*pow(mpion,6)*pow(mrho,2) -
                     1.*pow(mpion,4)*pow(mrho,4) + 6.*pow(mpion,2)*pow(mrho,6) + 2.*pow(mrho,8) +
                     pow(ma1,6)*(28.*pow(mpion,2) + 14.*pow(mrho,2) - 14.*s) + 8.*pow(mpion,6)*s - 1.*pow(mpion,4)*pow(mrho,2)*s -
                     16.*pow(mpion,2)*pow(mrho,4)*s - 7.*pow(mrho,6)*s + 2.*pow(mpion,4)*pow(s,2) +
                     14.*pow(mpion,2)*pow(mrho,2)*pow(s,2) + 9.*pow(mrho,4)*pow(s,2) - 4.*pow(mpion,2)*pow(s,3) -
                     5.*pow(mrho,2)*pow(s,3) + 1.*pow(s,4) +
                     pow(Gammaa1,2)*pow(ma1,2)*(2.*pow(ma1,4) + 2.*pow(mpion,4) + 3.*pow(mrho,4) +
                        pow(mpion,2)*(2.*pow(mrho,2) - 4.*s) - 5.*pow(mrho,2)*s + 2.*pow(s,2) +
                        pow(ma1,2)*(-4.*pow(mpion,2) - 2.*pow(mrho,2) + 2.*s)) +
                     pow(ma1,4)*(-42.*pow(mpion,4) - 3.*pow(mrho,4) + 9.*pow(mrho,2)*s - 6.*pow(s,2) +
                        pow(mpion,2)*(-42.*pow(mrho,2) + 36.*s)) +
                     pow(ma1,2)*(28.*pow(mpion,6) - 4.*pow(mrho,6) + pow(mpion,4)*(42.*pow(mrho,2) - 30.*s) + 9.*pow(mrho,4)*s -
                        6.*pow(mrho,2)*pow(s,2) + 1.*pow(s,3) + pow(mpion,2)*(6.*pow(mrho,4) - 12.*pow(mrho,2)*s + 6.*pow(s,2)))))*
                atan((0. + pow(ma1,2) - 2.*pow(mpion,2) - 1.*pow(mrho,2) + s + t2)/(Gammaa1*ma1)))/
              (pow(Gammaa1,2)*pow(ma1,2) + 4.*pow(ma1,4) + 4.*pow(mpion,4) + 4.*pow(mpion,2)*pow(mrho,2) + pow(mrho,4) -
                4.*pow(mpion,2)*s - 2.*pow(mrho,2)*s + pow(s,2) + pow(ma1,2)*(-8.*pow(mpion,2) - 4.*pow(mrho,2) + 4.*s)) -
             (2.*(1.*eta1 - 1.*eta2)*Gammaa1*ma1*(eta2*(0.375*pow(mrho,4) - 0.0625*delta*pow(mrho,4) - 0.5*C4*pow(mrho,6) +
                     pow(ma1,2)*(0.5*pow(mrho,2) - 1.*C4*pow(mrho,4)) + pow(mpion,2)*(-0.5*pow(mrho,2) + 1.*C4*pow(mrho,4)) -
                     0.125*pow(mrho,2)*s - 0.1875*delta*pow(mrho,2)*s + 1.*C4*pow(mrho,4)*s + 0.125*delta*pow(s,2) -
                     0.5*C4*pow(mrho,2)*pow(s,2)) + eta1*(0.25*pow(mrho,4) - 0.5*C4*pow(mrho,6) +
                     pow(mpion,2)*(0.5*pow(mrho,2) - 1.*C4*pow(mrho,4)) + pow(ma1,2)*(-0.5*pow(mrho,2) + 1.*C4*pow(mrho,4)) -
                     0.125*delta*pow(s,2) + 0.5*C4*pow(mrho,2)*pow(s,2)))*
                atan((pow(ma1,2) - 2.*pow(mpion,2) - 1.*pow(mrho,2) + s + t1)/(Gammaa1*ma1)))/pow(mrho,2) -
             (0.25*(-2. + delta)*(eta1 - 1.*eta2)*Gammaa1*ma1*(eta2*
                   (-1.*pow(ma1,6) + pow(Gammaa1,2)*pow(ma1,2)*(-1.*pow(ma1,2) + 0.5*pow(mrho,2) - 1.*s) +
                     pow(ma1,4)*(2.*pow(mpion,2) + 0.5*pow(mrho,2) - 1.*s) + pow(mpion,4)*(-1.5*pow(mrho,2) + 1.*s) +
                     pow(ma1,2)*pow(mpion,2)*(-1.*pow(mpion,2) - 1.*pow(mrho,2) + 2.*s)) +
                  eta1*(pow(Gammaa1,2)*pow(ma1,2)*(1.*pow(mpion,2) + 0.5*s) + pow(ma1,4)*(1.*pow(mpion,2) + 0.5*s) +
                     pow(ma1,2)*(-2.*pow(mpion,4) - 1.*pow(mpion,2)*s) +
                     pow(mpion,2)*(1.*pow(mpion,4) - 1.*pow(mrho,4) + pow(mpion,2)*(2.*pow(mrho,2) - 1.5*s) + 1.*pow(mrho,2)*s)))*
                atan((pow(ma1,2) - 2.*pow(mpion,2) - 1.*pow(mrho,2) + s + t1)/(Gammaa1*ma1)))/
              (pow(Gammaa1,2)*pow(ma1,2) + pow(ma1,4) - 2.*pow(ma1,2)*pow(mpion,2) + pow(mpion,4)) +
             (0.25*(-2. + delta)*(eta1 - 1.*eta2)*Gammaa1*ma1*(eta2*
                   (-1.*pow(ma1,6) - 2.*pow(mpion,4)*pow(mrho,2) - 1.*pow(mpion,2)*pow(mrho,4) +
                     pow(ma1,4)*(2.*pow(mpion,2) + 2.*pow(mrho,2) - 1.5*s) + 2.5*pow(mpion,4)*s + 3.*pow(mpion,2)*pow(mrho,2)*s +
                     0.5*pow(mrho,4)*s - 2.*pow(mpion,2)*pow(s,2) - 1.*pow(mrho,2)*pow(s,2) + 0.5*pow(s,3) +
                     pow(Gammaa1,2)*(-1.*pow(ma1,4) + 0.5*pow(ma1,2)*s) +
                     pow(ma1,2)*(-1.*pow(mpion,4) - 1.*pow(mrho,4) + 1.*pow(mrho,2)*s + pow(mpion,2)*(-2.*pow(mrho,2) + 1.*s))) +
                  eta1*(1.*pow(mpion,6) + 4.*pow(mpion,4)*pow(mrho,2) + 1.*pow(mpion,2)*pow(mrho,4) +
                     pow(Gammaa1,2)*pow(ma1,2)*(1.*pow(mpion,2) - 0.5*s) + pow(ma1,4)*(1.*pow(mpion,2) - 0.5*s) - 4.5*pow(mpion,4)*s -
                     4.*pow(mpion,2)*pow(mrho,2)*s - 0.5*pow(mrho,4)*s + 3.*pow(mpion,2)*pow(s,2) + 1.*pow(mrho,2)*pow(s,2) -
                     0.5*pow(s,3) + pow(ma1,2)*(-2.*pow(mpion,4) + (1.*pow(mrho,2) - 1.*s)*s + pow(mpion,2)*(-2.*pow(mrho,2) + 3.*s))))*
                atan((pow(ma1,2) - 2.*pow(mpion,2) - 1.*pow(mrho,2) + s + t1)/(Gammaa1*ma1)))/
              (pow(Gammaa1,2)*pow(ma1,2) + pow(ma1,4) + pow(mpion,4) + 2.*pow(mpion,2)*pow(mrho,2) + pow(mrho,4) -
                2.*pow(mpion,2)*s - 2.*pow(mrho,2)*s + pow(s,2) + pow(ma1,2)*(-2.*pow(mpion,2) - 2.*pow(mrho,2) + 2.*s)) -
             (0.03125*pow(eta1 - 1.*eta2,2)*(pow(eta2,2)*(pow(Gammaa1,4)*pow(ma1,4) + pow(ma1,8) + pow(mpion,8) -
                     2.*pow(mpion,6)*pow(mrho,2) + pow(mpion,4)*pow(mrho,4) + pow(ma1,6)*(-4.*pow(mpion,2) + 2.*pow(mrho,2) + 2.*s) +
                     pow(ma1,4)*(6.*pow(mpion,4) + pow(mrho,4) + pow(mpion,2)*(-6.*pow(mrho,2) - 4.*s) - 2.*pow(mrho,2)*s +
                        2.*pow(s,2)) + pow(ma1,2)*(-4.*pow(mpion,6) - 2.*pow(mpion,2)*pow(mrho,2)*s +
                        pow(mpion,4)*(6.*pow(mrho,2) + 2.*s)) +
                     pow(Gammaa1,2)*pow(ma1,2)*(-6.*pow(ma1,4) - 6.*pow(mpion,4) - 1.*pow(mrho,4) +
                        pow(ma1,2)*(12.*pow(mpion,2) - 6.*pow(mrho,2) - 6.*s) + 2.*pow(mrho,2)*s - 2.*pow(s,2) +
                        pow(mpion,2)*(6.*pow(mrho,2) + 4.*s))) +
                  eta1*eta2*(-2.*pow(Gammaa1,4)*pow(ma1,4) - 2.*pow(ma1,8) - 2.*pow(mpion,8) + 2.*pow(mpion,4)*pow(mrho,4) +
                     pow(ma1,6)*(8.*pow(mpion,2) - 4.*s) + pow(ma1,2)*pow(mpion,2)*
                      (8.*pow(mpion,4) - 8.*pow(mrho,4) - 4.*pow(mpion,2)*s + 4.*pow(mrho,2)*s) +
                     pow(ma1,4)*(-12.*pow(mpion,4) + 2.*pow(mrho,4) + 8.*pow(mpion,2)*s + 4.*pow(mrho,2)*s - 4.*pow(s,2)) +
                     pow(Gammaa1,2)*pow(ma1,2)*(12.*pow(ma1,4) + 12.*pow(mpion,4) - 2.*pow(mrho,4) - 8.*pow(mpion,2)*s -
                        4.*pow(mrho,2)*s + 4.*pow(s,2) + pow(ma1,2)*(-24.*pow(mpion,2) + 12.*s))) +
                  pow(eta1,2)*(pow(Gammaa1,4)*pow(ma1,4) + pow(ma1,8) + pow(ma1,6)*(-4.*pow(mpion,2) - 2.*pow(mrho,2) + 2.*s) +
                     pow(ma1,4)*(6.*pow(mpion,4) + pow(mrho,4) + pow(mpion,2)*(6.*pow(mrho,2) - 4.*s) - 4.*pow(mrho,2)*s +
                        2.*pow(s,2)) + pow(ma1,2)*(-4.*pow(mpion,6) + 2.*pow(mpion,2)*pow(mrho,2)*s +
                        pow(mrho,2)*(2.*pow(mrho,2) - 2.*s)*s + pow(mpion,4)*(-6.*pow(mrho,2) + 2.*s)) +
                     pow(Gammaa1,2)*pow(ma1,2)*(-6.*pow(ma1,4) - 6.*pow(mpion,4) - 1.*pow(mrho,4) +
                        pow(ma1,2)*(12.*pow(mpion,2) + 6.*pow(mrho,2) - 6.*s) + 4.*pow(mrho,2)*s - 2.*pow(s,2) +
                        pow(mpion,2)*(-6.*pow(mrho,2) + 4.*s)) +
                     pow(mpion,2)*(pow(mpion,6) + 2.*pow(mpion,4)*pow(mrho,2) - 2.*pow(mrho,6) + 2.*pow(mrho,4)*s +
                        pow(mpion,2)*(pow(mrho,4) - 2.*pow(mrho,2)*s))))*
                atan((pow(ma1,2) - 2.*pow(mpion,2) - 1.*pow(mrho,2) + s + t1)/(Gammaa1*ma1)))/(Gammaa1*ma1) +
             (0.0625*pow(eta1 - 1.*eta2,2)*Gammaa1*ma1*(eta1*eta2*
                   (-2.*pow(Gammaa1,4)*pow(ma1,4) + 14.*pow(ma1,8) + 14.*pow(mpion,8) + 28.*pow(mpion,6)*pow(mrho,2) +
                     20.*pow(mpion,4)*pow(mrho,4) + 10.*pow(mpion,2)*pow(mrho,6) + 2.*pow(mrho,8) - 16.*pow(mpion,6)*s -
                     16.*pow(mpion,4)*pow(mrho,2)*s - 12.*pow(mpion,2)*pow(mrho,4)*s - 4.*pow(mrho,6)*s - 4.*pow(mpion,4)*pow(s,2) -
                     6.*pow(mpion,2)*pow(mrho,2)*pow(s,2) + 8.*pow(mpion,2)*pow(s,3) + 4.*pow(mrho,2)*pow(s,3) - 2.*pow(s,4) +
                     pow(ma1,6)*(-56.*pow(mpion,2) - 28.*pow(mrho,2) + 28.*s) +
                     pow(ma1,4)*(84.*pow(mpion,4) + 24.*pow(mrho,4) + pow(mpion,2)*(84.*pow(mrho,2) - 72.*s) - 36.*pow(mrho,2)*s +
                        12.*pow(s,2)) + pow(Gammaa1,2)*pow(ma1,2)*
                      (-4.*pow(ma1,4) - 4.*pow(mpion,4) + pow(ma1,2)*(8.*pow(mpion,2) + 4.*pow(mrho,2) - 4.*s) +
                        (4.*pow(mrho,2) - 4.*s)*s + pow(mpion,2)*(-4.*pow(mrho,2) + 8.*s)) +
                     pow(ma1,2)*(-56.*pow(mpion,6) - 10.*pow(mrho,6) + 18.*pow(mrho,4)*s - 6.*pow(mrho,2)*pow(s,2) - 2.*pow(s,3) +
                        pow(mpion,4)*(-84.*pow(mrho,2) + 60.*s) + pow(mpion,2)*(-48.*pow(mrho,4) + 60.*pow(mrho,2)*s - 12.*pow(s,2)))) +
                  pow(eta1,2)*(1.*pow(Gammaa1,4)*pow(ma1,4) - 7.*pow(ma1,8) - 7.*pow(mpion,8) - 14.*pow(mpion,6)*pow(mrho,2) -
                     7.*pow(mpion,4)*pow(mrho,4) - 2.*pow(mpion,2)*pow(mrho,6) +
                     pow(ma1,6)*(28.*pow(mpion,2) + 14.*pow(mrho,2) - 14.*s) + 8.*pow(mpion,6)*s + 11.*pow(mpion,4)*pow(mrho,2)*s +
                     6.*pow(mpion,2)*pow(mrho,4)*s + 1.*pow(mrho,6)*s + 2.*pow(mpion,4)*pow(s,2) - 1.*pow(mrho,4)*pow(s,2) -
                     4.*pow(mpion,2)*pow(s,3) - 1.*pow(mrho,2)*pow(s,3) + 1.*pow(s,4) +
                     pow(Gammaa1,2)*pow(ma1,2)*(2.*pow(ma1,4) + 2.*pow(mpion,4) + 1.*pow(mrho,4) +
                        pow(mpion,2)*(2.*pow(mrho,2) - 4.*s) - 1.*pow(mrho,2)*s + 2.*pow(s,2) +
                        pow(ma1,2)*(-4.*pow(mpion,2) - 2.*pow(mrho,2) + 2.*s)) +
                     pow(ma1,4)*(-42.*pow(mpion,4) - 9.*pow(mrho,4) + 21.*pow(mrho,2)*s - 6.*pow(s,2) +
                        pow(mpion,2)*(-42.*pow(mrho,2) + 36.*s)) +
                     pow(ma1,2)*(28.*pow(mpion,6) + 2.*pow(mrho,6) + pow(mpion,4)*(42.*pow(mrho,2) - 30.*s) - 9.*pow(mrho,4)*s +
                        6.*pow(mrho,2)*pow(s,2) + 1.*pow(s,3) + pow(mpion,2)*(18.*pow(mrho,4) - 36.*pow(mrho,2)*s + 6.*pow(s,2)))) +
                  pow(eta2,2)*(1.*pow(Gammaa1,4)*pow(ma1,4) - 7.*pow(ma1,8) - 7.*pow(mpion,8) - 14.*pow(mpion,6)*pow(mrho,2) -
                     1.*pow(mpion,4)*pow(mrho,4) + 6.*pow(mpion,2)*pow(mrho,6) + 2.*pow(mrho,8) +
                     pow(ma1,6)*(28.*pow(mpion,2) + 14.*pow(mrho,2) - 14.*s) + 8.*pow(mpion,6)*s - 1.*pow(mpion,4)*pow(mrho,2)*s -
                     16.*pow(mpion,2)*pow(mrho,4)*s - 7.*pow(mrho,6)*s + 2.*pow(mpion,4)*pow(s,2) +
                     14.*pow(mpion,2)*pow(mrho,2)*pow(s,2) + 9.*pow(mrho,4)*pow(s,2) - 4.*pow(mpion,2)*pow(s,3) -
                     5.*pow(mrho,2)*pow(s,3) + 1.*pow(s,4) +
                     pow(Gammaa1,2)*pow(ma1,2)*(2.*pow(ma1,4) + 2.*pow(mpion,4) + 3.*pow(mrho,4) +
                        pow(mpion,2)*(2.*pow(mrho,2) - 4.*s) - 5.*pow(mrho,2)*s + 2.*pow(s,2) +
                        pow(ma1,2)*(-4.*pow(mpion,2) - 2.*pow(mrho,2) + 2.*s)) +
                     pow(ma1,4)*(-42.*pow(mpion,4) - 3.*pow(mrho,4) + 9.*pow(mrho,2)*s - 6.*pow(s,2) +
                        pow(mpion,2)*(-42.*pow(mrho,2) + 36.*s)) +
                     pow(ma1,2)*(28.*pow(mpion,6) - 4.*pow(mrho,6) + pow(mpion,4)*(42.*pow(mrho,2) - 30.*s) + 9.*pow(mrho,4)*s -
                        6.*pow(mrho,2)*pow(s,2) + 1.*pow(s,3) + pow(mpion,2)*(6.*pow(mrho,4) - 12.*pow(mrho,2)*s + 6.*pow(s,2)))))*
                atan((pow(ma1,2) - 2.*pow(mpion,2) - 1.*pow(mrho,2) + s + t1)/(Gammaa1*ma1)))/
              (pow(Gammaa1,2)*pow(ma1,2) + 4.*pow(ma1,4) + 4.*pow(mpion,4) + 4.*pow(mpion,2)*pow(mrho,2) + pow(mrho,4) -
                4.*pow(mpion,2)*s - 2.*pow(mrho,2)*s + pow(s,2) + pow(ma1,2)*(-8.*pow(mpion,2) - 4.*pow(mrho,2) + 4.*s)) +
             0.0625*pow(eta1 - 1.*eta2,2)*(eta1*eta2*(-4.*pow(ma1,6) + pow(ma1,4)*(12.*pow(mpion,2) - 6.*s) +
                   pow(mpion,2)*(4.*pow(mpion,4) - 4.*pow(mrho,4) - 2.*pow(mpion,2)*s + 2.*pow(mrho,2)*s) +
                   pow(ma1,2)*(-12.*pow(mpion,4) + 2.*pow(mrho,4) + 8.*pow(mpion,2)*s + 4.*pow(mrho,2)*s - 4.*pow(s,2))) +
                pow(eta1,2)*(2.*pow(ma1,6) - 2.*pow(mpion,6) + pow(mpion,2)*pow(mrho,2)*s + pow(mrho,2)*(pow(mrho,2) - 1.*s)*s +
                   pow(mpion,4)*(-3.*pow(mrho,2) + s) + pow(ma1,4)*(-6.*pow(mpion,2) - 3.*pow(mrho,2) + 3.*s) +
                   pow(ma1,2)*(6.*pow(mpion,4) + pow(mrho,4) + pow(mpion,2)*(6.*pow(mrho,2) - 4.*s) - 4.*pow(mrho,2)*s + 2.*pow(s,2)))\
                 + pow(eta2,2)*(2.*pow(ma1,6) - 2.*pow(mpion,6) - 1.*pow(mpion,2)*pow(mrho,2)*s + pow(mpion,4)*(3.*pow(mrho,2) + s) +
                   pow(ma1,4)*(-6.*pow(mpion,2) + 3.*pow(mrho,2) + 3.*s) +
                   pow(ma1,2)*(6.*pow(mpion,4) + pow(mrho,4) + pow(mpion,2)*(-6.*pow(mrho,2) - 4.*s) - 2.*pow(mrho,2)*s + 2.*pow(s,2)))
                )*log(fabs(-pow(ma1,2) + t2)) - (0.03125*pow(eta1 - 1.*eta2,2)*(1.*pow(ma1,2) - 1.*pow(mpion,2) - 0.5*pow(mrho,2) + 0.5*s)*
                (eta1*eta2*(-2.*pow(ma1,8) + pow(ma1,6)*(8.*pow(mpion,2) + 4.*pow(mrho,2) - 4.*s) +
                     pow(ma1,4)*(-12.*pow(mpion,4) - 4.*pow(mrho,4) + 4.*pow(mrho,2)*s + pow(mpion,2)*(-12.*pow(mrho,2) + 8.*s)) +
                     pow(mpion,2)*(-2.*pow(mpion,6) - 4.*pow(mpion,4)*pow(mrho,2) - 2.*pow(mrho,6) + 4.*pow(mrho,4)*s -
                        2.*pow(mrho,2)*pow(s,2) + pow(mpion,2)*(-8.*pow(mrho,4) + 8.*pow(mrho,2)*s)) +
                     pow(ma1,2)*(8.*pow(mpion,6) + 2.*pow(mrho,6) + pow(mpion,4)*(12.*pow(mrho,2) - 4.*s) - 2.*pow(mrho,4)*s -
                        2.*pow(mrho,2)*pow(s,2) + 2.*pow(s,3) + pow(mpion,2)*(8.*pow(mrho,4) - 4.*pow(mrho,2)*s - 4.*pow(s,2)))) +
                  pow(eta2,2)*(pow(ma1,8) + pow(ma1,6)*(-4.*pow(mpion,2) - 2.*pow(mrho,2) + 2.*s) +
                     pow(mpion,4)*(pow(mpion,4) + 2.*pow(mpion,2)*pow(mrho,2) + pow(mrho,4) - 1.*pow(mrho,2)*s) +
                     pow(ma1,4)*(6.*pow(mpion,4) - 1.*pow(mrho,4) + pow(mpion,2)*(6.*pow(mrho,2) - 4.*s) + pow(mrho,2)*s) +
                     pow(ma1,2)*(-4.*pow(mpion,6) + 2.*pow(mrho,6) - 5.*pow(mrho,4)*s + 4.*pow(mrho,2)*pow(s,2) - 1.*pow(s,3) +
                        pow(mpion,4)*(-6.*pow(mrho,2) + 2.*s) + pow(mpion,2)*(2.*pow(mrho,4) - 4.*pow(mrho,2)*s + 2.*pow(s,2)))) +
                  pow(eta1,2)*(pow(ma1,8) + pow(ma1,6)*(-4.*pow(mpion,2) - 2.*pow(mrho,2) + 2.*s) +
                     pow(ma1,4)*(6.*pow(mpion,4) + pow(mrho,4) + pow(mpion,2)*(6.*pow(mrho,2) - 4.*s) - 3.*pow(mrho,2)*s) +
                     pow(mpion,2)*(pow(mpion,6) + 2.*pow(mpion,4)*pow(mrho,2) + pow(mrho,2)*s*(-2.*pow(mrho,2) + 2.*s) +
                        pow(mpion,2)*(3.*pow(mrho,4) - 5.*pow(mrho,2)*s)) +
                     pow(ma1,2)*(-4.*pow(mpion,6) + pow(mrho,4)*s - 1.*pow(s,3) + pow(mpion,4)*(-6.*pow(mrho,2) + 2.*s) +
                        pow(mpion,2)*(-2.*pow(mrho,4) + 4.*pow(mrho,2)*s + 2.*pow(s,2)))))*log(fabs(-pow(ma1,2) + t2)))/
              (0.25*pow(Gammaa1,2)*pow(ma1,2) + 1.*pow(ma1,4) + 1.*pow(mpion,4) + 1.*pow(mpion,2)*pow(mrho,2) + 0.25*pow(mrho,4) -
                1.*pow(mpion,2)*s - 0.5*pow(mrho,2)*s + 0.25*pow(s,2) + pow(ma1,2)*(-2.*pow(mpion,2) - 1.*pow(mrho,2) + 1.*s)) -
             (1.*(eta1*eta2*(pow(ma1,8)*(1.*pow(mrho,2) - 2.*C4*pow(mrho,4)) +
                     pow(ma1,6)*(-1.*pow(mrho,4) + 2.*C4*pow(mrho,6) + pow(mpion,2)*(-4.*pow(mrho,2) + 8.*C4*pow(mrho,4)) +
                        0.5*delta*pow(s,2) + pow(mrho,2)*s*(2. - 1.*delta - 2.*C4*s)) +
                     pow(ma1,2)*(pow(mpion,6)*(-4.*pow(mrho,2) + 8.*C4*pow(mrho,4)) +
                        pow(mrho,4)*s*((0.5 - 0.25*delta)*pow(mrho,2) + (-0.5 + 0.25*delta)*s) +
                        pow(mpion,4)*(10.*C4*pow(mrho,6) + 0.5*delta*pow(s,2) + pow(mrho,4)*(-3. - 1.*delta - 8.*C4*s) +
                           pow(mrho,2)*s*(2. + 1.*delta - 2.*C4*s)) +
                        pow(mpion,2)*(2.*C4*pow(mrho,8) - 0.5*delta*pow(s,3) + pow(mrho,6)*(1. - 1.*delta - 2.*C4*s) +
                           pow(mrho,4)*s*(-1. + 1.*delta - 2.*C4*s) + pow(mrho,2)*pow(s,2)*(1. + 2.*C4*s))) +
                     pow(mpion,2)*pow(mrho,2)*(pow(mpion,6)*(1. - 2.*C4*pow(mrho,2)) +
                        pow(mrho,4)*((-0.5 + 0.25*delta)*pow(mrho,2) + (0.5 - 0.25*delta)*s) +
                        pow(mpion,2)*(-2.*C4*pow(mrho,6) + 0.5*delta*pow(s,2) + pow(mrho,2)*s*(-1.5 - 0.25*delta - 2.*C4*s) +
                           pow(mrho,4)*(1. + 4.*C4*s)) + pow(mpion,4)*
                         (-4.*C4*pow(mrho,4) - 1.*delta*s + pow(mrho,2)*(1. + 0.5*delta + 4.*C4*s))) +
                     pow(ma1,4)*(pow(mpion,4)*(6.*pow(mrho,2) - 12.*C4*pow(mrho,4)) +
                        pow(mpion,2)*(-8.*C4*pow(mrho,6) - 1.*delta*pow(s,2) + pow(mrho,4)*(3. + 0.5*delta + 4.*C4*s) +
                           pow(mrho,2)*s*(-4. + 1.*delta + 4.*C4*s)) +
                        s*(-2.*C4*pow(mrho,6) + 0.5*delta*pow(s,2) + pow(mrho,2)*s*(1. - 1.5*delta - 2.*C4*s) +
                           pow(mrho,4)*(-1.5 + 1.25*delta + 4.*C4*s)))) +
                  pow(eta1,2)*(pow(ma1,8)*(-0.5*pow(mrho,2) + 1.*C4*pow(mrho,4)) +
                     pow(ma1,6)*(-2.*C4*pow(mrho,6) + pow(mpion,2)*(2.*pow(mrho,2) - 4.*C4*pow(mrho,4)) - 0.25*delta*pow(s,2) +
                        pow(mrho,4)*(1. + 1.*C4*s) + pow(mrho,2)*s*(-1. + 0.25*delta + 1.*C4*s)) +
                     pow(ma1,4)*(1.*C4*pow(mrho,8) + pow(mpion,4)*(-3.*pow(mrho,2) + 6.*C4*pow(mrho,4)) - 0.25*delta*pow(s,3) +
                        pow(mrho,6)*(-0.5 - 1.*C4*s) + pow(mrho,4)*s*(1.5 - 0.5*delta - 1.*C4*s) +
                        pow(mrho,2)*pow(s,2)*(-0.5 + 0.5*delta + 1.*C4*s) +
                        pow(mpion,2)*(7.*C4*pow(mrho,6) + 0.5*delta*pow(s,2) + pow(mrho,4)*(-3. - 0.25*delta - 5.*C4*s) +
                           pow(mrho,2)*s*(2. + 0.25*delta - 2.*C4*s))) +
                     pow(mpion,2)*pow(mrho,2)*(pow(mpion,6)*(-0.5 + 1.*C4*pow(mrho,2)) +
                        pow(mrho,4)*((0.5 - 0.25*delta)*pow(mrho,2) + (-0.5 + 0.25*delta)*s) +
                        pow(mpion,4)*(3.*C4*pow(mrho,4) + 0.75*delta*s + pow(mrho,2)*(-1. - 0.25*delta - 3.*C4*s)) +
                        pow(mpion,2)*(2.*C4*pow(mrho,6) - 0.5*delta*pow(s,2) + pow(mrho,4)*(-1. - 4.*C4*s) +
                           pow(mrho,2)*s*(1.5 + 0.25*delta + 2.*C4*s))) +
                     pow(ma1,2)*(pow(mpion,6)*(2.*pow(mrho,2) - 4.*C4*pow(mrho,4)) +
                        pow(mrho,4)*s*((-0.5 + 0.25*delta)*pow(mrho,2) + (0.5 - 0.25*delta)*s) +
                        pow(mpion,2)*(-3.*C4*pow(mrho,8) + 0.25*delta*pow(s,3) + pow(mrho,4)*s*(-1. - 0.75*delta - 1.*C4*s) +
                           pow(mrho,2)*pow(s,2)*(-0.5 + 0.5*delta - 1.*C4*s) + pow(mrho,6)*(0.5 + 0.5*delta + 5.*C4*s)) +
                        pow(mpion,4)*(-8.*C4*pow(mrho,6) - 0.25*delta*pow(s,2) + pow(mrho,2)*s*(-1. - 1.25*delta + 1.*C4*s) +
                           pow(mrho,4)*(3. + 0.5*delta + 7.*C4*s)))) +
                  pow(eta2,2)*(pow(ma1,8)*(-0.5*pow(mrho,2) + 1.*C4*pow(mrho,4)) +
                     pow(mpion,6)*pow(mrho,2)*(-0.25*delta*pow(mrho,2) + 1.*C4*pow(mrho,4) + pow(mpion,2)*(-0.5 + 1.*C4*pow(mrho,2)) +
                        0.25*delta*s - 1.*C4*pow(mrho,2)*s) +
                     pow(ma1,6)*(pow(mpion,2)*(2.*pow(mrho,2) - 4.*C4*pow(mrho,4)) +
                        s*(-1.*C4*pow(mrho,4) - 0.25*delta*s + pow(mrho,2)*(-1. + 0.75*delta + 1.*C4*s))) +
                     pow(ma1,4)*(-1.*C4*pow(mrho,8) + pow(mpion,4)*(-3.*pow(mrho,2) + 6.*C4*pow(mrho,4)) - 0.25*delta*pow(s,3) +
                        pow(mrho,4)*s*(-0.75*delta - 3.*C4*s) + pow(mrho,2)*pow(s,2)*(-0.5 + 1.*delta + 1.*C4*s) +
                        pow(mrho,6)*(0.5 + 3.*C4*s) + pow(mpion,2)*
                         (delta*(-0.25*pow(mrho,4) - 1.25*pow(mrho,2)*s + 0.5*pow(s,2)) +
                           pow(mrho,2)*(1.*C4*pow(mrho,4) + 2.*s + 1.*C4*pow(mrho,2)*s - 2.*C4*pow(s,2)))) +
                     pow(ma1,2)*pow(mpion,2)*(1.*C4*pow(mrho,8) + pow(mpion,4)*(2.*pow(mrho,2) - 4.*C4*pow(mrho,4)) +
                        0.25*delta*pow(s,3) + pow(mrho,6)*(-1.5 + 0.5*delta - 3.*C4*s) + pow(mrho,2)*pow(s,2)*(-0.5 - 0.5*delta - 1.*C4*s) +
                        pow(mrho,4)*s*(2. - 0.25*delta + 3.*C4*s) +
                        pow(mpion,2)*(delta*(0.5*pow(mrho,4) + 0.25*pow(mrho,2)*s - 0.25*pow(s,2)) +
                           pow(mrho,2)*(-2.*C4*pow(mrho,4) - 1.*s + 1.*C4*pow(mrho,2)*s + 1.*C4*pow(s,2))))))*log(fabs(-pow(ma1,2) + t2)))/
              ((pow(ma1,2) - 1.*pow(mpion,2))*pow(mrho,2)*(1.*pow(ma1,2) - 1.*pow(mpion,2) - 1.*pow(mrho,2) + 1.*s)) +
             (0.5*pow(mpion,2)*(pow(eta2,2)*pow(mpion,2)*((-2. + 1.*delta)*pow(mrho,4) + (4. - 2.*delta)*pow(mrho,2)*s +
                     (-2. + 1.*delta)*pow(s,2)) + eta1*eta2*(pow(mpion,2)*
                      ((4. - 2.*delta)*pow(mrho,4) + (-8. + 4.*delta)*pow(mrho,2)*s + (4. - 2.*delta)*pow(s,2)) +
                     pow(mrho,2)*((-1. + 0.5*delta)*pow(mrho,4) + (2. - 1.*delta)*pow(mrho,2)*s + (-1. + 0.5*delta)*pow(s,2))) +
                  pow(eta1,2)*(pow(mrho,2)*((1. - 0.5*delta)*pow(mrho,4) + (-2. + 1.*delta)*pow(mrho,2)*s + (1. - 0.5*delta)*pow(s,2)) +
                     pow(mpion,2)*((-2. + 1.*delta)*pow(mrho,4) + (4. - 2.*delta)*pow(mrho,2)*s + (-2. + 1.*delta)*pow(s,2))))*
                log(fabs(-pow(mpion,2) + t2)))/((-1.*pow(ma1,2) + 1.*pow(mpion,2))*(pow(mrho,2) - 1.*s)) -
             (0.5*(-2. + delta)*(eta1 - 1.*eta2)*pow(mpion,2)*
                (eta1*(pow(mpion,4)*(-1.*pow(mrho,2) + 1.*s) +
                     pow(ma1,2)*(pow(mpion,2)*(1.*pow(mrho,2) - 1.*s) + (-0.5*pow(mrho,2) + 0.5*s)*s) +
                     pow(mpion,2)*(-1.*pow(mrho,4) + 2.5*pow(mrho,2)*s - 1.5*pow(s,2)) +
                     s*(0.5*pow(mrho,4) - 1.*pow(mrho,2)*s + 0.5*pow(s,2))) +
                  eta2*(0.5*pow(mrho,6) + pow(mpion,4)*(1.*pow(mrho,2) - 1.*s) - 1.5*pow(mrho,4)*s + 1.5*pow(mrho,2)*pow(s,2) -
                     0.5*pow(s,3) + pow(mpion,2)*(1.5*pow(mrho,4) - 3.*pow(mrho,2)*s + 1.5*pow(s,2)) +
                     pow(ma1,2)*(-0.5*pow(mrho,4) + 1.*pow(mrho,2)*s - 0.5*pow(s,2) + pow(mpion,2)*(-1.*pow(mrho,2) + 1.*s))))*
                log(fabs(-pow(mpion,2) + t2)))/
              (pow(Gammaa1,2)*pow(ma1,2) + pow(ma1,4) + pow(mpion,4) + 2.*pow(mpion,2)*pow(mrho,2) + pow(mrho,4) -
                2.*pow(mpion,2)*s - 2.*pow(mrho,2)*s + pow(s,2) + pow(ma1,2)*(-2.*pow(mpion,2) - 2.*pow(mrho,2) + 2.*s)) -
             (0.5*pow(mpion,2)*(eta1*eta2*((1. - 0.5*delta)*pow(mrho,6) + (-4. + 2.*delta)*pow(mrho,4)*s +
                     (5. - 2.5*delta)*pow(mrho,2)*pow(s,2) + (-2. + 1.*delta)*pow(s,3) +
                     pow(mpion,2)*((4. - 2.*delta)*pow(mrho,4) + (-8. + 4.*delta)*pow(mrho,2)*s + (4. - 2.*delta)*pow(s,2))) +
                  pow(eta2,2)*((-1. + 0.5*delta)*pow(mrho,6) + (3. - 1.5*delta)*pow(mrho,4)*s + (-3. + 1.5*delta)*pow(mrho,2)*pow(s,2) +
                     (1. - 0.5*delta)*pow(s,3) + pow(mpion,2)*
                      ((-2. + 1.*delta)*pow(mrho,4) + (4. - 2.*delta)*pow(mrho,2)*s + (-2. + 1.*delta)*pow(s,2))) +
                  pow(eta1,2)*(s*((1. - 0.5*delta)*pow(mrho,4) + (-2. + 1.*delta)*pow(mrho,2)*s + (1. - 0.5*delta)*pow(s,2)) +
                     pow(mpion,2)*((-2. + 1.*delta)*pow(mrho,4) + (4. - 2.*delta)*pow(mrho,2)*s + (-2. + 1.*delta)*pow(s,2))))*
                log(fabs(-pow(mpion,2) - pow(mrho,2) + s + t2)))/
              ((pow(mrho,2) - 1.*s)*(-1.*pow(ma1,2) + pow(mpion,2) + pow(mrho,2) - 1.*s)) +
             0.5*pow(-2. + delta,2)*pow(mpion,2)*log(fabs(-pow(mpion,2) - pow(mrho,2) + s + t2)) +
             (0.25000000000000006*pow(2. - 1.*delta,2)*(7.999999999999998*pow(mpion,4) - 5.999999999999998*pow(mpion,2)*s + 1.*pow(s,2))*
                log(fabs(-pow(mpion,2) - pow(mrho,2) + s + t2)))/(pow(mrho,2) - 1.*s) -
             (1.*(-2. + 1.*delta)*((0.5 - 0.25*delta)*pow(mrho,2)*s +
                  pow(mpion,2)*(4.*C4*pow(mrho,4) + 1.*delta*s + pow(mrho,2)*(-2. - 4.*C4*s)))*log(fabs(-pow(mpion,2) - pow(mrho,2) + s + t2)))/pow(mrho,2)
               - 0.5*pow(-2. + delta,2)*pow(mpion,2)*log(fabs(-pow(mpion,2) - pow(mrho,2) + s + t2)) -
             (2.*(1.*pow(2. - 1.*delta,2)*pow(mpion,4)*pow(mrho,2) + 0.12500000000000003*pow(2. - 1.*delta,2)*pow(mrho,4)*s +
                  pow(mpion,2)*(C4*(4. - 2.*delta)*pow(mrho,6) + (-1. + 0.5*delta)*delta*pow(s,2) +
                     pow(mrho,2)*s*(-1. + 3.*delta - 1.25*pow(delta,2) + 4.*C4*s - 2.*C4*delta*s) +
                     pow(mrho,4)*(-2. + 1.*delta - 8.*C4*s + 4.*C4*delta*s)))*log(fabs(-pow(mpion,2) - pow(mrho,2) + s + t2)))/
              (pow(mrho,4) - 1.*pow(mrho,2)*s) + (0.5*(-2. + delta)*(eta1 - 1.*eta2)*pow(mpion,2)*
                (eta2*pow(mpion,2)*(pow(mpion,2)*(1.*pow(mrho,2) - 1.*s) + pow(ma1,2)*(-1.*pow(mrho,2) + 1.*s)) +
                  eta1*(pow(ma1,2)*(-0.5*pow(mrho,4) + pow(mpion,2)*(1.*pow(mrho,2) - 1.*s) + 0.5*pow(mrho,2)*s) +
                     pow(mpion,2)*(0.5*pow(mrho,4) - 0.5*pow(mrho,2)*s + pow(mpion,2)*(-1.*pow(mrho,2) + 1.*s))))*
                log(fabs(-pow(mpion,2) - pow(mrho,2) + s + t2)))/
              (pow(Gammaa1,2)*pow(ma1,2) + pow(ma1,4) - 2.*pow(ma1,2)*pow(mpion,2) + pow(mpion,4)) +
             (0.125*(-2. + delta)*(eta1 - 1.*eta2)*(eta2*(0.5*pow(Gammaa1,4)*pow(ma1,4) - 0.5*pow(ma1,8) + 0.5*pow(mpion,8) +
                     0.5*pow(ma1,4)*pow(mpion,2)*pow(mrho,2) - 0.5*pow(mpion,6)*pow(mrho,2) +
                     pow(Gammaa1,2)*pow(ma1,2)*(pow(mpion,2)*(1.*pow(mpion,2) + 1.5*pow(mrho,2) - 2.*s) +
                        pow(ma1,2)*(-1.*pow(mpion,2) + 0.5*pow(mrho,2) - 1.*s)) +
                     pow(ma1,6)*(1.*pow(mpion,2) + 0.5*pow(mrho,2) - 1.*s) +
                     pow(ma1,2)*pow(mpion,4)*(-1.*pow(mpion,2) - 0.5*pow(mrho,2) + 1.*s)) +
                  eta1*(pow(ma1,6)*(1.*pow(mpion,2) + 0.5*s) +
                     pow(ma1,2)*(3.*pow(mpion,6) + 1.*pow(mpion,2)*pow(mrho,4) - 0.5*pow(mpion,4)*s) +
                     pow(ma1,4)*(-3.*pow(mpion,4) + pow(mpion,2)*(-1.*pow(mrho,2) + 0.5*s) - 0.5*pow(mrho,2)*s) +
                     pow(mpion,4)*(-1.*pow(mpion,4) - 1.*pow(mrho,4) + pow(mpion,2)*(1.*pow(mrho,2) - 0.5*s) + 0.5*pow(mrho,2)*s) +
                     pow(Gammaa1,2)*pow(ma1,2)*(-1.*pow(mpion,4) + pow(ma1,2)*(1.*pow(mpion,2) + 0.5*s) - 0.5*pow(mrho,2)*s +
                        pow(mpion,2)*(-1.*pow(mrho,2) + 1.5*s))))*
                log(fabs(pow(Gammaa1,2)*pow(ma1,2) + pow(ma1,4) + 4.*pow(mpion,4) + 4.*pow(mpion,2)*pow(mrho,2) + pow(mrho,4) - 4.*pow(mpion,2)*s - 2.*pow(mrho,2)*s + pow(s,2) - 4.*pow(mpion,2)*t2 - 2.*pow(mrho,2)*t2 + 2.*s*t2 + pow(t2,2) + pow(ma1,2)*(-4.*pow(mpion,2) - 2.*pow(mrho,2) + 2.*s + 2.*t2))))/
              (pow(Gammaa1,2)*pow(ma1,2) + pow(ma1,4) - 2.*pow(ma1,2)*pow(mpion,2) + pow(mpion,4)) -
             (0.125*(-2. + delta)*(eta1 - 1.*eta2)*(eta1*(-1.*pow(mpion,8) + 1.*pow(mpion,4)*pow(mrho,4) +
                     pow(ma1,6)*(1.*pow(mpion,2) - 0.5*s) - 0.5*pow(mpion,6)*s - 4.*pow(mpion,4)*pow(mrho,2)*s -
                     1.5*pow(mpion,2)*pow(mrho,4)*s + 3.5*pow(mpion,4)*pow(s,2) + 4.*pow(mpion,2)*pow(mrho,2)*pow(s,2) +
                     0.5*pow(mrho,4)*pow(s,2) - 2.5*pow(mpion,2)*pow(s,3) - 1.*pow(mrho,2)*pow(s,3) + 0.5*pow(s,4) +
                     pow(Gammaa1,2)*pow(ma1,2)*(-1.*pow(mpion,4) + pow(ma1,2)*(1.*pow(mpion,2) - 0.5*s) - 0.5*pow(mpion,2)*s +
                        0.5*pow(s,2)) + pow(ma1,4)*(-3.*pow(mpion,4) + (1.*pow(mrho,2) - 0.5*s)*s +
                        pow(mpion,2)*(-2.*pow(mrho,2) + 2.5*s)) +
                     pow(ma1,2)*(3.*pow(mpion,6) + pow(mpion,4)*(2.*pow(mrho,2) - 1.5*s) - 0.5*pow(mrho,4)*s + 0.5*pow(s,3) +
                        pow(mpion,2)*(1.*pow(mrho,4) - 1.*pow(mrho,2)*s - 1.*pow(s,2)))) +
                  eta2*(0.5*pow(Gammaa1,4)*pow(ma1,4) - 0.5*pow(ma1,8) + pow(ma1,6)*(1.*pow(mpion,2) + 1.*pow(mrho,2) - 0.5*s) +
                     pow(ma1,4)*(-0.5*pow(mrho,4) + (-0.5*pow(mpion,2) + 0.5*s)*s) +
                     pow(Gammaa1,2)*pow(ma1,2)*(1.*pow(mpion,4) + 0.5*pow(mrho,4) + pow(mpion,2)*(2.*pow(mrho,2) - 1.5*s) -
                        1.*pow(mrho,2)*s + 0.5*pow(s,2) + pow(ma1,2)*(-1.*pow(mpion,2) - 1.*pow(mrho,2) + 1.5*s)) +
                     pow(mpion,2)*(0.5*pow(mpion,6) + 0.5*pow(mpion,4)*s +
                        pow(mpion,2)*(-0.5*pow(mrho,4) + 2.*pow(mrho,2)*s - 1.5*pow(s,2)) +
                        s*(0.5*pow(mrho,4) - 1.*pow(mrho,2)*s + 0.5*pow(s,2))) +
                     pow(ma1,2)*(-1.*pow(mpion,6) + pow(mpion,4)*(-1.*pow(mrho,2) + 0.5*s) +
                        pow(mpion,2)*(-1.*pow(mrho,4) + 2.*pow(mrho,2)*s - 1.*pow(s,2)) +
                        s*(0.5*pow(mrho,4) - 1.*pow(mrho,2)*s + 0.5*pow(s,2)))))*
                log(fabs(pow(Gammaa1,2)*pow(ma1,2) + pow(ma1,4) + 4.*pow(mpion,4) + 4.*pow(mpion,2)*pow(mrho,2) + pow(mrho,4) - 4.*pow(mpion,2)*s - 2.*pow(mrho,2)*s + pow(s,2) - 4.*pow(mpion,2)*t2 - 2.*pow(mrho,2)*t2 + 2.*s*t2 + pow(t2,2) + pow(ma1,2)*(-4.*pow(mpion,2) - 2.*pow(mrho,2) + 2.*s + 2.*t2))))/
              (pow(Gammaa1,2)*pow(ma1,2) + pow(ma1,4) + pow(mpion,4) + 2.*pow(mpion,2)*pow(mrho,2) + pow(mrho,4) -
                2.*pow(mpion,2)*s - 2.*pow(mrho,2)*s + pow(s,2) + pow(ma1,2)*(-2.*pow(mpion,2) - 2.*pow(mrho,2) + 2.*s)) -
             (0.0625*pow(eta1 - 1.*eta2,2)*(pow(eta2,2)*(-1.*pow(ma1,10) + pow(ma1,8)*(5.*pow(mpion,2) + 2.5*pow(mrho,2) - 2.5*s) +
                     pow(Gammaa1,4)*pow(ma1,4)*(1.*pow(ma1,2) - 1.*pow(mpion,2) - 0.5*pow(mrho,2) + 0.5*s) +
                     pow(ma1,4)*(10.*pow(mpion,6) - 2.5*pow(mrho,6) + pow(mpion,4)*(15.*pow(mrho,2) - 9.*s) + 6.*pow(mrho,4)*s -
                        4.5*pow(mrho,2)*pow(s,2) + 1.*pow(s,3)) +
                     pow(ma1,6)*(-10.*pow(mpion,4) + (1.*pow(mrho,2) - 1.*s)*s + pow(mpion,2)*(-10.*pow(mrho,2) + 8.*s)) +
                     pow(mpion,4)*(1.*pow(mpion,6) + 0.5*pow(mrho,6) + pow(mpion,4)*(2.5*pow(mrho,2) - 0.5*s) - 1.*pow(mrho,4)*s +
                        0.5*pow(mrho,2)*pow(s,2) + pow(mpion,2)*(2.*pow(mrho,4) - 2.*pow(mrho,2)*s)) +
                     pow(Gammaa1,2)*pow(ma1,2)*(4.*pow(ma1,6) - 4.*pow(mpion,6) - 0.5*pow(mrho,6) + 1.5*pow(mrho,4)*s -
                        1.5*pow(mrho,2)*pow(s,2) + 0.5*pow(s,3) + pow(mpion,4)*(-6.*pow(mrho,2) + 6.*s) +
                        pow(ma1,4)*(-12.*pow(mpion,2) - 6.*pow(mrho,2) + 6.*s) +
                        pow(mpion,2)*(-3.*pow(mrho,4) + 6.*pow(mrho,2)*s - 3.*pow(s,2)) +
                        pow(ma1,2)*(12.*pow(mpion,4) + 3.*pow(mrho,4) + pow(mpion,2)*(12.*pow(mrho,2) - 12.*s) - 6.*pow(mrho,2)*s +
                           3.*pow(s,2))) + pow(ma1,2)*(-5.*pow(mpion,8) + 1.*pow(mrho,8) - 3.5*pow(mrho,6)*s +
                        4.5*pow(mrho,4)*pow(s,2) - 2.5*pow(mrho,2)*pow(s,3) + 0.5*pow(s,4) + pow(mpion,6)*(-10.*pow(mrho,2) + 4.*s) +
                        pow(mpion,4)*(-2.*pow(mrho,4) + 1.*pow(mrho,2)*s + 1.*pow(s,2)) +
                        pow(mpion,2)*(3.*pow(mrho,6) - 8.*pow(mrho,4)*s + 7.*pow(mrho,2)*pow(s,2) - 2.*pow(s,3)))) +
                  pow(eta1,2)*(-1.*pow(ma1,10) + pow(ma1,8)*(5.*pow(mpion,2) + 2.5*pow(mrho,2) - 2.5*s) +
                     pow(Gammaa1,4)*pow(ma1,4)*(1.*pow(ma1,2) - 1.*pow(mpion,2) - 0.5*pow(mrho,2) + 0.5*s) +
                     pow(ma1,6)*(-10.*pow(mpion,4) - 2.*pow(mrho,4) + 5.*pow(mrho,2)*s - 1.*pow(s,2) +
                        pow(mpion,2)*(-10.*pow(mrho,2) + 8.*s)) +
                     pow(ma1,4)*(10.*pow(mpion,6) + 0.5*pow(mrho,6) + pow(mpion,4)*(15.*pow(mrho,2) - 9.*s) - 3.*pow(mrho,4)*s +
                        1.5*pow(mrho,2)*pow(s,2) + 1.*pow(s,3) + pow(mpion,2)*(6.*pow(mrho,4) - 12.*pow(mrho,2)*s)) +
                     pow(Gammaa1,2)*pow(ma1,2)*(4.*pow(ma1,6) - 4.*pow(mpion,6) - 0.5*pow(mrho,6) + 1.5*pow(mrho,4)*s -
                        1.5*pow(mrho,2)*pow(s,2) + 0.5*pow(s,3) + pow(mpion,4)*(-6.*pow(mrho,2) + 6.*s) +
                        pow(ma1,4)*(-12.*pow(mpion,2) - 6.*pow(mrho,2) + 6.*s) +
                        pow(mpion,2)*(-3.*pow(mrho,4) + 6.*pow(mrho,2)*s - 3.*pow(s,2)) +
                        pow(ma1,2)*(12.*pow(mpion,4) + 3.*pow(mrho,4) + pow(mpion,2)*(12.*pow(mrho,2) - 12.*s) - 6.*pow(mrho,2)*s +
                           3.*pow(s,2))) + pow(mpion,2)*(1.*pow(mpion,8) + pow(mpion,6)*(2.5*pow(mrho,2) - 0.5*s) +
                        pow(mpion,4)*(4.*pow(mrho,4) - 6.*pow(mrho,2)*s) +
                        pow(mrho,2)*s*(-1.*pow(mrho,4) + 2.*pow(mrho,2)*s - 1.*pow(s,2)) +
                        pow(mpion,2)*(1.5*pow(mrho,6) - 6.*pow(mrho,4)*s + 4.5*pow(mrho,2)*pow(s,2))) +
                     pow(ma1,2)*(-5.*pow(mpion,8) + pow(mpion,6)*(-10.*pow(mrho,2) + 4.*s) +
                        pow(mpion,4)*(-8.*pow(mrho,4) + 13.*pow(mrho,2)*s + 1.*pow(s,2)) +
                        pow(mpion,2)*(-1.*pow(mrho,6) + 6.*pow(mrho,4)*s - 3.*pow(mrho,2)*pow(s,2) - 2.*pow(s,3)) +
                        s*(0.5*pow(mrho,6) - 0.5*pow(mrho,4)*s - 0.5*pow(mrho,2)*pow(s,2) + 0.5*pow(s,3)))) +
                  eta1*eta2*(2.*pow(ma1,10) + pow(Gammaa1,4)*pow(ma1,4)*(-2.*pow(ma1,2) + 2.*pow(mpion,2) + 1.*pow(mrho,2) - 1.*s) +
                     pow(ma1,8)*(-10.*pow(mpion,2) - 5.*pow(mrho,2) + 5.*s) +
                     pow(ma1,6)*(20.*pow(mpion,4) + 6.*pow(mrho,4) + pow(mpion,2)*(20.*pow(mrho,2) - 16.*s) - 8.*pow(mrho,2)*s +
                        2.*pow(s,2)) + pow(ma1,4)*(-20.*pow(mpion,6) - 4.*pow(mrho,6) + 6.*pow(mrho,4)*s - 2.*pow(s,3) +
                        pow(mpion,4)*(-30.*pow(mrho,2) + 18.*s) + pow(mpion,2)*(-18.*pow(mrho,4) + 18.*pow(mrho,2)*s)) +
                     pow(mpion,2)*(-2.*pow(mpion,8) - 1.*pow(mrho,8) + 3.*pow(mrho,6)*s - 3.*pow(mrho,4)*pow(s,2) +
                        1.*pow(mrho,2)*pow(s,3) + pow(mpion,6)*(-5.*pow(mrho,2) + 1.*s) +
                        pow(mpion,4)*(-10.*pow(mrho,4) + 10.*pow(mrho,2)*s) +
                        pow(mpion,2)*(-6.*pow(mrho,6) + 12.*pow(mrho,4)*s - 6.*pow(mrho,2)*pow(s,2))) +
                     pow(ma1,2)*(10.*pow(mpion,8) + 1.*pow(mrho,8) + pow(mpion,6)*(20.*pow(mrho,2) - 8.*s) - 2.*pow(mrho,6)*s +
                        2.*pow(mrho,2)*pow(s,3) - 1.*pow(s,4) + pow(mpion,4)*(22.*pow(mrho,4) - 20.*pow(mrho,2)*s - 2.*pow(s,2)) +
                        pow(mpion,2)*(8.*pow(mrho,6) - 12.*pow(mrho,4)*s + 4.*pow(s,3))) +
                     pow(Gammaa1,2)*pow(ma1,2)*(-8.*pow(ma1,6) + 8.*pow(mpion,6) + 1.*pow(mrho,6) +
                        pow(mpion,4)*(12.*pow(mrho,2) - 12.*s) + pow(ma1,4)*(24.*pow(mpion,2) + 12.*pow(mrho,2) - 12.*s) -
                        3.*pow(mrho,4)*s + 3.*pow(mrho,2)*pow(s,2) - 1.*pow(s,3) +
                        pow(mpion,2)*(6.*pow(mrho,4) - 12.*pow(mrho,2)*s + 6.*pow(s,2)) +
                        pow(ma1,2)*(-24.*pow(mpion,4) - 6.*pow(mrho,4) + 12.*pow(mrho,2)*s - 6.*pow(s,2) +
                           pow(mpion,2)*(-24.*pow(mrho,2) + 24.*s)))))*
                log(fabs(pow(Gammaa1,2)*pow(ma1,2) + pow(ma1,4) + 4.*pow(mpion,4) + 4.*pow(mpion,2)*pow(mrho,2) + pow(mrho,4) - 4.*pow(mpion,2)*s - 2.*pow(mrho,2)*s + pow(s,2) - 4.*pow(mpion,2)*t2 - 2.*pow(mrho,2)*t2 + 2.*s*t2 + pow(t2,2) + pow(ma1,2)*(-4.*pow(mpion,2) - 2.*pow(mrho,2) + 2.*s + 2.*t2))))/
              (pow(Gammaa1,2)*pow(ma1,2) + 4.*pow(ma1,4) + 4.*pow(mpion,4) + 4.*pow(mpion,2)*pow(mrho,2) + pow(mrho,4) -
                4.*pow(mpion,2)*s - 2.*pow(mrho,2)*s + pow(s,2) + pow(ma1,2)*(-8.*pow(mpion,2) - 4.*pow(mrho,2) + 4.*s)) +
             0.03125*pow(eta1 - 1.*eta2,2)*(eta1*eta2*(4.*pow(ma1,6) +
                   pow(Gammaa1,2)*pow(ma1,2)*(-4.*pow(ma1,2) + 4.*pow(mpion,2) - 2.*s) + pow(ma1,4)*(-12.*pow(mpion,2) + 6.*s) +
                   pow(mpion,2)*(-4.*pow(mpion,4) + 4.*pow(mrho,4) + 2.*pow(mpion,2)*s - 2.*pow(mrho,2)*s) +
                   pow(ma1,2)*(12.*pow(mpion,4) - 2.*pow(mrho,4) - 8.*pow(mpion,2)*s - 4.*pow(mrho,2)*s + 4.*pow(s,2))) +
                pow(eta1,2)*(-2.*pow(ma1,6) + 2.*pow(mpion,6) + 3.*pow(mpion,4)*pow(mrho,2) +
                   pow(ma1,4)*(6.*pow(mpion,2) + 3.*pow(mrho,2) - 3.*s) - 1.*pow(mpion,4)*s - 1.*pow(mpion,2)*pow(mrho,2)*s -
                   1.*pow(mrho,4)*s + pow(mrho,2)*pow(s,2) +
                   pow(Gammaa1,2)*pow(ma1,2)*(2.*pow(ma1,2) - 2.*pow(mpion,2) - 1.*pow(mrho,2) + s) +
                   pow(ma1,2)*(-6.*pow(mpion,4) - 1.*pow(mrho,4) + 4.*pow(mrho,2)*s - 2.*pow(s,2) +
                      pow(mpion,2)*(-6.*pow(mrho,2) + 4.*s))) +
                pow(eta2,2)*(-2.*pow(ma1,6) + 2.*pow(mpion,6) - 3.*pow(mpion,4)*pow(mrho,2) +
                   pow(ma1,4)*(6.*pow(mpion,2) - 3.*pow(mrho,2) - 3.*s) - 1.*pow(mpion,4)*s + pow(mpion,2)*pow(mrho,2)*s +
                   pow(Gammaa1,2)*pow(ma1,2)*(2.*pow(ma1,2) - 2.*pow(mpion,2) + pow(mrho,2) + s) +
                   pow(ma1,2)*(-6.*pow(mpion,4) - 1.*pow(mrho,4) + 2.*pow(mrho,2)*s - 2.*pow(s,2) +
                      pow(mpion,2)*(6.*pow(mrho,2) + 4.*s))))*
              log(fabs(pow(Gammaa1,2)*pow(ma1,2) + pow(ma1,4) + 4.*pow(mpion,4) + 4.*pow(mpion,2)*pow(mrho,2) + 1.*pow(mrho,4) - 4.*pow(mpion,2)*s - 2.*pow(mrho,2)*s + pow(s,2) - 4.*pow(mpion,2)*t2 - 2.*pow(mrho,2)*t2 + 2.*s*t2 + pow(t2,2) + pow(ma1,2)*(-4.*pow(mpion,2) - 2.*pow(mrho,2) + 2.*s + 2.*t2))) -
             (0.5*(1.*eta1 - 1.*eta2)*(eta2*(pow(Gammaa1,2)*pow(ma1,2)*pow(mrho,2)*(0.5 - 1.*C4*pow(mrho,2)) +
                     pow(ma1,4)*(-0.5*pow(mrho,2) + 1.*C4*pow(mrho,4)) +
                     pow(mpion,2)*pow(mrho,2)*(pow(mpion,2)*(-0.5 + 1.*C4*pow(mrho,2)) + (0.25 - 0.125*delta)*(pow(mrho,2) + s)) +
                     pow(ma1,2)*(1.*C4*pow(mrho,6) + pow(mpion,2)*(1.*pow(mrho,2) - 2.*C4*pow(mrho,4)) - 0.25*delta*pow(s,2) +
                        pow(mrho,4)*(-0.75 + 0.125*delta - 2.*C4*s) + pow(mrho,2)*s*(0.25 + 0.375*delta + 1.*C4*s))) +
                  eta1*(pow(Gammaa1,2)*pow(ma1,2)*pow(mrho,2)*(-0.5 + 1.*C4*pow(mrho,2)) +
                     pow(ma1,4)*(0.5*pow(mrho,2) - 1.*C4*pow(mrho,4)) +
                     pow(ma1,2)*(-0.5*pow(mrho,4) + 1.*C4*pow(mrho,6) + pow(mpion,2)*(-1.*pow(mrho,2) + 2.*C4*pow(mrho,4)) +
                        0.25*delta*pow(s,2) - 1.*C4*pow(mrho,2)*pow(s,2)) +
                     pow(mrho,2)*(pow(mpion,4)*(0.5 - 1.*C4*pow(mrho,2)) + s*((-0.25 + 0.125*delta)*pow(mrho,2) + (0.25 - 0.125*delta)*s) +
                        pow(mpion,2)*(-2.*C4*pow(mrho,4) + (-0.5 - 0.25*delta)*s + pow(mrho,2)*(1. + 2.*C4*s)))))*
                log(fabs(pow(Gammaa1,2)*pow(ma1,2) + pow(ma1,4) + 4.*pow(mpion,4) + 4.*pow(mpion,2)*pow(mrho,2) + 1.*pow(mrho,4) - 4.*pow(mpion,2)*s - 2.*pow(mrho,2)*s + pow(s,2) - 4.*pow(mpion,2)*t2 - 2.*pow(mrho,2)*t2 + 2.*s*t2 + pow(t2,2) + pow(ma1,2)*(-4.*pow(mpion,2) - 2.*pow(mrho,2) + 2.*s + 2.*t2))))/pow(mrho,2) -
             0.0625*pow(eta1 - 1.*eta2,2)*(eta1*eta2*(-4.*pow(ma1,6) + pow(ma1,4)*(12.*pow(mpion,2) - 6.*s) +
                   pow(mpion,2)*(4.*pow(mpion,4) - 4.*pow(mrho,4) - 2.*pow(mpion,2)*s + 2.*pow(mrho,2)*s) +
                   pow(ma1,2)*(-12.*pow(mpion,4) + 2.*pow(mrho,4) + 8.*pow(mpion,2)*s + 4.*pow(mrho,2)*s - 4.*pow(s,2))) +
                pow(eta1,2)*(2.*pow(ma1,6) - 2.*pow(mpion,6) + pow(mpion,2)*pow(mrho,2)*s + pow(mrho,2)*(pow(mrho,2) - 1.*s)*s +
                   pow(mpion,4)*(-3.*pow(mrho,2) + s) + pow(ma1,4)*(-6.*pow(mpion,2) - 3.*pow(mrho,2) + 3.*s) +
                   pow(ma1,2)*(6.*pow(mpion,4) + pow(mrho,4) + pow(mpion,2)*(6.*pow(mrho,2) - 4.*s) - 4.*pow(mrho,2)*s + 2.*pow(s,2)))\
                 + pow(eta2,2)*(2.*pow(ma1,6) - 2.*pow(mpion,6) - 1.*pow(mpion,2)*pow(mrho,2)*s + pow(mpion,4)*(3.*pow(mrho,2) + s) +
                   pow(ma1,4)*(-6.*pow(mpion,2) + 3.*pow(mrho,2) + 3.*s) +
                   pow(ma1,2)*(6.*pow(mpion,4) + pow(mrho,4) + pow(mpion,2)*(-6.*pow(mrho,2) - 4.*s) - 2.*pow(mrho,2)*s + 2.*pow(s,2)))
                )*log(fabs(-pow(ma1,2) + t1)) + (0.03125*pow(eta1 - 1.*eta2,2)*(1.*pow(ma1,2) - 1.*pow(mpion,2) - 0.5*pow(mrho,2) + 0.5*s)*
                (eta1*eta2*(-2.*pow(ma1,8) + pow(ma1,6)*(8.*pow(mpion,2) + 4.*pow(mrho,2) - 4.*s) +
                     pow(ma1,4)*(-12.*pow(mpion,4) - 4.*pow(mrho,4) + 4.*pow(mrho,2)*s + pow(mpion,2)*(-12.*pow(mrho,2) + 8.*s)) +
                     pow(mpion,2)*(-2.*pow(mpion,6) - 4.*pow(mpion,4)*pow(mrho,2) - 2.*pow(mrho,6) + 4.*pow(mrho,4)*s -
                        2.*pow(mrho,2)*pow(s,2) + pow(mpion,2)*(-8.*pow(mrho,4) + 8.*pow(mrho,2)*s)) +
                     pow(ma1,2)*(8.*pow(mpion,6) + 2.*pow(mrho,6) + pow(mpion,4)*(12.*pow(mrho,2) - 4.*s) - 2.*pow(mrho,4)*s -
                        2.*pow(mrho,2)*pow(s,2) + 2.*pow(s,3) + pow(mpion,2)*(8.*pow(mrho,4) - 4.*pow(mrho,2)*s - 4.*pow(s,2)))) +
                  pow(eta2,2)*(pow(ma1,8) + pow(ma1,6)*(-4.*pow(mpion,2) - 2.*pow(mrho,2) + 2.*s) +
                     pow(mpion,4)*(pow(mpion,4) + 2.*pow(mpion,2)*pow(mrho,2) + pow(mrho,4) - 1.*pow(mrho,2)*s) +
                     pow(ma1,4)*(6.*pow(mpion,4) - 1.*pow(mrho,4) + pow(mpion,2)*(6.*pow(mrho,2) - 4.*s) + pow(mrho,2)*s) +
                     pow(ma1,2)*(-4.*pow(mpion,6) + 2.*pow(mrho,6) - 5.*pow(mrho,4)*s + 4.*pow(mrho,2)*pow(s,2) - 1.*pow(s,3) +
                        pow(mpion,4)*(-6.*pow(mrho,2) + 2.*s) + pow(mpion,2)*(2.*pow(mrho,4) - 4.*pow(mrho,2)*s + 2.*pow(s,2)))) +
                  pow(eta1,2)*(pow(ma1,8) + pow(ma1,6)*(-4.*pow(mpion,2) - 2.*pow(mrho,2) + 2.*s) +
                     pow(ma1,4)*(6.*pow(mpion,4) + pow(mrho,4) + pow(mpion,2)*(6.*pow(mrho,2) - 4.*s) - 3.*pow(mrho,2)*s) +
                     pow(mpion,2)*(pow(mpion,6) + 2.*pow(mpion,4)*pow(mrho,2) + pow(mrho,2)*s*(-2.*pow(mrho,2) + 2.*s) +
                        pow(mpion,2)*(3.*pow(mrho,4) - 5.*pow(mrho,2)*s)) +
                     pow(ma1,2)*(-4.*pow(mpion,6) + pow(mrho,4)*s - 1.*pow(s,3) + pow(mpion,4)*(-6.*pow(mrho,2) + 2.*s) +
                        pow(mpion,2)*(-2.*pow(mrho,4) + 4.*pow(mrho,2)*s + 2.*pow(s,2)))))*log(fabs(-pow(ma1,2) + t1)))/
              (0.25*pow(Gammaa1,2)*pow(ma1,2) + 1.*pow(ma1,4) + 1.*pow(mpion,4) + 1.*pow(mpion,2)*pow(mrho,2) + 0.25*pow(mrho,4) -
                1.*pow(mpion,2)*s - 0.5*pow(mrho,2)*s + 0.25*pow(s,2) + pow(ma1,2)*(-2.*pow(mpion,2) - 1.*pow(mrho,2) + 1.*s)) +
             (1.*(eta1*eta2*(pow(ma1,8)*(1.*pow(mrho,2) - 2.*C4*pow(mrho,4)) +
                     pow(ma1,6)*(-1.*pow(mrho,4) + 2.*C4*pow(mrho,6) + pow(mpion,2)*(-4.*pow(mrho,2) + 8.*C4*pow(mrho,4)) +
                        0.5*delta*pow(s,2) + pow(mrho,2)*s*(2. - 1.*delta - 2.*C4*s)) +
                     pow(ma1,2)*(pow(mpion,6)*(-4.*pow(mrho,2) + 8.*C4*pow(mrho,4)) +
                        pow(mrho,4)*s*((0.5 - 0.25*delta)*pow(mrho,2) + (-0.5 + 0.25*delta)*s) +
                        pow(mpion,4)*(10.*C4*pow(mrho,6) + 0.5*delta*pow(s,2) + pow(mrho,4)*(-3. - 1.*delta - 8.*C4*s) +
                           pow(mrho,2)*s*(2. + 1.*delta - 2.*C4*s)) +
                        pow(mpion,2)*(2.*C4*pow(mrho,8) - 0.5*delta*pow(s,3) + pow(mrho,6)*(1. - 1.*delta - 2.*C4*s) +
                           pow(mrho,4)*s*(-1. + 1.*delta - 2.*C4*s) + pow(mrho,2)*pow(s,2)*(1. + 2.*C4*s))) +
                     pow(mpion,2)*pow(mrho,2)*(pow(mpion,6)*(1. - 2.*C4*pow(mrho,2)) +
                        pow(mrho,4)*((-0.5 + 0.25*delta)*pow(mrho,2) + (0.5 - 0.25*delta)*s) +
                        pow(mpion,2)*(-2.*C4*pow(mrho,6) + 0.5*delta*pow(s,2) + pow(mrho,2)*s*(-1.5 - 0.25*delta - 2.*C4*s) +
                           pow(mrho,4)*(1. + 4.*C4*s)) + pow(mpion,4)*
                         (-4.*C4*pow(mrho,4) - 1.*delta*s + pow(mrho,2)*(1. + 0.5*delta + 4.*C4*s))) +
                     pow(ma1,4)*(pow(mpion,4)*(6.*pow(mrho,2) - 12.*C4*pow(mrho,4)) +
                        pow(mpion,2)*(-8.*C4*pow(mrho,6) - 1.*delta*pow(s,2) + pow(mrho,4)*(3. + 0.5*delta + 4.*C4*s) +
                           pow(mrho,2)*s*(-4. + 1.*delta + 4.*C4*s)) +
                        s*(-2.*C4*pow(mrho,6) + 0.5*delta*pow(s,2) + pow(mrho,2)*s*(1. - 1.5*delta - 2.*C4*s) +
                           pow(mrho,4)*(-1.5 + 1.25*delta + 4.*C4*s)))) +
                  pow(eta1,2)*(pow(ma1,8)*(-0.5*pow(mrho,2) + 1.*C4*pow(mrho,4)) +
                     pow(ma1,6)*(-2.*C4*pow(mrho,6) + pow(mpion,2)*(2.*pow(mrho,2) - 4.*C4*pow(mrho,4)) - 0.25*delta*pow(s,2) +
                        pow(mrho,4)*(1. + 1.*C4*s) + pow(mrho,2)*s*(-1. + 0.25*delta + 1.*C4*s)) +
                     pow(ma1,4)*(1.*C4*pow(mrho,8) + pow(mpion,4)*(-3.*pow(mrho,2) + 6.*C4*pow(mrho,4)) - 0.25*delta*pow(s,3) +
                        pow(mrho,6)*(-0.5 - 1.*C4*s) + pow(mrho,4)*s*(1.5 - 0.5*delta - 1.*C4*s) +
                        pow(mrho,2)*pow(s,2)*(-0.5 + 0.5*delta + 1.*C4*s) +
                        pow(mpion,2)*(7.*C4*pow(mrho,6) + 0.5*delta*pow(s,2) + pow(mrho,4)*(-3. - 0.25*delta - 5.*C4*s) +
                           pow(mrho,2)*s*(2. + 0.25*delta - 2.*C4*s))) +
                     pow(mpion,2)*pow(mrho,2)*(pow(mpion,6)*(-0.5 + 1.*C4*pow(mrho,2)) +
                        pow(mrho,4)*((0.5 - 0.25*delta)*pow(mrho,2) + (-0.5 + 0.25*delta)*s) +
                        pow(mpion,4)*(3.*C4*pow(mrho,4) + 0.75*delta*s + pow(mrho,2)*(-1. - 0.25*delta - 3.*C4*s)) +
                        pow(mpion,2)*(2.*C4*pow(mrho,6) - 0.5*delta*pow(s,2) + pow(mrho,4)*(-1. - 4.*C4*s) +
                           pow(mrho,2)*s*(1.5 + 0.25*delta + 2.*C4*s))) +
                     pow(ma1,2)*(pow(mpion,6)*(2.*pow(mrho,2) - 4.*C4*pow(mrho,4)) +
                        pow(mrho,4)*s*((-0.5 + 0.25*delta)*pow(mrho,2) + (0.5 - 0.25*delta)*s) +
                        pow(mpion,2)*(-3.*C4*pow(mrho,8) + 0.25*delta*pow(s,3) + pow(mrho,4)*s*(-1. - 0.75*delta - 1.*C4*s) +
                           pow(mrho,2)*pow(s,2)*(-0.5 + 0.5*delta - 1.*C4*s) + pow(mrho,6)*(0.5 + 0.5*delta + 5.*C4*s)) +
                        pow(mpion,4)*(-8.*C4*pow(mrho,6) - 0.25*delta*pow(s,2) + pow(mrho,2)*s*(-1. - 1.25*delta + 1.*C4*s) +
                           pow(mrho,4)*(3. + 0.5*delta + 7.*C4*s)))) +
                  pow(eta2,2)*(pow(ma1,8)*(-0.5*pow(mrho,2) + 1.*C4*pow(mrho,4)) +
                     pow(mpion,6)*pow(mrho,2)*(-0.25*delta*pow(mrho,2) + 1.*C4*pow(mrho,4) + pow(mpion,2)*(-0.5 + 1.*C4*pow(mrho,2)) +
                        0.25*delta*s - 1.*C4*pow(mrho,2)*s) +
                     pow(ma1,6)*(pow(mpion,2)*(2.*pow(mrho,2) - 4.*C4*pow(mrho,4)) +
                        s*(-1.*C4*pow(mrho,4) - 0.25*delta*s + pow(mrho,2)*(-1. + 0.75*delta + 1.*C4*s))) +
                     pow(ma1,4)*(-1.*C4*pow(mrho,8) + pow(mpion,4)*(-3.*pow(mrho,2) + 6.*C4*pow(mrho,4)) - 0.25*delta*pow(s,3) +
                        pow(mrho,4)*s*(-0.75*delta - 3.*C4*s) + pow(mrho,2)*pow(s,2)*(-0.5 + 1.*delta + 1.*C4*s) +
                        pow(mrho,6)*(0.5 + 3.*C4*s) + pow(mpion,2)*
                         (delta*(-0.25*pow(mrho,4) - 1.25*pow(mrho,2)*s + 0.5*pow(s,2)) +
                           pow(mrho,2)*(1.*C4*pow(mrho,4) + 2.*s + 1.*C4*pow(mrho,2)*s - 2.*C4*pow(s,2)))) +
                     pow(ma1,2)*pow(mpion,2)*(1.*C4*pow(mrho,8) + pow(mpion,4)*(2.*pow(mrho,2) - 4.*C4*pow(mrho,4)) +
                        0.25*delta*pow(s,3) + pow(mrho,6)*(-1.5 + 0.5*delta - 3.*C4*s) + pow(mrho,2)*pow(s,2)*(-0.5 - 0.5*delta - 1.*C4*s) +
                        pow(mrho,4)*s*(2. - 0.25*delta + 3.*C4*s) +
                        pow(mpion,2)*(delta*(0.5*pow(mrho,4) + 0.25*pow(mrho,2)*s - 0.25*pow(s,2)) +
                           pow(mrho,2)*(-2.*C4*pow(mrho,4) - 1.*s + 1.*C4*pow(mrho,2)*s + 1.*C4*pow(s,2))))))*log(fabs(-pow(ma1,2) + t1)))/
              ((pow(ma1,2) - 1.*pow(mpion,2))*pow(mrho,2)*(1.*pow(ma1,2) - 1.*pow(mpion,2) - 1.*pow(mrho,2) + 1.*s)) -
             (0.5*pow(mpion,2)*(pow(eta2,2)*pow(mpion,2)*((-2. + 1.*delta)*pow(mrho,4) + (4. - 2.*delta)*pow(mrho,2)*s +
                     (-2. + 1.*delta)*pow(s,2)) + eta1*eta2*(pow(mpion,2)*
                      ((4. - 2.*delta)*pow(mrho,4) + (-8. + 4.*delta)*pow(mrho,2)*s + (4. - 2.*delta)*pow(s,2)) +
                     pow(mrho,2)*((-1. + 0.5*delta)*pow(mrho,4) + (2. - 1.*delta)*pow(mrho,2)*s + (-1. + 0.5*delta)*pow(s,2))) +
                  pow(eta1,2)*(pow(mrho,2)*((1. - 0.5*delta)*pow(mrho,4) + (-2. + 1.*delta)*pow(mrho,2)*s + (1. - 0.5*delta)*pow(s,2)) +
                     pow(mpion,2)*((-2. + 1.*delta)*pow(mrho,4) + (4. - 2.*delta)*pow(mrho,2)*s + (-2. + 1.*delta)*pow(s,2))))*
                log(fabs(-pow(mpion,2) + t1)))/((-1.*pow(ma1,2) + 1.*pow(mpion,2))*(pow(mrho,2) - 1.*s)) +
             (0.5*(-2. + delta)*(eta1 - 1.*eta2)*pow(mpion,2)*
                (eta1*(pow(mpion,4)*(-1.*pow(mrho,2) + 1.*s) +
                     pow(ma1,2)*(pow(mpion,2)*(1.*pow(mrho,2) - 1.*s) + (-0.5*pow(mrho,2) + 0.5*s)*s) +
                     pow(mpion,2)*(-1.*pow(mrho,4) + 2.5*pow(mrho,2)*s - 1.5*pow(s,2)) +
                     s*(0.5*pow(mrho,4) - 1.*pow(mrho,2)*s + 0.5*pow(s,2))) +
                  eta2*(0.5*pow(mrho,6) + pow(mpion,4)*(1.*pow(mrho,2) - 1.*s) - 1.5*pow(mrho,4)*s + 1.5*pow(mrho,2)*pow(s,2) -
                     0.5*pow(s,3) + pow(mpion,2)*(1.5*pow(mrho,4) - 3.*pow(mrho,2)*s + 1.5*pow(s,2)) +
                     pow(ma1,2)*(-0.5*pow(mrho,4) + 1.*pow(mrho,2)*s - 0.5*pow(s,2) + pow(mpion,2)*(-1.*pow(mrho,2) + 1.*s))))*
                log(fabs(-pow(mpion,2) + t1)))/
              (pow(Gammaa1,2)*pow(ma1,2) + pow(ma1,4) + pow(mpion,4) + 2.*pow(mpion,2)*pow(mrho,2) + pow(mrho,4) -
                2.*pow(mpion,2)*s - 2.*pow(mrho,2)*s + pow(s,2) + pow(ma1,2)*(-2.*pow(mpion,2) - 2.*pow(mrho,2) + 2.*s)) +
             (0.5*pow(mpion,2)*(eta1*eta2*((1. - 0.5*delta)*pow(mrho,6) + (-4. + 2.*delta)*pow(mrho,4)*s +
                     (5. - 2.5*delta)*pow(mrho,2)*pow(s,2) + (-2. + 1.*delta)*pow(s,3) +
                     pow(mpion,2)*((4. - 2.*delta)*pow(mrho,4) + (-8. + 4.*delta)*pow(mrho,2)*s + (4. - 2.*delta)*pow(s,2))) +
                  pow(eta2,2)*((-1. + 0.5*delta)*pow(mrho,6) + (3. - 1.5*delta)*pow(mrho,4)*s + (-3. + 1.5*delta)*pow(mrho,2)*pow(s,2) +
                     (1. - 0.5*delta)*pow(s,3) + pow(mpion,2)*
                      ((-2. + 1.*delta)*pow(mrho,4) + (4. - 2.*delta)*pow(mrho,2)*s + (-2. + 1.*delta)*pow(s,2))) +
                  pow(eta1,2)*(s*((1. - 0.5*delta)*pow(mrho,4) + (-2. + 1.*delta)*pow(mrho,2)*s + (1. - 0.5*delta)*pow(s,2)) +
                     pow(mpion,2)*((-2. + 1.*delta)*pow(mrho,4) + (4. - 2.*delta)*pow(mrho,2)*s + (-2. + 1.*delta)*pow(s,2))))*
                log(fabs(-pow(mpion,2) - pow(mrho,2) + s + t1)))/
              ((pow(mrho,2) - 1.*s)*(-1.*pow(ma1,2) + pow(mpion,2) + pow(mrho,2) - 1.*s)) -
             0.5*pow(-2. + delta,2)*pow(mpion,2)*log(fabs(-pow(mpion,2) + t1)) -
             (0.25000000000000006*pow(2. - 1.*delta,2)*(7.999999999999998*pow(mpion,4) - 5.999999999999998*pow(mpion,2)*s + 1.*pow(s,2))*
                log(fabs(-pow(mpion,2) + t1)))/(pow(mrho,2) - 1.*s) +
             (1.*(-2. + 1.*delta)*((0.5 - 0.25*delta)*pow(mrho,2)*s +
                  pow(mpion,2)*(4.*C4*pow(mrho,4) + 1.*delta*s + pow(mrho,2)*(-2. - 4.*C4*s)))*log(fabs(-pow(mpion,2) + t1)))/pow(mrho,2)
               + 0.5*pow(-2. + delta,2)*pow(mpion,2)*log(fabs(-pow(mpion,2) - pow(mrho,2) + s + t1)) +
             (2.*(1.*pow(2. - 1.*delta,2)*pow(mpion,4)*pow(mrho,2) + 0.12500000000000003*pow(2. - 1.*delta,2)*pow(mrho,4)*s +
                  pow(mpion,2)*(C4*(4. - 2.*delta)*pow(mrho,6) + (-1. + 0.5*delta)*delta*pow(s,2) +
                     pow(mrho,2)*s*(-1. + 3.*delta - 1.25*pow(delta,2) + 4.*C4*s - 2.*C4*delta*s) +
                     pow(mrho,4)*(-2. + 1.*delta - 8.*C4*s + 4.*C4*delta*s)))*log(fabs(-pow(mpion,2) - pow(mrho,2) + s + t1)))/
              (pow(mrho,4) - 1.*pow(mrho,2)*s) - (0.5*(-2. + delta)*(eta1 - 1.*eta2)*pow(mpion,2)*
                (eta2*pow(mpion,2)*(pow(mpion,2)*(1.*pow(mrho,2) - 1.*s) + pow(ma1,2)*(-1.*pow(mrho,2) + 1.*s)) +
                  eta1*(pow(ma1,2)*(-0.5*pow(mrho,4) + pow(mpion,2)*(1.*pow(mrho,2) - 1.*s) + 0.5*pow(mrho,2)*s) +
                     pow(mpion,2)*(0.5*pow(mrho,4) - 0.5*pow(mrho,2)*s + pow(mpion,2)*(-1.*pow(mrho,2) + 1.*s))))*
                log(fabs(-pow(mpion,2) - pow(mrho,2) + s + t1)))/
              (pow(Gammaa1,2)*pow(ma1,2) + pow(ma1,4) - 2.*pow(ma1,2)*pow(mpion,2) + pow(mpion,4)) -
             (0.125*(-2. + delta)*(eta1 - 1.*eta2)*(eta2*(0.5*pow(Gammaa1,4)*pow(ma1,4) - 0.5*pow(ma1,8) + 0.5*pow(mpion,8) +
                     0.5*pow(ma1,4)*pow(mpion,2)*pow(mrho,2) - 0.5*pow(mpion,6)*pow(mrho,2) +
                     pow(Gammaa1,2)*pow(ma1,2)*(pow(mpion,2)*(1.*pow(mpion,2) + 1.5*pow(mrho,2) - 2.*s) +
                        pow(ma1,2)*(-1.*pow(mpion,2) + 0.5*pow(mrho,2) - 1.*s)) +
                     pow(ma1,6)*(1.*pow(mpion,2) + 0.5*pow(mrho,2) - 1.*s) +
                     pow(ma1,2)*pow(mpion,4)*(-1.*pow(mpion,2) - 0.5*pow(mrho,2) + 1.*s)) +
                  eta1*(pow(ma1,6)*(1.*pow(mpion,2) + 0.5*s) +
                     pow(ma1,2)*(3.*pow(mpion,6) + 1.*pow(mpion,2)*pow(mrho,4) - 0.5*pow(mpion,4)*s) +
                     pow(ma1,4)*(-3.*pow(mpion,4) + pow(mpion,2)*(-1.*pow(mrho,2) + 0.5*s) - 0.5*pow(mrho,2)*s) +
                     pow(mpion,4)*(-1.*pow(mpion,4) - 1.*pow(mrho,4) + pow(mpion,2)*(1.*pow(mrho,2) - 0.5*s) + 0.5*pow(mrho,2)*s) +
                     pow(Gammaa1,2)*pow(ma1,2)*(-1.*pow(mpion,4) + pow(ma1,2)*(1.*pow(mpion,2) + 0.5*s) - 0.5*pow(mrho,2)*s +
                        pow(mpion,2)*(-1.*pow(mrho,2) + 1.5*s))))*
                log(fabs(pow(Gammaa1,2)*pow(ma1,2) + pow(ma1,4) + 4.*pow(mpion,4) + 4.*pow(mpion,2)*pow(mrho,2) + pow(mrho,4) - 4.*pow(mpion,2)*s - 2.*pow(mrho,2)*s + pow(s,2) - 4.*pow(mpion,2)*t1 - 2.*pow(mrho,2)*t1 + 2.*s*t1 + pow(t1,2) + pow(ma1,2)*(-4.*pow(mpion,2) - 2.*pow(mrho,2) + 2.*s + 2.*t1))))/
              (pow(Gammaa1,2)*pow(ma1,2) + pow(ma1,4) - 2.*pow(ma1,2)*pow(mpion,2) + pow(mpion,4)) +
             (0.125*(-2. + delta)*(eta1 - 1.*eta2)*(eta1*(-1.*pow(mpion,8) + 1.*pow(mpion,4)*pow(mrho,4) +
                     pow(ma1,6)*(1.*pow(mpion,2) - 0.5*s) - 0.5*pow(mpion,6)*s - 4.*pow(mpion,4)*pow(mrho,2)*s -
                     1.5*pow(mpion,2)*pow(mrho,4)*s + 3.5*pow(mpion,4)*pow(s,2) + 4.*pow(mpion,2)*pow(mrho,2)*pow(s,2) +
                     0.5*pow(mrho,4)*pow(s,2) - 2.5*pow(mpion,2)*pow(s,3) - 1.*pow(mrho,2)*pow(s,3) + 0.5*pow(s,4) +
                     pow(Gammaa1,2)*pow(ma1,2)*(-1.*pow(mpion,4) + pow(ma1,2)*(1.*pow(mpion,2) - 0.5*s) - 0.5*pow(mpion,2)*s +
                        0.5*pow(s,2)) + pow(ma1,4)*(-3.*pow(mpion,4) + (1.*pow(mrho,2) - 0.5*s)*s +
                        pow(mpion,2)*(-2.*pow(mrho,2) + 2.5*s)) +
                     pow(ma1,2)*(3.*pow(mpion,6) + pow(mpion,4)*(2.*pow(mrho,2) - 1.5*s) - 0.5*pow(mrho,4)*s + 0.5*pow(s,3) +
                        pow(mpion,2)*(1.*pow(mrho,4) - 1.*pow(mrho,2)*s - 1.*pow(s,2)))) +
                  eta2*(0.5*pow(Gammaa1,4)*pow(ma1,4) - 0.5*pow(ma1,8) + pow(ma1,6)*(1.*pow(mpion,2) + 1.*pow(mrho,2) - 0.5*s) +
                     pow(ma1,4)*(-0.5*pow(mrho,4) + (-0.5*pow(mpion,2) + 0.5*s)*s) +
                     pow(Gammaa1,2)*pow(ma1,2)*(1.*pow(mpion,4) + 0.5*pow(mrho,4) + pow(mpion,2)*(2.*pow(mrho,2) - 1.5*s) -
                        1.*pow(mrho,2)*s + 0.5*pow(s,2) + pow(ma1,2)*(-1.*pow(mpion,2) - 1.*pow(mrho,2) + 1.5*s)) +
                     pow(mpion,2)*(0.5*pow(mpion,6) + 0.5*pow(mpion,4)*s +
                        pow(mpion,2)*(-0.5*pow(mrho,4) + 2.*pow(mrho,2)*s - 1.5*pow(s,2)) +
                        s*(0.5*pow(mrho,4) - 1.*pow(mrho,2)*s + 0.5*pow(s,2))) +
                     pow(ma1,2)*(-1.*pow(mpion,6) + pow(mpion,4)*(-1.*pow(mrho,2) + 0.5*s) +
                        pow(mpion,2)*(-1.*pow(mrho,4) + 2.*pow(mrho,2)*s - 1.*pow(s,2)) +
                        s*(0.5*pow(mrho,4) - 1.*pow(mrho,2)*s + 0.5*pow(s,2)))))*
                log(fabs(pow(Gammaa1,2)*pow(ma1,2) + pow(ma1,4) + 4.*pow(mpion,4) + 4.*pow(mpion,2)*pow(mrho,2) + pow(mrho,4) - 4.*pow(mpion,2)*s - 2.*pow(mrho,2)*s + pow(s,2) - 4.*pow(mpion,2)*t1 - 2.*pow(mrho,2)*t1 + 2.*s*t1 + pow(t1,2) + pow(ma1,2)*(-4.*pow(mpion,2) - 2.*pow(mrho,2) + 2.*s + 2.*t1))))/
              (pow(Gammaa1,2)*pow(ma1,2) + pow(ma1,4) + pow(mpion,4) + 2.*pow(mpion,2)*pow(mrho,2) + pow(mrho,4) -
                2.*pow(mpion,2)*s - 2.*pow(mrho,2)*s + pow(s,2) + pow(ma1,2)*(-2.*pow(mpion,2) - 2.*pow(mrho,2) + 2.*s)) +
             (0.0625*pow(eta1 - 1.*eta2,2)*(pow(eta2,2)*(-1.*pow(ma1,10) + pow(ma1,8)*(5.*pow(mpion,2) + 2.5*pow(mrho,2) - 2.5*s) +
                     pow(Gammaa1,4)*pow(ma1,4)*(1.*pow(ma1,2) - 1.*pow(mpion,2) - 0.5*pow(mrho,2) + 0.5*s) +
                     pow(ma1,4)*(10.*pow(mpion,6) - 2.5*pow(mrho,6) + pow(mpion,4)*(15.*pow(mrho,2) - 9.*s) + 6.*pow(mrho,4)*s -
                        4.5*pow(mrho,2)*pow(s,2) + 1.*pow(s,3)) +
                     pow(ma1,6)*(-10.*pow(mpion,4) + (1.*pow(mrho,2) - 1.*s)*s + pow(mpion,2)*(-10.*pow(mrho,2) + 8.*s)) +
                     pow(mpion,4)*(1.*pow(mpion,6) + 0.5*pow(mrho,6) + pow(mpion,4)*(2.5*pow(mrho,2) - 0.5*s) - 1.*pow(mrho,4)*s +
                        0.5*pow(mrho,2)*pow(s,2) + pow(mpion,2)*(2.*pow(mrho,4) - 2.*pow(mrho,2)*s)) +
                     pow(Gammaa1,2)*pow(ma1,2)*(4.*pow(ma1,6) - 4.*pow(mpion,6) - 0.5*pow(mrho,6) + 1.5*pow(mrho,4)*s -
                        1.5*pow(mrho,2)*pow(s,2) + 0.5*pow(s,3) + pow(mpion,4)*(-6.*pow(mrho,2) + 6.*s) +
                        pow(ma1,4)*(-12.*pow(mpion,2) - 6.*pow(mrho,2) + 6.*s) +
                        pow(mpion,2)*(-3.*pow(mrho,4) + 6.*pow(mrho,2)*s - 3.*pow(s,2)) +
                        pow(ma1,2)*(12.*pow(mpion,4) + 3.*pow(mrho,4) + pow(mpion,2)*(12.*pow(mrho,2) - 12.*s) - 6.*pow(mrho,2)*s +
                           3.*pow(s,2))) + pow(ma1,2)*(-5.*pow(mpion,8) + 1.*pow(mrho,8) - 3.5*pow(mrho,6)*s +
                        4.5*pow(mrho,4)*pow(s,2) - 2.5*pow(mrho,2)*pow(s,3) + 0.5*pow(s,4) + pow(mpion,6)*(-10.*pow(mrho,2) + 4.*s) +
                        pow(mpion,4)*(-2.*pow(mrho,4) + 1.*pow(mrho,2)*s + 1.*pow(s,2)) +
                        pow(mpion,2)*(3.*pow(mrho,6) - 8.*pow(mrho,4)*s + 7.*pow(mrho,2)*pow(s,2) - 2.*pow(s,3)))) +
                  pow(eta1,2)*(-1.*pow(ma1,10) + pow(ma1,8)*(5.*pow(mpion,2) + 2.5*pow(mrho,2) - 2.5*s) +
                     pow(Gammaa1,4)*pow(ma1,4)*(1.*pow(ma1,2) - 1.*pow(mpion,2) - 0.5*pow(mrho,2) + 0.5*s) +
                     pow(ma1,6)*(-10.*pow(mpion,4) - 2.*pow(mrho,4) + 5.*pow(mrho,2)*s - 1.*pow(s,2) +
                        pow(mpion,2)*(-10.*pow(mrho,2) + 8.*s)) +
                     pow(ma1,4)*(10.*pow(mpion,6) + 0.5*pow(mrho,6) + pow(mpion,4)*(15.*pow(mrho,2) - 9.*s) - 3.*pow(mrho,4)*s +
                        1.5*pow(mrho,2)*pow(s,2) + 1.*pow(s,3) + pow(mpion,2)*(6.*pow(mrho,4) - 12.*pow(mrho,2)*s)) +
                     pow(Gammaa1,2)*pow(ma1,2)*(4.*pow(ma1,6) - 4.*pow(mpion,6) - 0.5*pow(mrho,6) + 1.5*pow(mrho,4)*s -
                        1.5*pow(mrho,2)*pow(s,2) + 0.5*pow(s,3) + pow(mpion,4)*(-6.*pow(mrho,2) + 6.*s) +
                        pow(ma1,4)*(-12.*pow(mpion,2) - 6.*pow(mrho,2) + 6.*s) +
                        pow(mpion,2)*(-3.*pow(mrho,4) + 6.*pow(mrho,2)*s - 3.*pow(s,2)) +
                        pow(ma1,2)*(12.*pow(mpion,4) + 3.*pow(mrho,4) + pow(mpion,2)*(12.*pow(mrho,2) - 12.*s) - 6.*pow(mrho,2)*s +
                           3.*pow(s,2))) + pow(mpion,2)*(1.*pow(mpion,8) + pow(mpion,6)*(2.5*pow(mrho,2) - 0.5*s) +
                        pow(mpion,4)*(4.*pow(mrho,4) - 6.*pow(mrho,2)*s) +
                        pow(mrho,2)*s*(-1.*pow(mrho,4) + 2.*pow(mrho,2)*s - 1.*pow(s,2)) +
                        pow(mpion,2)*(1.5*pow(mrho,6) - 6.*pow(mrho,4)*s + 4.5*pow(mrho,2)*pow(s,2))) +
                     pow(ma1,2)*(-5.*pow(mpion,8) + pow(mpion,6)*(-10.*pow(mrho,2) + 4.*s) +
                        pow(mpion,4)*(-8.*pow(mrho,4) + 13.*pow(mrho,2)*s + 1.*pow(s,2)) +
                        pow(mpion,2)*(-1.*pow(mrho,6) + 6.*pow(mrho,4)*s - 3.*pow(mrho,2)*pow(s,2) - 2.*pow(s,3)) +
                        s*(0.5*pow(mrho,6) - 0.5*pow(mrho,4)*s - 0.5*pow(mrho,2)*pow(s,2) + 0.5*pow(s,3)))) +
                  eta1*eta2*(2.*pow(ma1,10) + pow(Gammaa1,4)*pow(ma1,4)*(-2.*pow(ma1,2) + 2.*pow(mpion,2) + 1.*pow(mrho,2) - 1.*s) +
                     pow(ma1,8)*(-10.*pow(mpion,2) - 5.*pow(mrho,2) + 5.*s) +
                     pow(ma1,6)*(20.*pow(mpion,4) + 6.*pow(mrho,4) + pow(mpion,2)*(20.*pow(mrho,2) - 16.*s) - 8.*pow(mrho,2)*s +
                        2.*pow(s,2)) + pow(ma1,4)*(-20.*pow(mpion,6) - 4.*pow(mrho,6) + 6.*pow(mrho,4)*s - 2.*pow(s,3) +
                        pow(mpion,4)*(-30.*pow(mrho,2) + 18.*s) + pow(mpion,2)*(-18.*pow(mrho,4) + 18.*pow(mrho,2)*s)) +
                     pow(mpion,2)*(-2.*pow(mpion,8) - 1.*pow(mrho,8) + 3.*pow(mrho,6)*s - 3.*pow(mrho,4)*pow(s,2) +
                        1.*pow(mrho,2)*pow(s,3) + pow(mpion,6)*(-5.*pow(mrho,2) + 1.*s) +
                        pow(mpion,4)*(-10.*pow(mrho,4) + 10.*pow(mrho,2)*s) +
                        pow(mpion,2)*(-6.*pow(mrho,6) + 12.*pow(mrho,4)*s - 6.*pow(mrho,2)*pow(s,2))) +
                     pow(ma1,2)*(10.*pow(mpion,8) + 1.*pow(mrho,8) + pow(mpion,6)*(20.*pow(mrho,2) - 8.*s) - 2.*pow(mrho,6)*s +
                        2.*pow(mrho,2)*pow(s,3) - 1.*pow(s,4) + pow(mpion,4)*(22.*pow(mrho,4) - 20.*pow(mrho,2)*s - 2.*pow(s,2)) +
                        pow(mpion,2)*(8.*pow(mrho,6) - 12.*pow(mrho,4)*s + 4.*pow(s,3))) +
                     pow(Gammaa1,2)*pow(ma1,2)*(-8.*pow(ma1,6) + 8.*pow(mpion,6) + 1.*pow(mrho,6) +
                        pow(mpion,4)*(12.*pow(mrho,2) - 12.*s) + pow(ma1,4)*(24.*pow(mpion,2) + 12.*pow(mrho,2) - 12.*s) -
                        3.*pow(mrho,4)*s + 3.*pow(mrho,2)*pow(s,2) - 1.*pow(s,3) +
                        pow(mpion,2)*(6.*pow(mrho,4) - 12.*pow(mrho,2)*s + 6.*pow(s,2)) +
                        pow(ma1,2)*(-24.*pow(mpion,4) - 6.*pow(mrho,4) + 12.*pow(mrho,2)*s - 6.*pow(s,2) +
                           pow(mpion,2)*(-24.*pow(mrho,2) + 24.*s)))))*
                log(fabs(pow(Gammaa1,2)*pow(ma1,2) + pow(ma1,4) + 4.*pow(mpion,4) + 4.*pow(mpion,2)*pow(mrho,2) + pow(mrho,4) - 4.*pow(mpion,2)*s - 2.*pow(mrho,2)*s + pow(s,2) - 4.*pow(mpion,2)*t1 - 2.*pow(mrho,2)*t1 + 2.*s*t1 + pow(t1,2) + pow(ma1,2)*(-4.*pow(mpion,2) - 2.*pow(mrho,2) + 2.*s + 2.*t1))))/
              (pow(Gammaa1,2)*pow(ma1,2) + 4.*pow(ma1,4) + 4.*pow(mpion,4) + 4.*pow(mpion,2)*pow(mrho,2) + pow(mrho,4) -
                4.*pow(mpion,2)*s - 2.*pow(mrho,2)*s + pow(s,2) + pow(ma1,2)*(-8.*pow(mpion,2) - 4.*pow(mrho,2) + 4.*s)) -
             0.03125*pow(eta1 - 1.*eta2,2)*(eta1*eta2*(4.*pow(ma1,6) +
                   pow(Gammaa1,2)*pow(ma1,2)*(-4.*pow(ma1,2) + 4.*pow(mpion,2) - 2.*s) + pow(ma1,4)*(-12.*pow(mpion,2) + 6.*s) +
                   pow(mpion,2)*(-4.*pow(mpion,4) + 4.*pow(mrho,4) + 2.*pow(mpion,2)*s - 2.*pow(mrho,2)*s) +
                   pow(ma1,2)*(12.*pow(mpion,4) - 2.*pow(mrho,4) - 8.*pow(mpion,2)*s - 4.*pow(mrho,2)*s + 4.*pow(s,2))) +
                pow(eta1,2)*(-2.*pow(ma1,6) + 2.*pow(mpion,6) + 3.*pow(mpion,4)*pow(mrho,2) +
                   pow(ma1,4)*(6.*pow(mpion,2) + 3.*pow(mrho,2) - 3.*s) - 1.*pow(mpion,4)*s - 1.*pow(mpion,2)*pow(mrho,2)*s -
                   1.*pow(mrho,4)*s + pow(mrho,2)*pow(s,2) +
                   pow(Gammaa1,2)*pow(ma1,2)*(2.*pow(ma1,2) - 2.*pow(mpion,2) - 1.*pow(mrho,2) + s) +
                   pow(ma1,2)*(-6.*pow(mpion,4) - 1.*pow(mrho,4) + 4.*pow(mrho,2)*s - 2.*pow(s,2) +
                      pow(mpion,2)*(-6.*pow(mrho,2) + 4.*s))) +
                pow(eta2,2)*(-2.*pow(ma1,6) + 2.*pow(mpion,6) - 3.*pow(mpion,4)*pow(mrho,2) +
                   pow(ma1,4)*(6.*pow(mpion,2) - 3.*pow(mrho,2) - 3.*s) - 1.*pow(mpion,4)*s + pow(mpion,2)*pow(mrho,2)*s +
                   pow(Gammaa1,2)*pow(ma1,2)*(2.*pow(ma1,2) - 2.*pow(mpion,2) + pow(mrho,2) + s) +
                   pow(ma1,2)*(-6.*pow(mpion,4) - 1.*pow(mrho,4) + 2.*pow(mrho,2)*s - 2.*pow(s,2) +
                      pow(mpion,2)*(6.*pow(mrho,2) + 4.*s))))*
              log(fabs(pow(Gammaa1,2)*pow(ma1,2) + pow(ma1,4) + 4.*pow(mpion,4) + 4.*pow(mpion,2)*pow(mrho,2) + 1.*pow(mrho,4) - 4.*pow(mpion,2)*s - 2.*pow(mrho,2)*s + pow(s,2) - 4.*pow(mpion,2)*t1 - 2.*pow(mrho,2)*t1 + 2.*s*t1 + pow(t1,2) + pow(ma1,2)*(-4.*pow(mpion,2) - 2.*pow(mrho,2) + 2.*s + 2.*t1))) +
             (0.5*(1.*eta1 - 1.*eta2)*(eta2*(pow(Gammaa1,2)*pow(ma1,2)*pow(mrho,2)*(0.5 - 1.*C4*pow(mrho,2)) +
                     pow(ma1,4)*(-0.5*pow(mrho,2) + 1.*C4*pow(mrho,4)) +
                     pow(mpion,2)*pow(mrho,2)*(pow(mpion,2)*(-0.5 + 1.*C4*pow(mrho,2)) + (0.25 - 0.125*delta)*(pow(mrho,2) + s)) +
                     pow(ma1,2)*(1.*C4*pow(mrho,6) + pow(mpion,2)*(1.*pow(mrho,2) - 2.*C4*pow(mrho,4)) - 0.25*delta*pow(s,2) +
                        pow(mrho,4)*(-0.75 + 0.125*delta - 2.*C4*s) + pow(mrho,2)*s*(0.25 + 0.375*delta + 1.*C4*s))) +
                  eta1*(pow(Gammaa1,2)*pow(ma1,2)*pow(mrho,2)*(-0.5 + 1.*C4*pow(mrho,2)) +
                     pow(ma1,4)*(0.5*pow(mrho,2) - 1.*C4*pow(mrho,4)) +
                     pow(ma1,2)*(-0.5*pow(mrho,4) + 1.*C4*pow(mrho,6) + pow(mpion,2)*(-1.*pow(mrho,2) + 2.*C4*pow(mrho,4)) +
                        0.25*delta*pow(s,2) - 1.*C4*pow(mrho,2)*pow(s,2)) +
                     pow(mrho,2)*(pow(mpion,4)*(0.5 - 1.*C4*pow(mrho,2)) + s*((-0.25 + 0.125*delta)*pow(mrho,2) + (0.25 - 0.125*delta)*s) +
                        pow(mpion,2)*(-2.*C4*pow(mrho,4) + (-0.5 - 0.25*delta)*s + pow(mrho,2)*(1. + 2.*C4*s)))))*
                log(fabs(pow(Gammaa1,2)*pow(ma1,2) + pow(ma1,4) + 4.*pow(mpion,4) + 4.*pow(mpion,2)*pow(mrho,2) + 1.*pow(mrho,4) - 4.*pow(mpion,2)*s - 2.*pow(mrho,2)*s + pow(s,2) - 4.*pow(mpion,2)*t1 - 2.*pow(mrho,2)*t1 + 2.*s*t1 + pow(t1,2) + pow(ma1,2)*(-4.*pow(mpion,2) - 2.*pow(mrho,2) + 2.*s + 2.*t1))))/pow(mrho,2))))/
                  (16.*M_PI*s*(-4*pow(mpion,2) + s));
            process_list.push_back(make_unique<CollisionBranch>(
                *part_out, *photon_out, xsection, ProcessType::TwoToTwo));
=======
          if (gamma_rho_tot > really_small) {
            if (tabulation_pi_pi_rho0 == nullptr) {
              tabulation_pi_pi_rho0 = make_unique<Tabulation>(
                  2. * m_pi, 15. - 2. * m_pi, num_tab_pts_, [&](double sqrts1) {
                    return integrate(2. * m_pi, sqrts1, [&](double M) {
                      return pi_pi_rho0(M, pow_int(sqrts1, 2)) *
                             part_out->spectral_function(M);
                    });
                  });
            }
            xsection = tabulation_pi_pi_rho0->get_value_linear(sqrts);
          } else {
            xsection = pi_pi_rho0(m3, pow_int(sqrts, 2));
>>>>>>> 509d22a4
          }

          // the third possible reaction (produces photon)
          part_out = photon_particle;
          m3 = 0.0;

          mandelstam_t = get_t_range(sqrts, m1, m2, m3, 0.0);
          t1 = mandelstam_t[1];
          t2 = mandelstam_t[0];

          xsection = 0.0000000000001 * to_mb;
          process_list.push_back(make_unique<CollisionBranch>(
              *part_out, *photon_out, xsection, ProcessType::TwoToTwo));
          break;

        case ReactionType::pi0_pi:
          if (part_a.type().pdgcode() == pdg::pi_p ||
              part_b.type().pdgcode() == pdg::pi_p) {
            part_out = rho_plus_particle;
          } else {
            part_out = rho_minus_particle;
          }
          m3 = part_out->mass();

<<<<<<< HEAD
          if (sqrts > m3) {
           mandelstam_t = get_t_range(sqrts, m1, m2, m3, 0.0);
           t1 = mandelstam_t[1];
           t2 = mandelstam_t[0];

           xsection = to_mb*(-(pow(Const,2)*pow(ghat,4)*((0.03125*pow(eta1 - 1.*eta2,2)*
        				   (eta1*eta2*(-2.*pow(ma1,8) - 2.*pow(mpion,8) + 2.*pow(mpion,4)*pow(mrho,4) + pow(ma1,6)*(8.*pow(mpion,2) - 4.*s) +
        						pow(ma1,2)*pow(mpion,2)*(8.*pow(mpion,4) - 8.*pow(mrho,4) - 4.*pow(mpion,2)*s + 4.*pow(mrho,2)*s) +
        						pow(ma1,4)*(-12.*pow(mpion,4) + 2.*pow(mrho,4) + 8.*pow(mpion,2)*s + 4.*pow(mrho,2)*s - 4.*pow(s,2))) +
        					 pow(eta2,2)*(1.*pow(ma1,8) + 1.*pow(mpion,8) - 2.*pow(mpion,6)*pow(mrho,2) + 1.*pow(mpion,4)*pow(mrho,4) +
        						pow(ma1,6)*(-4.*pow(mpion,2) + 2.*pow(mrho,2) + 2.*s) +
        						pow(ma1,4)*(6.*pow(mpion,4) + 1.*pow(mrho,4) + pow(mpion,2)*(-6.*pow(mrho,2) - 4.*s) - 2.*pow(mrho,2)*s +
        						   2.*pow(s,2)) + pow(ma1,2)*(-4.*pow(mpion,6) - 2.*pow(mpion,2)*pow(mrho,2)*s + pow(mpion,4)*(6.*pow(mrho,2) + 2.*s)))
        					   + pow(eta1,2)*(1.*pow(ma1,8) + pow(ma1,6)*(-4.*pow(mpion,2) - 2.*pow(mrho,2) + 2.*s) +
        						pow(ma1,4)*(6.*pow(mpion,4) + 1.*pow(mrho,4) + pow(mpion,2)*(6.*pow(mrho,2) - 4.*s) - 4.*pow(mrho,2)*s +
        						   2.*pow(s,2)) + pow(ma1,2)*(-4.*pow(mpion,6) + 2.*pow(mpion,2)*pow(mrho,2)*s +
        						   pow(mrho,2)*(2.*pow(mrho,2) - 2.*s)*s + pow(mpion,4)*(-6.*pow(mrho,2) + 2.*s)) +
        						pow(mpion,2)*(1.*pow(mpion,6) + 2.*pow(mpion,4)*pow(mrho,2) - 2.*pow(mrho,6) + 2.*pow(mrho,4)*s +
        						   pow(mpion,2)*(1.*pow(mrho,4) - 2.*pow(mrho,2)*s)))))/(1.*pow(ma1,2) - 1.*t2) +
        				(1.*pow(-2. + delta,2)*pow(mpion,2)*(1.*pow(mpion,2) - 0.25*pow(mrho,2)))/(1.*pow(mpion,2) - 1.*t2) -
        				(0.25*pow(-2. + delta,2)*pow(mpion,2)*t2)/pow(mrho,2) -
        				0.125*(-2. + delta)*(eta1 - 1.*eta2)*(eta2*(-1.*pow(ma1,2) + pow(mrho,2) - 2.*s) + eta1*(2.*pow(mpion,2) + s))*t2 +
        				(0.5*pow(1.*pow(mrho,2) - 0.5*delta*s,2)*(4.*pow(mpion,4)*pow(mrho,2) + 1.*pow(mrho,6) - 3.5*pow(mrho,4)*s + 0.5*pow(s,3) +
        					 pow(mpion,2)*(10.*pow(mrho,4) - 2.*pow(s,2)))*t2)/(pow(mrho,6)*pow(pow(mrho,2) - 1.*s,2)) -
        				(0.25*(eta1 - 1.*eta2)*(1.*pow(mrho,2) - 0.5*delta*s)*
        				   (eta2*(-2.*pow(ma1,4) - 6.*pow(mpion,4) + 1.5*pow(mrho,4) + pow(ma1,2)*(6.*pow(mpion,2) - 2.*pow(mrho,2) - 2.*s) -
        						1.*pow(mrho,2)*s - 0.5*pow(s,2) + pow(mpion,2)*(2.*pow(mrho,2) + 2.*s)) +
        					 eta1*(2.*pow(ma1,4) + 6.*pow(mpion,4) + 1.*pow(mrho,4) + pow(mpion,2)*(8.*pow(mrho,2) - 4.*s) - 4.*pow(mrho,2)*s +
        						1.*pow(s,2) + pow(ma1,2)*(-6.*pow(mpion,2) - 3.*pow(mrho,2) + 3.*s)))*t2)/(pow(mrho,4) - 1.*pow(mrho,2)*s) +
        				0.03125*pow(eta1 - 1.*eta2,2)*(eta1*eta2*(-6.*pow(ma1,4) - 12.*pow(mpion,4) + 2.*pow(mrho,4) +
        					  pow(ma1,2)*(16.*pow(mpion,2) - 8.*s) + 8.*pow(mpion,2)*s + 4.*pow(mrho,2)*s - 4.*pow(s,2)) +
        				   pow(eta1,2)*(3.*pow(ma1,4) + 6.*pow(mpion,4) + pow(mrho,4) + pow(mpion,2)*(6.*pow(mrho,2) - 4.*s) - 4.*pow(mrho,2)*s +
        					  2.*pow(s,2) + pow(ma1,2)*(-8.*pow(mpion,2) - 4.*pow(mrho,2) + 4.*s)) +
        				   pow(eta2,2)*(3.*pow(ma1,4) + 6.*pow(mpion,4) + pow(mrho,4) + pow(mpion,2)*(-6.*pow(mrho,2) - 4.*s) - 2.*pow(mrho,2)*s +
        					  2.*pow(s,2) + pow(ma1,2)*(-8.*pow(mpion,2) + 4.*pow(mrho,2) + 4.*s)))*t2 -
        				(1.*(pow(mpion,2)*(C4*(-2. + 1.*delta)*pow(mrho,6) + (1.5 - 2.*delta + 0.625*pow(delta,2))*pow(mrho,2)*s +
        						(0.25 - 0.125*delta)*delta*pow(s,2) + pow(mrho,4)*(2.5 - 2.25*delta + 0.5*pow(delta,2) + 2.*C4*s - 1.*C4*delta*s)) +
        					 pow(mrho,2)*(C4*(-2. + 1.*delta)*pow(mrho,6) + (0.75 - 0.375*delta)*delta*pow(s,2) +
        						pow(mrho,4)*(0.5 - 0.25*delta + 6.*C4*s - 3.*C4*delta*s) +
        						pow(mrho,2)*s*(-0.5 - 0.5*delta + 0.375*pow(delta,2) - 4.*C4*s + 2.*C4*delta*s)))*t2)/(pow(mrho,6) - 1.*pow(mrho,4)*s) +
        				(0.25*(1.*eta1 - 1.*eta2)*(pow(mrho,2)*(eta1*(-1.*pow(mrho,2) + 2.*C4*pow(mrho,4) + pow(ma1,2)*(1. - 2.*C4*pow(mrho,2)) +
        						   pow(mpion,2)*(-2. + 4.*C4*pow(mrho,2)) - 2.*C4*pow(s,2)) +
        						eta2*(-1.5*pow(mrho,2) + 2.*C4*pow(mrho,4) + pow(mpion,2)*(2. - 4.*C4*pow(mrho,2)) +
        						   pow(ma1,2)*(-1. + 2.*C4*pow(mrho,2)) + 0.5*s - 4.*C4*pow(mrho,2)*s + 2.*C4*pow(s,2))) +
        					 delta*(eta2*(-1.*pow(ma1,4) - 3.*pow(mpion,4) + 1.*pow(mrho,4) + pow(ma1,2)*(3.*pow(mpion,2) - 1.*pow(mrho,2) - 1.*s) +
        						   0.25*pow(mrho,2)*s - 0.75*pow(s,2) + pow(mpion,2)*(1.*pow(mrho,2) + 1.*s)) +
        						eta1*(1.*pow(ma1,4) + 3.*pow(mpion,4) + 0.5*pow(mrho,4) + pow(mpion,2)*(4.*pow(mrho,2) - 2.*s) - 2.*pow(mrho,2)*s +
        						   1.*pow(s,2) + pow(ma1,2)*(-3.*pow(mpion,2) - 1.5*pow(mrho,2) + 1.5*s))))*t2)/pow(mrho,2) +
        				(0.5*(pow(delta,2)*(1.*pow(mpion,4)*pow(mrho,2) + 0.25*pow(mrho,6) - 0.75*pow(mrho,4)*s + 0.125*pow(mrho,2)*pow(s,2) +
        						0.25*pow(s,3) + pow(mpion,2)*(2.5*pow(mrho,4) + 0.25*pow(mrho,2)*s - 0.75*pow(s,2))) +
        					 pow(mrho,6)*(1.5 + C4*(-6.*pow(mrho,2) + 6.*s) + pow(C4,2)*(4.*pow(mrho,4) - 8.*pow(mrho,2)*s + 4.*pow(s,2))) +
        					 delta*pow(mrho,2)*(4.*C4*pow(mrho,6) - 0.5*pow(s,2) + pow(mrho,4)*(-1.5 - 3.*C4*s) + pow(mrho,2)*s*(0.5 - 1.*C4*s) +
        						pow(mpion,2)*(6.*C4*pow(mrho,4) + 0.5*s + pow(mrho,2)*(-2.5 - 2.*C4*s))))*t2)/pow(mrho,6) -
        				(3.*(1.*pow(mrho,2) - 0.5*delta*s)*(delta*(0.666667*pow(mpion,4)*pow(mrho,2) + 0.166667*pow(mrho,6) - 0.541667*pow(mrho,4)*s -
        						0.0833333*pow(mrho,2)*pow(s,2) + 0.125*pow(s,3) +
        						pow(mpion,2)*(1.66667*pow(mrho,4) + 0.0833333*pow(mrho,2)*s - 0.416667*pow(s,2))) +
        					 pow(mrho,2)*(1.*C4*pow(mrho,6) - 0.0833333*pow(s,2) + pow(mrho,4)*(-0.416667 - 1.33333*C4*s) +
        						pow(mrho,2)*s*(0.5 + 0.333333*C4*s) + pow(mpion,2)*(2.*C4*pow(mrho,4) + 0.166667*s + pow(mrho,2)*(-0.833333 - 0.666667*C4*s))
        						))*t2)/(pow(mrho,8) - 1.*pow(mrho,6)*s) - 1.*C4*pow(t2,2) - 1.*C4*delta*pow(t2,2) +
        				0.0625*(-2. + delta)*(eta1 - 1.*eta2)*eta2*pow(t2,2) - (0.5*pow(delta,2)*pow(mpion,2)*pow(t2,2))/pow(mrho,4) +
        				(0.25*pow(t2,2))/pow(mrho,2) + (0.5*delta*pow(t2,2))/pow(mrho,2) - (0.25*pow(delta,2)*pow(t2,2))/pow(mrho,2) -
        				(0.25*delta*s*pow(t2,2))/pow(mrho,4) + (0.25*pow(delta,2)*s*pow(t2,2))/pow(mrho,4) +
        				(0.5*C4*delta*s*pow(t2,2))/pow(mrho,2) + (0.0625*pow(delta,2)*pow(s,2)*pow(t2,2))/pow(mrho,6) -
        				(1.*(2.*pow(mpion,2) + pow(mrho,2) - 1.*s)*pow(1.*pow(mrho,2) - 0.5*delta*s,2)*pow(t2,2))/
        				 (pow(mrho,4)*pow(pow(mrho,2) - 1.*s,2)) + (0.375*(eta1 - 1.*eta2)*
        				   (eta1*(-0.6666666666666666*pow(ma1,2) + 2.*pow(mpion,2) + 1.*pow(mrho,2) - 1.*s) +
        					 eta2*(0.6666666666666666*pow(ma1,2) - 2.*pow(mpion,2) + 0.6666666666666666*pow(mrho,2) + 0.6666666666666666*s))*
        				   (1.*pow(mrho,2) - 0.5*delta*s)*pow(t2,2))/(pow(mrho,4) - 1.*pow(mrho,2)*s) +
        				0.03125*pow(eta1 - 1.*eta2,3)*(eta2*(-1.*pow(ma1,2) + 2.*pow(mpion,2) - 1.*pow(mrho,2) - 1.*s) +
        				   eta1*(pow(ma1,2) - 2.*pow(mpion,2) - 1.*pow(mrho,2) + s))*pow(t2,2) +
        				(3.*(1.*pow(mrho,2) - 0.5*delta*s)*(1.*C4*pow(mrho,6) + 0.0833335*pow(mrho,2)*s + pow(mrho,4)*(-0.416667 - 0.333334*C4*s) +
        					 delta*(0.666665*pow(mpion,2)*pow(mrho,2) + 0.333334*pow(mrho,4) - 0.291667*pow(mrho,2)*s - 0.0416667*pow(s,2)))*pow(t2,2))
        				  /(pow(mrho,8) - 1.*pow(mrho,6)*s) + (0.125*(1.*eta1 - 1.*eta2)*
        				   (pow(mrho,2)*(eta1*(1. - 2.*C4*pow(mrho,2)) + eta2*(-1. + 2.*C4*pow(mrho,2))) +
        					 delta*(eta2*(-1.*pow(ma1,2) + 3.*pow(mpion,2) - 1.*pow(mrho,2) - 1.*s) +
        						eta1*(1.*pow(ma1,2) - 3.*pow(mpion,2) - 1.5*pow(mrho,2) + 1.5*s)))*pow(t2,2))/pow(mrho,2) +
        				0.0104167*pow(eta1 - 1.*eta2,4)*pow(t2,3) + (0.166667*pow(delta,2)*pow(t2,3))/pow(mrho,4) +
        				(0.0833333*delta*pow(1.*eta1 - 1.*eta2,2)*pow(t2,3))/pow(mrho,2) +
        				(0.666667*pow(1.*pow(mrho,2) - 0.5*delta*s,2)*pow(t2,3))/(pow(mrho,4)*pow(pow(mrho,2) - 1.*s,2)) -
        				(0.166667*pow(1.*eta1 - 1.*eta2,2)*(1.*pow(mrho,2) - 0.5*delta*s)*pow(t2,3))/(pow(mrho,4) - 1.*pow(mrho,2)*s) +
        				(0.333334*delta*(-2.*pow(mrho,2) + 1.*delta*s)*pow(t2,3))/(pow(mrho,6) - 1.*pow(mrho,4)*s) -
        				(0.03125*pow(eta1 - 1.*eta2,2)*(eta1*eta2*(-2.*pow(ma1,8) - 2.*pow(mpion,8) + 2.*pow(mpion,4)*pow(mrho,4) +
        						pow(ma1,6)*(8.*pow(mpion,2) - 4.*s) + pow(ma1,2)*pow(mpion,2)*
        						 (8.*pow(mpion,4) - 8.*pow(mrho,4) - 4.*pow(mpion,2)*s + 4.*pow(mrho,2)*s) +
        						pow(ma1,4)*(-12.*pow(mpion,4) + 2.*pow(mrho,4) + 8.*pow(mpion,2)*s + 4.*pow(mrho,2)*s - 4.*pow(s,2))) +
        					 pow(eta2,2)*(1.*pow(ma1,8) + 1.*pow(mpion,8) - 2.*pow(mpion,6)*pow(mrho,2) + 1.*pow(mpion,4)*pow(mrho,4) +
        						pow(ma1,6)*(-4.*pow(mpion,2) + 2.*pow(mrho,2) + 2.*s) +
        						pow(ma1,4)*(6.*pow(mpion,4) + 1.*pow(mrho,4) + pow(mpion,2)*(-6.*pow(mrho,2) - 4.*s) - 2.*pow(mrho,2)*s +
        						   2.*pow(s,2)) + pow(ma1,2)*(-4.*pow(mpion,6) - 2.*pow(mpion,2)*pow(mrho,2)*s + pow(mpion,4)*(6.*pow(mrho,2) + 2.*s)))
        					   + pow(eta1,2)*(1.*pow(ma1,8) + pow(ma1,6)*(-4.*pow(mpion,2) - 2.*pow(mrho,2) + 2.*s) +
        						pow(ma1,4)*(6.*pow(mpion,4) + 1.*pow(mrho,4) + pow(mpion,2)*(6.*pow(mrho,2) - 4.*s) - 4.*pow(mrho,2)*s +
        						   2.*pow(s,2)) + pow(ma1,2)*(-4.*pow(mpion,6) + 2.*pow(mpion,2)*pow(mrho,2)*s +
        						   pow(mrho,2)*(2.*pow(mrho,2) - 2.*s)*s + pow(mpion,4)*(-6.*pow(mrho,2) + 2.*s)) +
        						pow(mpion,2)*(1.*pow(mpion,6) + 2.*pow(mpion,4)*pow(mrho,2) - 2.*pow(mrho,6) + 2.*pow(mrho,4)*s +
        						   pow(mpion,2)*(1.*pow(mrho,4) - 2.*pow(mrho,2)*s)))))/(1.*pow(ma1,2) - 1.*t1) -
        				(1.*pow(-2. + delta,2)*pow(mpion,2)*(1.*pow(mpion,2) - 0.25*pow(mrho,2)))/(1.*pow(mpion,2) - 1.*t1) +
        				(0.25*pow(-2. + delta,2)*pow(mpion,2)*t1)/pow(mrho,2) +
        				0.125*(-2. + delta)*(eta1 - 1.*eta2)*(eta2*(-1.*pow(ma1,2) + pow(mrho,2) - 2.*s) + eta1*(2.*pow(mpion,2) + s))*t1 -
        				(0.5*pow(1.*pow(mrho,2) - 0.5*delta*s,2)*(4.*pow(mpion,4)*pow(mrho,2) + 1.*pow(mrho,6) - 3.5*pow(mrho,4)*s + 0.5*pow(s,3) +
        					 pow(mpion,2)*(10.*pow(mrho,4) - 2.*pow(s,2)))*t1)/(pow(mrho,6)*pow(pow(mrho,2) - 1.*s,2)) +
        				(0.25*(eta1 - 1.*eta2)*(1.*pow(mrho,2) - 0.5*delta*s)*
        				   (eta2*(-2.*pow(ma1,4) - 6.*pow(mpion,4) + 1.5*pow(mrho,4) + pow(ma1,2)*(6.*pow(mpion,2) - 2.*pow(mrho,2) - 2.*s) -
        						1.*pow(mrho,2)*s - 0.5*pow(s,2) + pow(mpion,2)*(2.*pow(mrho,2) + 2.*s)) +
        					 eta1*(2.*pow(ma1,4) + 6.*pow(mpion,4) + 1.*pow(mrho,4) + pow(mpion,2)*(8.*pow(mrho,2) - 4.*s) - 4.*pow(mrho,2)*s +
        						1.*pow(s,2) + pow(ma1,2)*(-6.*pow(mpion,2) - 3.*pow(mrho,2) + 3.*s)))*t1)/(pow(mrho,4) - 1.*pow(mrho,2)*s) -
        				0.03125*pow(eta1 - 1.*eta2,2)*(eta1*eta2*(-6.*pow(ma1,4) - 12.*pow(mpion,4) + 2.*pow(mrho,4) +
        					  pow(ma1,2)*(16.*pow(mpion,2) - 8.*s) + 8.*pow(mpion,2)*s + 4.*pow(mrho,2)*s - 4.*pow(s,2)) +
        				   pow(eta1,2)*(3.*pow(ma1,4) + 6.*pow(mpion,4) + pow(mrho,4) + pow(mpion,2)*(6.*pow(mrho,2) - 4.*s) - 4.*pow(mrho,2)*s +
        					  2.*pow(s,2) + pow(ma1,2)*(-8.*pow(mpion,2) - 4.*pow(mrho,2) + 4.*s)) +
        				   pow(eta2,2)*(3.*pow(ma1,4) + 6.*pow(mpion,4) + pow(mrho,4) + pow(mpion,2)*(-6.*pow(mrho,2) - 4.*s) - 2.*pow(mrho,2)*s +
        					  2.*pow(s,2) + pow(ma1,2)*(-8.*pow(mpion,2) + 4.*pow(mrho,2) + 4.*s)))*t1 +
        				(1.*(pow(mpion,2)*(C4*(-2. + 1.*delta)*pow(mrho,6) + (1.5 - 2.*delta + 0.625*pow(delta,2))*pow(mrho,2)*s +
        						(0.25 - 0.125*delta)*delta*pow(s,2) + pow(mrho,4)*(2.5 - 2.25*delta + 0.5*pow(delta,2) + 2.*C4*s - 1.*C4*delta*s)) +
        					 pow(mrho,2)*(C4*(-2. + 1.*delta)*pow(mrho,6) + (0.75 - 0.375*delta)*delta*pow(s,2) +
        						pow(mrho,4)*(0.5 - 0.25*delta + 6.*C4*s - 3.*C4*delta*s) +
        						pow(mrho,2)*s*(-0.5 - 0.5*delta + 0.375*pow(delta,2) - 4.*C4*s + 2.*C4*delta*s)))*t1)/(pow(mrho,6) - 1.*pow(mrho,4)*s) -
        				(0.25*(1.*eta1 - 1.*eta2)*(pow(mrho,2)*(eta1*(-1.*pow(mrho,2) + 2.*C4*pow(mrho,4) + pow(ma1,2)*(1. - 2.*C4*pow(mrho,2)) +
        						   pow(mpion,2)*(-2. + 4.*C4*pow(mrho,2)) - 2.*C4*pow(s,2)) +
        						eta2*(-1.5*pow(mrho,2) + 2.*C4*pow(mrho,4) + pow(mpion,2)*(2. - 4.*C4*pow(mrho,2)) +
        						   pow(ma1,2)*(-1. + 2.*C4*pow(mrho,2)) + 0.5*s - 4.*C4*pow(mrho,2)*s + 2.*C4*pow(s,2))) +
        					 delta*(eta2*(-1.*pow(ma1,4) - 3.*pow(mpion,4) + 1.*pow(mrho,4) + pow(ma1,2)*(3.*pow(mpion,2) - 1.*pow(mrho,2) - 1.*s) +
        						   0.25*pow(mrho,2)*s - 0.75*pow(s,2) + pow(mpion,2)*(1.*pow(mrho,2) + 1.*s)) +
        						eta1*(1.*pow(ma1,4) + 3.*pow(mpion,4) + 0.5*pow(mrho,4) + pow(mpion,2)*(4.*pow(mrho,2) - 2.*s) - 2.*pow(mrho,2)*s +
        						   1.*pow(s,2) + pow(ma1,2)*(-3.*pow(mpion,2) - 1.5*pow(mrho,2) + 1.5*s))))*t1)/pow(mrho,2) -
        				(0.5*(pow(delta,2)*(1.*pow(mpion,4)*pow(mrho,2) + 0.25*pow(mrho,6) - 0.75*pow(mrho,4)*s + 0.125*pow(mrho,2)*pow(s,2) +
        						0.25*pow(s,3) + pow(mpion,2)*(2.5*pow(mrho,4) + 0.25*pow(mrho,2)*s - 0.75*pow(s,2))) +
        					 pow(mrho,6)*(1.5 + C4*(-6.*pow(mrho,2) + 6.*s) + pow(C4,2)*(4.*pow(mrho,4) - 8.*pow(mrho,2)*s + 4.*pow(s,2))) +
        					 delta*pow(mrho,2)*(4.*C4*pow(mrho,6) - 0.5*pow(s,2) + pow(mrho,4)*(-1.5 - 3.*C4*s) + pow(mrho,2)*s*(0.5 - 1.*C4*s) +
        						pow(mpion,2)*(6.*C4*pow(mrho,4) + 0.5*s + pow(mrho,2)*(-2.5 - 2.*C4*s))))*t1)/pow(mrho,6) +
        				(3.*(1.*pow(mrho,2) - 0.5*delta*s)*(delta*(0.666667*pow(mpion,4)*pow(mrho,2) + 0.166667*pow(mrho,6) - 0.541667*pow(mrho,4)*s -
        						0.0833333*pow(mrho,2)*pow(s,2) + 0.125*pow(s,3) +
        						pow(mpion,2)*(1.66667*pow(mrho,4) + 0.0833333*pow(mrho,2)*s - 0.416667*pow(s,2))) +
        					 pow(mrho,2)*(1.*C4*pow(mrho,6) - 0.0833333*pow(s,2) + pow(mrho,4)*(-0.416667 - 1.33333*C4*s) +
        						pow(mrho,2)*s*(0.5 + 0.333333*C4*s) + pow(mpion,2)*(2.*C4*pow(mrho,4) + 0.166667*s + pow(mrho,2)*(-0.833333 - 0.666667*C4*s))
        						))*t1)/(pow(mrho,8) - 1.*pow(mrho,6)*s) + 1.*C4*pow(t1,2) + 1.*C4*delta*pow(t1,2) -
        				0.0625*(-2. + delta)*(eta1 - 1.*eta2)*eta2*pow(t1,2) + (0.5*pow(delta,2)*pow(mpion,2)*pow(t1,2))/pow(mrho,4) -
        				(0.25*pow(t1,2))/pow(mrho,2) - (0.5*delta*pow(t1,2))/pow(mrho,2) + (0.25*pow(delta,2)*pow(t1,2))/pow(mrho,2) +
        				(0.25*delta*s*pow(t1,2))/pow(mrho,4) - (0.25*pow(delta,2)*s*pow(t1,2))/pow(mrho,4) -
        				(0.5*C4*delta*s*pow(t1,2))/pow(mrho,2) - (0.0625*pow(delta,2)*pow(s,2)*pow(t1,2))/pow(mrho,6) +
        				(1.*(2.*pow(mpion,2) + pow(mrho,2) - 1.*s)*pow(1.*pow(mrho,2) - 0.5*delta*s,2)*pow(t1,2))/
        				 (pow(mrho,4)*pow(pow(mrho,2) - 1.*s,2)) - (0.375*(eta1 - 1.*eta2)*
        				   (eta1*(-0.6666666666666666*pow(ma1,2) + 2.*pow(mpion,2) + 1.*pow(mrho,2) - 1.*s) +
        					 eta2*(0.6666666666666666*pow(ma1,2) - 2.*pow(mpion,2) + 0.6666666666666666*pow(mrho,2) + 0.6666666666666666*s))*
        				   (1.*pow(mrho,2) - 0.5*delta*s)*pow(t1,2))/(pow(mrho,4) - 1.*pow(mrho,2)*s) -
        				0.03125*pow(eta1 - 1.*eta2,3)*(eta2*(-1.*pow(ma1,2) + 2.*pow(mpion,2) - 1.*pow(mrho,2) - 1.*s) +
        				   eta1*(pow(ma1,2) - 2.*pow(mpion,2) - 1.*pow(mrho,2) + s))*pow(t1,2) -
        				(3.*(1.*pow(mrho,2) - 0.5*delta*s)*(1.*C4*pow(mrho,6) + 0.0833335*pow(mrho,2)*s + pow(mrho,4)*(-0.416667 - 0.333334*C4*s) +
        					 delta*(0.666665*pow(mpion,2)*pow(mrho,2) + 0.333334*pow(mrho,4) - 0.291667*pow(mrho,2)*s - 0.0416667*pow(s,2)))*pow(t1,2))
        				  /(pow(mrho,8) - 1.*pow(mrho,6)*s) - (0.125*(1.*eta1 - 1.*eta2)*
        				   (pow(mrho,2)*(eta1*(1. - 2.*C4*pow(mrho,2)) + eta2*(-1. + 2.*C4*pow(mrho,2))) +
        					 delta*(eta2*(-1.*pow(ma1,2) + 3.*pow(mpion,2) - 1.*pow(mrho,2) - 1.*s) +
        						eta1*(1.*pow(ma1,2) - 3.*pow(mpion,2) - 1.5*pow(mrho,2) + 1.5*s)))*pow(t1,2))/pow(mrho,2) -
        				0.0104167*pow(eta1 - 1.*eta2,4)*pow(t1,3) - (0.166667*pow(delta,2)*pow(t1,3))/pow(mrho,4) -
        				(0.0833333*delta*pow(1.*eta1 - 1.*eta2,2)*pow(t1,3))/pow(mrho,2) -
        				(0.666667*pow(1.*pow(mrho,2) - 0.5*delta*s,2)*pow(t1,3))/(pow(mrho,4)*pow(pow(mrho,2) - 1.*s,2)) +
        				(0.166667*pow(1.*eta1 - 1.*eta2,2)*(1.*pow(mrho,2) - 0.5*delta*s)*pow(t1,3))/(pow(mrho,4) - 1.*pow(mrho,2)*s) -
        				(0.333334*delta*(-2.*pow(mrho,2) + 1.*delta*s)*pow(t1,3))/(pow(mrho,6) - 1.*pow(mrho,4)*s) +
        				0.0625*pow(eta1 - 1.*eta2,2)*(eta1*eta2*(-4.*pow(ma1,6) + pow(ma1,4)*(12.*pow(mpion,2) - 6.*s) +
        					  pow(mpion,2)*(4.*pow(mpion,4) - 4.*pow(mrho,4) - 2.*pow(mpion,2)*s + 2.*pow(mrho,2)*s) +
        					  pow(ma1,2)*(-12.*pow(mpion,4) + 2.*pow(mrho,4) + 8.*pow(mpion,2)*s + 4.*pow(mrho,2)*s - 4.*pow(s,2))) +
        				   pow(eta1,2)*(2.*pow(ma1,6) - 2.*pow(mpion,6) + pow(mpion,2)*pow(mrho,2)*s + pow(mrho,2)*(pow(mrho,2) - 1.*s)*s +
        					  pow(mpion,4)*(-3.*pow(mrho,2) + s) + pow(ma1,4)*(-6.*pow(mpion,2) - 3.*pow(mrho,2) + 3.*s) +
        					  pow(ma1,2)*(6.*pow(mpion,4) + pow(mrho,4) + pow(mpion,2)*(6.*pow(mrho,2) - 4.*s) - 4.*pow(mrho,2)*s + 2.*pow(s,2))) +
        				   pow(eta2,2)*(2.*pow(ma1,6) - 2.*pow(mpion,6) - 1.*pow(mpion,2)*pow(mrho,2)*s + pow(mpion,4)*(3.*pow(mrho,2) + s) +
        					  pow(ma1,4)*(-6.*pow(mpion,2) + 3.*pow(mrho,2) + 3.*s) +
        					  pow(ma1,2)*(6.*pow(mpion,4) + pow(mrho,4) + pow(mpion,2)*(-6.*pow(mrho,2) - 4.*s) - 2.*pow(mrho,2)*s + 2.*pow(s,2))))*
        				 log(fabs(-pow(ma1,2) + t2)) - (0.25*(-2. + delta)*(eta1 - 1.*eta2)*
        				   (eta2*(-0.5*pow(ma1,6) - 0.5*pow(mpion,6) + 0.5*pow(mpion,4)*pow(mrho,2) +
        						pow(ma1,4)*(0.5*pow(mpion,2) + 0.5*pow(mrho,2) - 1.*s) +
        						pow(ma1,2)*pow(mpion,2)*(0.5*pow(mpion,2) + 1.*pow(mrho,2) - 1.*s)) +
        					 eta1*(pow(ma1,4)*(1.*pow(mpion,2) + 0.5*s) +
        						pow(mpion,2)*(1.*pow(mpion,4) + 1.*pow(mrho,4) + pow(mpion,2)*(-1.*pow(mrho,2) + 0.5*s) - 0.5*pow(mrho,2)*s) +
        						pow(ma1,2)*(-2.*pow(mpion,4) - 0.5*pow(mrho,2)*s + pow(mpion,2)*(-1.*pow(mrho,2) + 1.*s))))*log(fabs(-pow(ma1,2) + t2)))/
        				 (pow(ma1,2) - 1.*pow(mpion,2)) - (0.125*(eta1 - 1.*eta2)*(1.*pow(mrho,2) - 0.5*delta*s)*
        				   (eta1*(4.*pow(ma1,6) - 4.*pow(mpion,6) + pow(mrho,4)*s + 4.*pow(mpion,2)*pow(s,2) - 1.*pow(s,3) +
        						pow(mpion,4)*(-10.*pow(mrho,2) + 2.*s) + pow(ma1,4)*(-12.*pow(mpion,2) - 6.*pow(mrho,2) + 6.*s) +
        						pow(ma1,2)*(12.*pow(mpion,4) + 2.*pow(mrho,4) + pow(mpion,2)*(16.*pow(mrho,2) - 8.*s) - 8.*pow(mrho,2)*s + 2.*pow(s,2))
        						) + eta2*(-4.*pow(ma1,6) + pow(ma1,4)*(12.*pow(mpion,2) - 4.*pow(mrho,2) - 4.*s) +
        						pow(mpion,2)*(4.*pow(mpion,4) - 1.*pow(mrho,4) + 2.*pow(mrho,2)*s - 1.*pow(s,2)) +
        						pow(ma1,2)*(-12.*pow(mpion,4) + 3.*pow(mrho,4) - 2.*pow(mrho,2)*s - 1.*pow(s,2) + pow(mpion,2)*(4.*pow(mrho,2) + 4.*s))
        						))*log(fabs(-pow(ma1,2) + t2)))/(pow(mrho,4) - 1.*pow(mrho,2)*s) +
        				(0.25*(1.*eta1 - 1.*eta2)*(delta*(eta1*(1.*pow(ma1,6) - 1.*pow(mpion,6) + pow(mpion,4)*(-2.5*pow(mrho,2) + 0.5*s) +
        						   pow(mpion,2)*s*(-0.5*pow(mrho,2) + 1.*s) + pow(ma1,4)*(-3.*pow(mpion,2) - 1.5*pow(mrho,2) + 1.5*s) +
        						   s*(0.5*pow(mrho,4) - 0.25*pow(mrho,2)*s - 0.25*pow(s,2)) +
        						   pow(ma1,2)*(3.*pow(mpion,4) + 0.5*pow(mrho,4) + pow(mpion,2)*(4.*pow(mrho,2) - 2.*s) - 2.*pow(mrho,2)*s +
        							  1.*pow(s,2))) + eta2*(-1.*pow(ma1,6) + pow(ma1,4)*(3.*pow(mpion,2) - 1.*pow(mrho,2) - 1.*s) +
        						   pow(mpion,2)*(1.*pow(mpion,4) - 0.5*pow(mrho,4) + 0.25*pow(mrho,2)*s - 0.25*pow(s,2)) +
        						   pow(ma1,2)*(-3.*pow(mpion,4) + 1.*pow(mrho,4) + 0.25*pow(mrho,2)*s - 0.75*pow(s,2) +
        							  pow(mpion,2)*(1.*pow(mrho,2) + 1.*s)))) +
        					 pow(mrho,2)*(eta2*(pow(ma1,4)*(-1. + 2.*C4*pow(mrho,2)) +
        						   pow(mpion,2)*(0.5*pow(mrho,2) + pow(mpion,2)*(-1. + 2.*C4*pow(mrho,2)) + 0.5*s) +
        						   pow(ma1,2)*(2.*C4*pow(mrho,4) + pow(mpion,2)*(2. - 4.*C4*pow(mrho,2)) + pow(mrho,2)*(-1.5 - 4.*C4*s) +
        							  s*(0.5 + 2.*C4*s))) + eta1*(pow(ma1,4)*(1. - 2.*C4*pow(mrho,2)) + pow(mpion,4)*(1. - 2.*C4*pow(mrho,2)) +
        						   (-0.5*pow(mrho,2) + 0.5*s)*s + pow(ma1,2)*
        							(-1.*pow(mrho,2) + 2.*C4*pow(mrho,4) + pow(mpion,2)*(-2. + 4.*C4*pow(mrho,2)) - 2.*C4*pow(s,2)) +
        						   pow(mpion,2)*(-4.*C4*pow(mrho,4) - 1.*s + pow(mrho,2)*(2. + 4.*C4*s)))))*log(fabs(-pow(ma1,2) + t2)))/pow(mrho,2) +
        				0.5*pow(-2. + delta,2)*pow(mpion,2)*log(fabs(-pow(mpion,2) + t2)) +
        				(0.5*(-2. + delta)*(eta1 - 1.*eta2)*pow(mpion,2)*(eta2*pow(mpion,2)*(-1.*pow(mrho,2) + 1.*s) +
        					 eta1*(-0.5*pow(mrho,4) + pow(mpion,2)*(1.*pow(mrho,2) - 1.*s) + 0.5*pow(mrho,2)*s))*log(fabs(-pow(mpion,2) + t2)))/
        				 (-1.*pow(ma1,2) + 1.*pow(mpion,2)) - (2.*(-0.12500000000000003*pow(2. - 1.*delta,2)*pow(mrho,4)*s +
        					 pow(mpion,2)*(C4*(-2. + 1.*delta)*pow(mrho,6) + (0.5 - 0.25*delta)*delta*pow(s,2) +
        						pow(mrho,4)*(1. - 0.5*delta + 4.*C4*s - 2.*C4*delta*s) +
        						pow(mrho,2)*s*(1. - 2.*delta + 0.75*pow(delta,2) - 2.*C4*s + 1.*C4*delta*s)))*log(fabs(-pow(mpion,2) + t2)))/
        				 (pow(mrho,4) - 1.*pow(mrho,2)*s) - 0.0625*pow(eta1 - 1.*eta2,2)*
        				 (eta1*eta2*(-4.*pow(ma1,6) + pow(ma1,4)*(12.*pow(mpion,2) - 6.*s) +
        					  pow(mpion,2)*(4.*pow(mpion,4) - 4.*pow(mrho,4) - 2.*pow(mpion,2)*s + 2.*pow(mrho,2)*s) +
        					  pow(ma1,2)*(-12.*pow(mpion,4) + 2.*pow(mrho,4) + 8.*pow(mpion,2)*s + 4.*pow(mrho,2)*s - 4.*pow(s,2))) +
        				   pow(eta1,2)*(2.*pow(ma1,6) - 2.*pow(mpion,6) + pow(mpion,2)*pow(mrho,2)*s + pow(mrho,2)*(pow(mrho,2) - 1.*s)*s +
        					  pow(mpion,4)*(-3.*pow(mrho,2) + s) + pow(ma1,4)*(-6.*pow(mpion,2) - 3.*pow(mrho,2) + 3.*s) +
        					  pow(ma1,2)*(6.*pow(mpion,4) + pow(mrho,4) + pow(mpion,2)*(6.*pow(mrho,2) - 4.*s) - 4.*pow(mrho,2)*s + 2.*pow(s,2))) +
        				   pow(eta2,2)*(2.*pow(ma1,6) - 2.*pow(mpion,6) - 1.*pow(mpion,2)*pow(mrho,2)*s + pow(mpion,4)*(3.*pow(mrho,2) + s) +
        					  pow(ma1,4)*(-6.*pow(mpion,2) + 3.*pow(mrho,2) + 3.*s) +
        					  pow(ma1,2)*(6.*pow(mpion,4) + pow(mrho,4) + pow(mpion,2)*(-6.*pow(mrho,2) - 4.*s) - 2.*pow(mrho,2)*s + 2.*pow(s,2))))*
        				 log(fabs(-pow(ma1,2) + t1)) + (0.25*(-2. + delta)*(eta1 - 1.*eta2)*
        				   (eta2*(-0.5*pow(ma1,6) - 0.5*pow(mpion,6) + 0.5*pow(mpion,4)*pow(mrho,2) +
        						pow(ma1,4)*(0.5*pow(mpion,2) + 0.5*pow(mrho,2) - 1.*s) +
        						pow(ma1,2)*pow(mpion,2)*(0.5*pow(mpion,2) + 1.*pow(mrho,2) - 1.*s)) +
        					 eta1*(pow(ma1,4)*(1.*pow(mpion,2) + 0.5*s) +
        						pow(mpion,2)*(1.*pow(mpion,4) + 1.*pow(mrho,4) + pow(mpion,2)*(-1.*pow(mrho,2) + 0.5*s) - 0.5*pow(mrho,2)*s) +
        						pow(ma1,2)*(-2.*pow(mpion,4) - 0.5*pow(mrho,2)*s + pow(mpion,2)*(-1.*pow(mrho,2) + 1.*s))))*log(fabs(-pow(ma1,2) + t1)))/
        				 (pow(ma1,2) - 1.*pow(mpion,2)) + (0.125*(eta1 - 1.*eta2)*(1.*pow(mrho,2) - 0.5*delta*s)*
        				   (eta1*(4.*pow(ma1,6) - 4.*pow(mpion,6) + pow(mrho,4)*s + 4.*pow(mpion,2)*pow(s,2) - 1.*pow(s,3) +
        						pow(mpion,4)*(-10.*pow(mrho,2) + 2.*s) + pow(ma1,4)*(-12.*pow(mpion,2) - 6.*pow(mrho,2) + 6.*s) +
        						pow(ma1,2)*(12.*pow(mpion,4) + 2.*pow(mrho,4) + pow(mpion,2)*(16.*pow(mrho,2) - 8.*s) - 8.*pow(mrho,2)*s + 2.*pow(s,2))
        						) + eta2*(-4.*pow(ma1,6) + pow(ma1,4)*(12.*pow(mpion,2) - 4.*pow(mrho,2) - 4.*s) +
        						pow(mpion,2)*(4.*pow(mpion,4) - 1.*pow(mrho,4) + 2.*pow(mrho,2)*s - 1.*pow(s,2)) +
        						pow(ma1,2)*(-12.*pow(mpion,4) + 3.*pow(mrho,4) - 2.*pow(mrho,2)*s - 1.*pow(s,2) + pow(mpion,2)*(4.*pow(mrho,2) + 4.*s))
        						))*log(fabs(-pow(ma1,2) + t1)))/(pow(mrho,4) - 1.*pow(mrho,2)*s) -
        				(0.25*(1.*eta1 - 1.*eta2)*(delta*(eta1*(1.*pow(ma1,6) - 1.*pow(mpion,6) + pow(mpion,4)*(-2.5*pow(mrho,2) + 0.5*s) +
        						   pow(mpion,2)*s*(-0.5*pow(mrho,2) + 1.*s) + pow(ma1,4)*(-3.*pow(mpion,2) - 1.5*pow(mrho,2) + 1.5*s) +
        						   s*(0.5*pow(mrho,4) - 0.25*pow(mrho,2)*s - 0.25*pow(s,2)) +
        						   pow(ma1,2)*(3.*pow(mpion,4) + 0.5*pow(mrho,4) + pow(mpion,2)*(4.*pow(mrho,2) - 2.*s) - 2.*pow(mrho,2)*s +
        							  1.*pow(s,2))) + eta2*(-1.*pow(ma1,6) + pow(ma1,4)*(3.*pow(mpion,2) - 1.*pow(mrho,2) - 1.*s) +
        						   pow(mpion,2)*(1.*pow(mpion,4) - 0.5*pow(mrho,4) + 0.25*pow(mrho,2)*s - 0.25*pow(s,2)) +
        						   pow(ma1,2)*(-3.*pow(mpion,4) + 1.*pow(mrho,4) + 0.25*pow(mrho,2)*s - 0.75*pow(s,2) +
        							  pow(mpion,2)*(1.*pow(mrho,2) + 1.*s)))) +
        					 pow(mrho,2)*(eta2*(pow(ma1,4)*(-1. + 2.*C4*pow(mrho,2)) +
        						   pow(mpion,2)*(0.5*pow(mrho,2) + pow(mpion,2)*(-1. + 2.*C4*pow(mrho,2)) + 0.5*s) +
        						   pow(ma1,2)*(2.*C4*pow(mrho,4) + pow(mpion,2)*(2. - 4.*C4*pow(mrho,2)) + pow(mrho,2)*(-1.5 - 4.*C4*s) +
        							  s*(0.5 + 2.*C4*s))) + eta1*(pow(ma1,4)*(1. - 2.*C4*pow(mrho,2)) + pow(mpion,4)*(1. - 2.*C4*pow(mrho,2)) +
        						   (-0.5*pow(mrho,2) + 0.5*s)*s + pow(ma1,2)*
        							(-1.*pow(mrho,2) + 2.*C4*pow(mrho,4) + pow(mpion,2)*(-2. + 4.*C4*pow(mrho,2)) - 2.*C4*pow(s,2)) +
        						   pow(mpion,2)*(-4.*C4*pow(mrho,4) - 1.*s + pow(mrho,2)*(2. + 4.*C4*s)))))*log(fabs(-pow(ma1,2) + t1)))/pow(mrho,2) -
        				0.5*pow(-2. + delta,2)*pow(mpion,2)*log(fabs(-pow(mpion,2) + t1)) -
        				(0.5*(-2. + delta)*(eta1 - 1.*eta2)*pow(mpion,2)*(eta2*pow(mpion,2)*(-1.*pow(mrho,2) + 1.*s) +
        					 eta1*(-0.5*pow(mrho,4) + pow(mpion,2)*(1.*pow(mrho,2) - 1.*s) + 0.5*pow(mrho,2)*s))*log(fabs(-pow(mpion,2) + t1)))/
        				 (-1.*pow(ma1,2) + 1.*pow(mpion,2)) + (2.*(-0.12500000000000003*pow(2. - 1.*delta,2)*pow(mrho,4)*s +
        					 pow(mpion,2)*(C4*(-2. + 1.*delta)*pow(mrho,6) + (0.5 - 0.25*delta)*delta*pow(s,2) +
        						pow(mrho,4)*(1. - 0.5*delta + 4.*C4*s - 2.*C4*delta*s) +
        						pow(mrho,2)*s*(1. - 2.*delta + 0.75*pow(delta,2) - 2.*C4*s + 1.*C4*delta*s)))*log(fabs(-pow(mpion,2) + t1)))/
        				 (pow(mrho,4) - 1.*pow(mrho,2)*s)))/(16.*Pi*(4*pow(mpion,2) - s)*s));

             process_list.push_back(make_unique<CollisionBranch>(
                *part_out, *photon_out, xsection, ProcessType::TwoToTwo));
          }

          //dummy: just for stable rho
          if (part_a.type().pdgcode() == pdg::pi_p ||
              part_b.type().pdgcode() == pdg::pi_p) {
            part_out = pi_plus_particle;
          } else {
            part_out = pi_minus_particle;
=======
          if (gamma_rho_tot > really_small) {
            if (tabulation_pi0_pi_rho == nullptr) {
              tabulation_pi0_pi_rho = make_unique<Tabulation>(
                  2. * m_pi, 15. - 2. * m_pi, num_tab_pts_, [&](double sqrts1) {
                    return integrate(2. * m_pi, sqrts1, [&](double M) {
                      return pi_pi0_rho(M, pow_int(sqrts1, 2)) *
                             part_out->spectral_function(M);
                    });
                  });
            }
            xsection = tabulation_pi0_pi_rho->get_value_linear(sqrts);
          } else {
            xsection = pi_pi0_rho(m3, pow_int(sqrts, 2));
>>>>>>> 509d22a4
          }
          m3 = 0.0;

          mandelstam_t = get_t_range(sqrts, m1, m2, m3, 0.0);
          t1 = mandelstam_t[1];
          t2 = mandelstam_t[0];

          xsection = 0.0000000000000001 * to_mb;
          process_list.push_back(make_unique<CollisionBranch>(
              *part_out, *photon_out, xsection, ProcessType::TwoToTwo));
          break;

        case ReactionType::pi_rho0:
          if (part_a.type().pdgcode() == pdg::pi_p) {
            part_out = pi_plus_particle;
          } else {
            part_out = pi_minus_particle;
          }
          m3 = part_out->mass();

<<<<<<< HEAD
          mandelstam_t = get_t_range(sqrts, m1, m2, m3, 0.0);
          t1 = mandelstam_t[1];
          t2 = mandelstam_t[0];

           xsection = to_mb*1/3.0*(pow(Const,2)*pow(ghat,4)*((pow(eta1 - eta2,2)*(-2*eta1*eta2*
                      (pow(ma1,8) + pow(m_pi,8) - pow(m_pi,4)*pow(mrho,4) - 2*pow(ma1,2)*pow(m_pi,2)*(pow(m_pi,2) - pow(mrho,2))*(pow(mrho,2) + s) +
                        pow(ma1,6)*(-4*pow(m_pi,2) + 2*s) + pow(ma1,4)*
                         (4*pow(m_pi,4) - pow(mrho,4) + 2*pow(m_pi,2)*(pow(mrho,2) - 2*s) - 2*pow(mrho,2)*s + 2*pow(s,2))) +
                     pow(eta2,2)*(pow(ma1,8) + pow(m_pi,4)*pow(pow(m_pi,2) - pow(mrho,2),2) + 2*pow(ma1,6)*(-2*pow(m_pi,2) + pow(mrho,2) + s) +
                        2*pow(ma1,2)*pow(m_pi,2)*(-pow(mrho,4) + pow(m_pi,2)*(2*pow(mrho,2) - s) + pow(mrho,2)*s) +
                        pow(ma1,4)*(4*pow(m_pi,4) + pow(mrho,4) - 2*pow(mrho,2)*s + 2*pow(s,2) - 4*pow(m_pi,2)*(pow(mrho,2) + s))) +
                     pow(eta1,2)*(pow(ma1,8) + pow(m_pi,8) - 2*pow(m_pi,6)*pow(mrho,2) - 2*pow(ma1,6)*(2*pow(m_pi,2) + pow(mrho,2) - s) -
                        2*pow(m_pi,2)*pow(mrho,4)*s + pow(m_pi,4)*(3*pow(mrho,4) + 2*pow(mrho,2)*s) +
                        pow(ma1,4)*(4*pow(m_pi,4) + pow(mrho,4) + pow(m_pi,2)*(8*pow(mrho,2) - 4*s) - 4*pow(mrho,2)*s + 2*pow(s,2)) -
                        2*pow(ma1,2)*(pow(mrho,2)*s*(-pow(mrho,2) + s) + pow(m_pi,4)*(3*pow(mrho,2) + s) + pow(m_pi,2)*(2*pow(mrho,4) - 3*pow(mrho,2)*s)))))
                  /((pow(m_pi,4) + pow(pow(mrho,2) - s,2) - 2*pow(m_pi,2)*(pow(mrho,2) + s))*(pow(ma1,2) - t2)) +
                (8*pow(-2 + delta,2)*pow(m_pi,2)*(4*pow(m_pi,2) - pow(mrho,2)))/
                 ((pow(m_pi,4) + pow(pow(mrho,2) - s,2) - 2*pow(m_pi,2)*(pow(mrho,2) + s))*(pow(m_pi,2) - t2)) -
                (8*pow(-2 + delta,2)*pow(m_pi,2)*t2)/(pow(mrho,2)*pow(pow(m_pi,2) - s,2)) -
                (8*pow(-2 + delta,2)*pow(m_pi,2)*t2)/(pow(mrho,2)*(pow(m_pi,4) + pow(pow(mrho,2) - s,2) - 2*pow(m_pi,2)*(pow(mrho,2) + s))) -
                (8*(-2 + delta)*(-8*C4*pow(mrho,4) + pow(m_pi,2)*(2 + delta - 8*C4*pow(mrho,2)) - (2 + 3*delta)*s + pow(mrho,2)*(-2 + 3*delta + 16*C4*s))*t2)/
                 (pow(mrho,2)*(pow(m_pi,4) + pow(pow(mrho,2) - s,2) - 2*pow(m_pi,2)*(pow(mrho,2) + s))) -
                (4*(-2 + delta)*(eta1 - eta2)*(pow(ma1,2) - s)*(eta2*(pow(m_pi,2) + pow(mrho,2) - 2*s)*(pow(m_pi,2) + s) +
                     eta1*(-2*pow(m_pi,4) + pow(mrho,4) - 3*pow(mrho,2)*s + 2*pow(s,2) + pow(m_pi,2)*(pow(mrho,2) + s)))*t2)/
                 ((pow(Gammaa1,2)*pow(ma1,2) + pow(pow(ma1,2) - s,2))*(pow(m_pi,4) + pow(pow(mrho,2) - s,2) - 2*pow(m_pi,2)*(pow(mrho,2) + s))) +
                (pow(eta1 - eta2,2)*(pow(eta1,2)*(3*pow(ma1,4) + 4*pow(m_pi,4) + pow(mrho,4) + pow(m_pi,2)*(8*pow(mrho,2) - 4*s) -
                        4*pow(ma1,2)*(2*pow(m_pi,2) + pow(mrho,2) - s) - 4*pow(mrho,2)*s + 2*pow(s,2)) +
                     pow(eta2,2)*(3*pow(ma1,4) + 4*pow(m_pi,4) + pow(mrho,4) - 2*pow(mrho,2)*s + 2*pow(s,2) - 4*pow(m_pi,2)*(pow(mrho,2) + s) +
                        4*pow(ma1,2)*(-2*pow(m_pi,2) + pow(mrho,2) + s)) -
                     2*eta1*eta2*(3*pow(ma1,4) + 4*pow(m_pi,4) - pow(mrho,4) + 2*pow(m_pi,2)*(pow(mrho,2) - 2*s) - 2*pow(mrho,2)*s + 2*pow(s,2) +
                        pow(ma1,2)*(-8*pow(m_pi,2) + 4*s)))*t2)/(pow(m_pi,4) + pow(pow(mrho,2) - s,2) - 2*pow(m_pi,2)*(pow(mrho,2) + s)) +
                (8*(pow(delta,2)*(8*pow(m_pi,4) + 3*pow(mrho,4) + 4*pow(m_pi,2)*(3*pow(mrho,2) - 2*s) - 6*pow(mrho,2)*s + 2*pow(s,2)) +
                     4*pow(mrho,4)*(3 + 12*C4*(2*pow(m_pi,2) - s) + 8*pow(C4,2)*pow(-2*pow(m_pi,2) + s,2)) -
                     4*delta*pow(mrho,2)*(16*C4*pow(m_pi,4) + 2*pow(m_pi,2)*(3 + 6*C4*pow(mrho,2) - 8*C4*s) + pow(mrho,2)*(3 - 6*C4*s) + s*(-3 + 4*C4*s)))*t2)/
                 (pow(mrho,4)*(pow(m_pi,4) + pow(pow(mrho,2) - s,2) - 2*pow(m_pi,2)*(pow(mrho,2) + s))) +
                (8*(-2 + delta)*(pow(m_pi,4)*(-2 + 3*delta - 8*C4*pow(mrho,2)) + (pow(mrho,2) - s)*((-2 + 3*delta)*s + pow(mrho,2)*(-2 + delta - 8*C4*s)) +
                     4*pow(m_pi,2)*(2*C4*pow(mrho,4) + delta*s - pow(mrho,2)*(-1 + delta + 4*C4*s)))*t2)/
                 (pow(mrho,2)*(pow(m_pi,2) - s)*(pow(m_pi,4) + pow(pow(mrho,2) - s,2) - 2*pow(m_pi,2)*(pow(mrho,2) + s))) +
                (4*(-2 + delta)*(eta1 - eta2)*(pow(ma1,2) - s)*(eta2*(pow(m_pi,2) + s)*(pow(m_pi,4) - pow(m_pi,2)*(pow(mrho,2) - 2*s) + (pow(mrho,2) - s)*s) +
                     eta1*(-4*pow(m_pi,6) + pow(pow(mrho,2) - s,2)*s + pow(m_pi,4)*(3*pow(mrho,2) + s) -
                        pow(m_pi,2)*(pow(mrho,4) - pow(mrho,2)*s + 2*pow(s,2))))*t2)/
                 ((pow(Gammaa1,2)*pow(ma1,2) + pow(pow(ma1,2) - s,2))*(pow(m_pi,2) - s)*
                   (pow(m_pi,4) + pow(pow(mrho,2) - s,2) - 2*pow(m_pi,2)*(pow(mrho,2) + s))) +
                (pow(eta1 - eta2,2)*(-2*eta1*eta2*(pow(m_pi,8) - pow(mrho,4)*pow(s,2) + pow(s,4) -
                        pow(m_pi,4)*(pow(mrho,4) + 2*pow(mrho,2)*s - 4*pow(s,2)) + 2*pow(m_pi,2)*s*(pow(mrho,4) + pow(mrho,2)*s - 2*pow(s,2))) +
                     pow(eta2,2)*(pow(m_pi,8) - 2*pow(m_pi,6)*pow(mrho,2) + pow(s,2)*pow(pow(mrho,2) + s,2) + pow(m_pi,4)*pow(pow(mrho,2) + 2*s,2) -
                        2*pow(m_pi,2)*s*(pow(mrho,4) + 2*pow(mrho,2)*s + 2*pow(s,2))) +
                     pow(eta1,2)*(pow(m_pi,8) - 2*pow(m_pi,6)*pow(mrho,2) - 4*pow(m_pi,2)*pow(pow(mrho,2) - s,2)*s + pow(pow(mrho,2) - s,2)*pow(s,2) +
                        pow(m_pi,4)*(3*pow(mrho,4) - 6*pow(mrho,2)*s + 4*pow(s,2))))*t2)/
                 ((pow(Gammaa1,2)*pow(ma1,2) + pow(pow(ma1,2) - s,2))*(pow(m_pi,4) + pow(pow(mrho,2) - s,2) - 2*pow(m_pi,2)*(pow(mrho,2) + s))) -
                (2*pow(eta1 - eta2,2)*(pow(ma1,2) - s)*(pow(eta1,2)*(pow(ma1,4)*s + pow(m_pi,4)*(-3*pow(mrho,2) + 2*s) +
                        s*(2*pow(mrho,4) - 3*pow(mrho,2)*s + pow(s,2)) - 2*pow(m_pi,2)*(pow(mrho,4) - 4*pow(mrho,2)*s + 2*pow(s,2)) +
                        pow(ma1,2)*(2*pow(m_pi,2)*(pow(mrho,2) - 2*s) + 3*s*(-pow(mrho,2) + s))) -
                     2*eta1*eta2*(pow(ma1,4)*s + s*(2*pow(m_pi,4) + 4*pow(m_pi,2)*(pow(mrho,2) - s) + s*(-2*pow(mrho,2) + s)) +
                        pow(ma1,2)*(pow(m_pi,2)*(pow(mrho,2) - 4*s) + s*(-2*pow(mrho,2) + 3*s))) +
                     pow(eta2,2)*(-4*pow(m_pi,2)*s*(pow(ma1,2) + pow(mrho,2) + s) + pow(m_pi,4)*(pow(mrho,2) + 2*s) +
                        s*(pow(ma1,4) + s*(pow(mrho,2) + s) + pow(ma1,2)*(pow(mrho,2) + 3*s))))*t2)/
                 ((pow(Gammaa1,2)*pow(ma1,2) + pow(pow(ma1,2) - s,2))*(pow(m_pi,4) + pow(pow(mrho,2) - s,2) - 2*pow(m_pi,2)*(pow(mrho,2) + s))) +
                (4*(eta1 - eta2)*(pow(ma1,2) - s)*(eta1*(-4*pow(m_pi,4)*(6*C4*pow(mrho,4) + 2*delta*s + pow(mrho,2)*(1 - 2*delta - 8*C4*s)) +
                        2*pow(m_pi,2)*(4*delta*pow(s,2) + pow(mrho,2)*s*(6 - 7*delta - 16*C4*s) + 2*pow(mrho,4)*(-2 + delta + 8*C4*s)) -
                        (pow(mrho,2) - s)*s*(-2*delta*s + pow(mrho,2)*(-6 + 3*delta + 8*C4*s))) +
                     eta2*(delta*(2*pow(m_pi,4)*(pow(mrho,2) + 4*s) + pow(m_pi,2)*(2*pow(mrho,4) + pow(mrho,2)*s - 8*pow(s,2)) +
                           s*(-2*pow(mrho,4) - pow(mrho,2)*s + 2*pow(s,2))) -
                        2*pow(mrho,2)*(4*C4*pow(m_pi,4)*(pow(mrho,2) + 4*s) + pow(m_pi,2)*(s*(5 - 16*C4*s) + pow(mrho,2)*(2 - 8*C4*s)) +
                           s*(s*(-3 + 4*C4*s) + pow(mrho,2)*(-2 + 4*C4*s)))))*t2)/
                 (pow(mrho,2)*(pow(Gammaa1,2)*pow(ma1,2) + pow(pow(ma1,2) - s,2))*
                   (pow(m_pi,4) + pow(pow(mrho,2) - s,2) - 2*pow(m_pi,2)*(pow(mrho,2) + s))) +
                (8*(eta1 - eta2)*(delta*(eta1*(4*pow(m_pi,6) + pow(m_pi,4)*(7*pow(mrho,2) - 8*s) + pow(ma1,4)*(pow(m_pi,2) - s) -
                           pow(ma1,2)*(2*pow(m_pi,2) + pow(mrho,2) - 2*s)*(2*pow(m_pi,2) - s) + pow(m_pi,2)*s*(-8*pow(mrho,2) + 5*s) +
                           s*(pow(mrho,4) + pow(mrho,2)*s - pow(s,2))) +
                        eta2*(-4*pow(m_pi,6) - pow(m_pi,4)*(pow(mrho,2) - 8*s) + pow(ma1,4)*(-pow(m_pi,2) + s) +
                           pow(m_pi,2)*(2*pow(mrho,4) - 5*pow(s,2)) + s*(-2*pow(mrho,4) + pow(mrho,2)*s + pow(s,2)) +
                           pow(ma1,2)*(4*pow(m_pi,4) - 6*pow(m_pi,2)*s + s*(pow(mrho,2) + 2*s)))) -
                     2*pow(mrho,2)*(eta1*(8*C4*pow(m_pi,6) + pow(m_pi,4)*(3 + 8*C4*(pow(mrho,2) - 2*s)) + 2*C4*pow(ma1,4)*(pow(m_pi,2) - s) +
                           2*pow(m_pi,2)*s*(-1 - 6*C4*pow(mrho,2) + 5*C4*s) -
                           pow(ma1,2)*(8*C4*pow(m_pi,4) + pow(m_pi,2)*(1 + 2*C4*(pow(mrho,2) - 6*s)) + 2*C4*s*(-pow(mrho,2) + 2*s)) +
                           s*(-(s*(1 + 2*C4*s)) + pow(mrho,2)*(1 + 4*C4*s))) +
                        eta2*(2*C4*pow(ma1,4)*(-pow(m_pi,2) + s) - (pow(m_pi,2) - s)*
                            (8*C4*pow(m_pi,4) - 2*pow(mrho,2) + s + 2*C4*pow(s,2) + pow(m_pi,2)*(3 - 4*C4*(pow(mrho,2) + 2*s))) +
                           pow(ma1,2)*(8*C4*pow(m_pi,4) + 2*C4*s*(pow(mrho,2) + 2*s) + pow(m_pi,2)*(1 - 2*C4*(pow(mrho,2) + 6*s))))))*t2)/
                 (pow(mrho,2)*(pow(m_pi,2) - s)*(pow(m_pi,4) + pow(pow(mrho,2) - s,2) - 2*pow(m_pi,2)*(pow(mrho,2) + s))) +
                (8*(-2 + delta)*(delta - 4*C4*pow(mrho,2))*pow(t2,2))/
                 (pow(mrho,2)*(pow(m_pi,4) + pow(pow(mrho,2) - s,2) - 2*pow(m_pi,2)*(pow(mrho,2) + s))) -
                (16*(-2 + delta)*(delta - 4*C4*pow(mrho,2))*s*pow(t2,2))/
                 (pow(mrho,2)*(pow(m_pi,2) - s)*(pow(m_pi,4) + pow(pow(mrho,2) - s,2) - 2*pow(m_pi,2)*(pow(mrho,2) + s))) +
                (pow(eta1 - eta2,2)*(pow(eta1,2)*(pow(mrho,2) - s) + 2*eta1*eta2*s - pow(eta2,2)*s)*
                   (pow(m_pi,4) - pow(m_pi,2)*(pow(mrho,2) - 2*s) + (pow(mrho,2) - s)*s)*pow(t2,2))/
                 ((pow(Gammaa1,2)*pow(ma1,2) + pow(pow(ma1,2) - s,2))*(pow(m_pi,4) + pow(pow(mrho,2) - s,2) - 2*pow(m_pi,2)*(pow(mrho,2) + s))) -
                (2*(-2 + delta)*(eta1 - eta2)*(pow(ma1,2) - s)*(-(eta1*(pow(m_pi,2) + 2*pow(mrho,2) - 3*s)) - eta2*(pow(m_pi,2) + s))*pow(t2,2))/
                 ((pow(Gammaa1,2)*pow(ma1,2) + pow(pow(ma1,2) - s,2))*(pow(m_pi,4) + pow(pow(mrho,2) - s,2) - 2*pow(m_pi,2)*(pow(mrho,2) + s))) +
                (2*(-2 + delta)*(eta1 - eta2)*(pow(ma1,2) - s)*(pow(m_pi,2) + s)*(-2*eta2*s + eta1*(pow(m_pi,2) - pow(mrho,2) + s))*pow(t2,2))/
                 ((pow(Gammaa1,2)*pow(ma1,2) + pow(pow(ma1,2) - s,2))*(pow(m_pi,2) - s)*
                   (pow(m_pi,4) + pow(pow(mrho,2) - s,2) - 2*pow(m_pi,2)*(pow(mrho,2) + s))) +
                (pow(eta1 - eta2,3)*(eta1*(pow(ma1,2) - 2*pow(m_pi,2) - pow(mrho,2) + s) - eta2*(pow(ma1,2) - 2*pow(m_pi,2) + pow(mrho,2) + s))*
                   pow(t2,2))/(pow(m_pi,4) + pow(pow(mrho,2) - s,2) - 2*pow(m_pi,2)*(pow(mrho,2) + s)) -
                (8*(delta - 4*C4*pow(mrho,2))*(delta*(4*pow(m_pi,2) + 3*pow(mrho,2) - 2*s) - 2*pow(mrho,2)*(3 + 8*C4*pow(m_pi,2) - 4*C4*s))*pow(t2,2))/
                 (pow(mrho,4)*(pow(m_pi,4) + pow(pow(mrho,2) - s,2) - 2*pow(m_pi,2)*(pow(mrho,2) + s))) -
                (pow(eta1 - eta2,2)*(pow(ma1,2) - s)*(pow(eta2,2)*s*(pow(ma1,2) - 4*pow(m_pi,2) + pow(mrho,2) + 3*s) +
                     pow(eta1,2)*(2*pow(m_pi,2)*(pow(mrho,2) - 2*s) + s*(pow(ma1,2) - 3*pow(mrho,2) + 3*s)) -
                     2*eta1*eta2*(pow(m_pi,2)*(pow(mrho,2) - 4*s) + s*(pow(ma1,2) - 2*pow(mrho,2) + 3*s)))*pow(t2,2))/
                 ((pow(Gammaa1,2)*pow(ma1,2) + pow(pow(ma1,2) - s,2))*(pow(m_pi,4) + pow(pow(mrho,2) - s,2) - 2*pow(m_pi,2)*(pow(mrho,2) + s))) -
                (2*(eta1 - eta2)*(pow(ma1,2) - s)*(eta1*(4*delta*pow(s,2) - 2*pow(mrho,2)*s*(-2 + 3*delta + 8*C4*s) + pow(mrho,4)*(-2 + delta + 16*C4*s) -
                        2*pow(m_pi,2)*(8*C4*pow(mrho,4) + 4*delta*s + pow(mrho,2)*(2 - 3*delta - 16*C4*s))) +
                     eta2*(pow(m_pi,2)*(8*delta*s + pow(mrho,2)*(-2 + delta - 32*C4*s)) + s*(-4*delta*s + pow(mrho,2)*(-2 + delta + 16*C4*s))))*pow(t2,2))/
                 (pow(mrho,2)*(pow(Gammaa1,2)*pow(ma1,2) + pow(pow(ma1,2) - s,2))*
                   (pow(m_pi,4) + pow(pow(mrho,2) - s,2) - 2*pow(m_pi,2)*(pow(mrho,2) + s))) +
                (4*(eta1 - eta2)*(delta*(eta1*(pow(ma1,2)*(pow(m_pi,2) - s) - (2*pow(m_pi,2) + pow(mrho,2) - 2*s)*(2*pow(m_pi,2) - s)) +
                        eta2*(4*pow(m_pi,4) - 6*pow(m_pi,2)*s + pow(ma1,2)*(-pow(m_pi,2) + s) + s*(pow(mrho,2) + 2*s))) +
                     2*pow(mrho,2)*(eta1*(8*C4*pow(m_pi,4) + 2*C4*s*(pow(ma1,2) - pow(mrho,2) + 2*s) +
                           pow(m_pi,2)*(1 - 2*C4*(pow(ma1,2) - pow(mrho,2) + 6*s))) -
                        eta2*(8*C4*pow(m_pi,4) + 2*C4*s*(pow(ma1,2) + pow(mrho,2) + 2*s) - pow(m_pi,2)*(-1 + 2*C4*(pow(ma1,2) + pow(mrho,2) + 6*s)))))*
                   pow(t2,2))/(pow(mrho,2)*(pow(m_pi,2) - s)*(pow(m_pi,4) + pow(pow(mrho,2) - s,2) - 2*pow(m_pi,2)*(pow(mrho,2) + s))) +
                (pow(eta1 - eta2,4)*pow(t2,3))/(3.*(pow(m_pi,4) + pow(pow(mrho,2) - s,2) - 2*pow(m_pi,2)*(pow(mrho,2) + s))) +
                (8*pow(eta1 - eta2,2)*(delta - 4*C4*pow(mrho,2))*pow(t2,3))/
                 (3.*pow(mrho,2)*(pow(m_pi,4) + pow(pow(mrho,2) - s,2) - 2*pow(m_pi,2)*(pow(mrho,2) + s))) +
                (16*pow(delta - 4*C4*pow(mrho,2),2)*pow(t2,3))/
                 (3.*pow(mrho,4)*(pow(m_pi,4) + pow(pow(mrho,2) - s,2) - 2*pow(m_pi,2)*(pow(mrho,2) + s))) -
                (4*(-2 + delta)*eta1*(eta1 - eta2)*(pow(ma1,2) - s)*pow(t2,3))/
                 (3.*(pow(Gammaa1,2)*pow(ma1,2) + pow(pow(ma1,2) - s,2))*(pow(m_pi,4) + pow(pow(mrho,2) - s,2) - 2*pow(m_pi,2)*(pow(mrho,2) + s))) -
                (2*pow(eta1 - eta2,4)*(pow(ma1,2) - s)*s*pow(t2,3))/
                 (3.*(pow(Gammaa1,2)*pow(ma1,2) + pow(pow(ma1,2) - s,2))*(pow(m_pi,4) + pow(pow(mrho,2) - s,2) - 2*pow(m_pi,2)*(pow(mrho,2) + s))) +
                (2*pow(eta1 - eta2,2)*s*(-2*eta1*eta2*s + pow(eta2,2)*s + pow(eta1,2)*(-pow(mrho,2) + s))*pow(t2,3))/
                 (3.*(pow(Gammaa1,2)*pow(ma1,2) + pow(pow(ma1,2) - s,2))*(pow(m_pi,4) + pow(pow(mrho,2) - s,2) - 2*pow(m_pi,2)*(pow(mrho,2) + s))) +
                (4*(eta1 - eta2)*(pow(ma1,2) - s)*(2*eta2*(delta - 4*C4*pow(mrho,2))*s + eta1*(-2*delta*s + pow(mrho,2)*(-2 + delta + 8*C4*s)))*pow(t2,3))/
                 (3.*pow(mrho,2)*(pow(Gammaa1,2)*pow(ma1,2) + pow(pow(ma1,2) - s,2))*
                   (pow(m_pi,4) + pow(pow(mrho,2) - s,2) - 2*pow(m_pi,2)*(pow(mrho,2) + s))) -
                (pow(eta1 - eta2,2)*(-2*eta1*eta2*(pow(ma1,8) + pow(m_pi,8) - pow(m_pi,4)*pow(mrho,4) -
                        2*pow(ma1,2)*pow(m_pi,2)*(pow(m_pi,2) - pow(mrho,2))*(pow(mrho,2) + s) + pow(ma1,6)*(-4*pow(m_pi,2) + 2*s) +
                        pow(ma1,4)*(4*pow(m_pi,4) - pow(mrho,4) + 2*pow(m_pi,2)*(pow(mrho,2) - 2*s) - 2*pow(mrho,2)*s + 2*pow(s,2))) +
                     pow(eta2,2)*(pow(ma1,8) + pow(m_pi,4)*pow(pow(m_pi,2) - pow(mrho,2),2) + 2*pow(ma1,6)*(-2*pow(m_pi,2) + pow(mrho,2) + s) +
                        2*pow(ma1,2)*pow(m_pi,2)*(-pow(mrho,4) + pow(m_pi,2)*(2*pow(mrho,2) - s) + pow(mrho,2)*s) +
                        pow(ma1,4)*(4*pow(m_pi,4) + pow(mrho,4) - 2*pow(mrho,2)*s + 2*pow(s,2) - 4*pow(m_pi,2)*(pow(mrho,2) + s))) +
                     pow(eta1,2)*(pow(ma1,8) + pow(m_pi,8) - 2*pow(m_pi,6)*pow(mrho,2) - 2*pow(ma1,6)*(2*pow(m_pi,2) + pow(mrho,2) - s) -
                        2*pow(m_pi,2)*pow(mrho,4)*s + pow(m_pi,4)*(3*pow(mrho,4) + 2*pow(mrho,2)*s) +
                        pow(ma1,4)*(4*pow(m_pi,4) + pow(mrho,4) + pow(m_pi,2)*(8*pow(mrho,2) - 4*s) - 4*pow(mrho,2)*s + 2*pow(s,2)) -
                        2*pow(ma1,2)*(pow(mrho,2)*s*(-pow(mrho,2) + s) + pow(m_pi,4)*(3*pow(mrho,2) + s) + pow(m_pi,2)*(2*pow(mrho,4) - 3*pow(mrho,2)*s)))))
                  /((pow(m_pi,4) + pow(pow(mrho,2) - s,2) - 2*pow(m_pi,2)*(pow(mrho,2) + s))*(pow(ma1,2) - t1)) -
                (8*pow(-2 + delta,2)*pow(m_pi,2)*(4*pow(m_pi,2) - pow(mrho,2)))/
                 ((pow(m_pi,4) + pow(pow(mrho,2) - s,2) - 2*pow(m_pi,2)*(pow(mrho,2) + s))*(pow(m_pi,2) - t1)) +
                (8*pow(-2 + delta,2)*pow(m_pi,2)*t1)/(pow(mrho,2)*pow(pow(m_pi,2) - s,2)) +
                (8*pow(-2 + delta,2)*pow(m_pi,2)*t1)/(pow(mrho,2)*(pow(m_pi,4) + pow(pow(mrho,2) - s,2) - 2*pow(m_pi,2)*(pow(mrho,2) + s))) +
                (8*(-2 + delta)*(-8*C4*pow(mrho,4) + pow(m_pi,2)*(2 + delta - 8*C4*pow(mrho,2)) - (2 + 3*delta)*s + pow(mrho,2)*(-2 + 3*delta + 16*C4*s))*t1)/
                 (pow(mrho,2)*(pow(m_pi,4) + pow(pow(mrho,2) - s,2) - 2*pow(m_pi,2)*(pow(mrho,2) + s))) +
                (4*(-2 + delta)*(eta1 - eta2)*(pow(ma1,2) - s)*(eta2*(pow(m_pi,2) + pow(mrho,2) - 2*s)*(pow(m_pi,2) + s) +
                     eta1*(-2*pow(m_pi,4) + pow(mrho,4) - 3*pow(mrho,2)*s + 2*pow(s,2) + pow(m_pi,2)*(pow(mrho,2) + s)))*t1)/
                 ((pow(Gammaa1,2)*pow(ma1,2) + pow(pow(ma1,2) - s,2))*(pow(m_pi,4) + pow(pow(mrho,2) - s,2) - 2*pow(m_pi,2)*(pow(mrho,2) + s))) -
                (pow(eta1 - eta2,2)*(pow(eta1,2)*(3*pow(ma1,4) + 4*pow(m_pi,4) + pow(mrho,4) + pow(m_pi,2)*(8*pow(mrho,2) - 4*s) -
                        4*pow(ma1,2)*(2*pow(m_pi,2) + pow(mrho,2) - s) - 4*pow(mrho,2)*s + 2*pow(s,2)) +
                     pow(eta2,2)*(3*pow(ma1,4) + 4*pow(m_pi,4) + pow(mrho,4) - 2*pow(mrho,2)*s + 2*pow(s,2) - 4*pow(m_pi,2)*(pow(mrho,2) + s) +
                        4*pow(ma1,2)*(-2*pow(m_pi,2) + pow(mrho,2) + s)) -
                     2*eta1*eta2*(3*pow(ma1,4) + 4*pow(m_pi,4) - pow(mrho,4) + 2*pow(m_pi,2)*(pow(mrho,2) - 2*s) - 2*pow(mrho,2)*s + 2*pow(s,2) +
                        pow(ma1,2)*(-8*pow(m_pi,2) + 4*s)))*t1)/(pow(m_pi,4) + pow(pow(mrho,2) - s,2) - 2*pow(m_pi,2)*(pow(mrho,2) + s)) -
                (8*(pow(delta,2)*(8*pow(m_pi,4) + 3*pow(mrho,4) + 4*pow(m_pi,2)*(3*pow(mrho,2) - 2*s) - 6*pow(mrho,2)*s + 2*pow(s,2)) +
                     4*pow(mrho,4)*(3 + 12*C4*(2*pow(m_pi,2) - s) + 8*pow(C4,2)*pow(-2*pow(m_pi,2) + s,2)) -
                     4*delta*pow(mrho,2)*(16*C4*pow(m_pi,4) + 2*pow(m_pi,2)*(3 + 6*C4*pow(mrho,2) - 8*C4*s) + pow(mrho,2)*(3 - 6*C4*s) + s*(-3 + 4*C4*s)))*t1)/
                 (pow(mrho,4)*(pow(m_pi,4) + pow(pow(mrho,2) - s,2) - 2*pow(m_pi,2)*(pow(mrho,2) + s))) -
                (8*(-2 + delta)*(pow(m_pi,4)*(-2 + 3*delta - 8*C4*pow(mrho,2)) + (pow(mrho,2) - s)*((-2 + 3*delta)*s + pow(mrho,2)*(-2 + delta - 8*C4*s)) +
                     4*pow(m_pi,2)*(2*C4*pow(mrho,4) + delta*s - pow(mrho,2)*(-1 + delta + 4*C4*s)))*t1)/
                 (pow(mrho,2)*(pow(m_pi,2) - s)*(pow(m_pi,4) + pow(pow(mrho,2) - s,2) - 2*pow(m_pi,2)*(pow(mrho,2) + s))) -
                (4*(-2 + delta)*(eta1 - eta2)*(pow(ma1,2) - s)*(eta2*(pow(m_pi,2) + s)*(pow(m_pi,4) - pow(m_pi,2)*(pow(mrho,2) - 2*s) + (pow(mrho,2) - s)*s) +
                     eta1*(-4*pow(m_pi,6) + pow(pow(mrho,2) - s,2)*s + pow(m_pi,4)*(3*pow(mrho,2) + s) -
                        pow(m_pi,2)*(pow(mrho,4) - pow(mrho,2)*s + 2*pow(s,2))))*t1)/
                 ((pow(Gammaa1,2)*pow(ma1,2) + pow(pow(ma1,2) - s,2))*(pow(m_pi,2) - s)*
                   (pow(m_pi,4) + pow(pow(mrho,2) - s,2) - 2*pow(m_pi,2)*(pow(mrho,2) + s))) -
                (pow(eta1 - eta2,2)*(-2*eta1*eta2*(pow(m_pi,8) - pow(mrho,4)*pow(s,2) + pow(s,4) -
                        pow(m_pi,4)*(pow(mrho,4) + 2*pow(mrho,2)*s - 4*pow(s,2)) + 2*pow(m_pi,2)*s*(pow(mrho,4) + pow(mrho,2)*s - 2*pow(s,2))) +
                     pow(eta2,2)*(pow(m_pi,8) - 2*pow(m_pi,6)*pow(mrho,2) + pow(s,2)*pow(pow(mrho,2) + s,2) + pow(m_pi,4)*pow(pow(mrho,2) + 2*s,2) -
                        2*pow(m_pi,2)*s*(pow(mrho,4) + 2*pow(mrho,2)*s + 2*pow(s,2))) +
                     pow(eta1,2)*(pow(m_pi,8) - 2*pow(m_pi,6)*pow(mrho,2) - 4*pow(m_pi,2)*pow(pow(mrho,2) - s,2)*s + pow(pow(mrho,2) - s,2)*pow(s,2) +
                        pow(m_pi,4)*(3*pow(mrho,4) - 6*pow(mrho,2)*s + 4*pow(s,2))))*t1)/
                 ((pow(Gammaa1,2)*pow(ma1,2) + pow(pow(ma1,2) - s,2))*(pow(m_pi,4) + pow(pow(mrho,2) - s,2) - 2*pow(m_pi,2)*(pow(mrho,2) + s))) +
                (2*pow(eta1 - eta2,2)*(pow(ma1,2) - s)*(pow(eta1,2)*(pow(ma1,4)*s + pow(m_pi,4)*(-3*pow(mrho,2) + 2*s) +
                        s*(2*pow(mrho,4) - 3*pow(mrho,2)*s + pow(s,2)) - 2*pow(m_pi,2)*(pow(mrho,4) - 4*pow(mrho,2)*s + 2*pow(s,2)) +
                        pow(ma1,2)*(2*pow(m_pi,2)*(pow(mrho,2) - 2*s) + 3*s*(-pow(mrho,2) + s))) -
                     2*eta1*eta2*(pow(ma1,4)*s + s*(2*pow(m_pi,4) + 4*pow(m_pi,2)*(pow(mrho,2) - s) + s*(-2*pow(mrho,2) + s)) +
                        pow(ma1,2)*(pow(m_pi,2)*(pow(mrho,2) - 4*s) + s*(-2*pow(mrho,2) + 3*s))) +
                     pow(eta2,2)*(-4*pow(m_pi,2)*s*(pow(ma1,2) + pow(mrho,2) + s) + pow(m_pi,4)*(pow(mrho,2) + 2*s) +
                        s*(pow(ma1,4) + s*(pow(mrho,2) + s) + pow(ma1,2)*(pow(mrho,2) + 3*s))))*t1)/
                 ((pow(Gammaa1,2)*pow(ma1,2) + pow(pow(ma1,2) - s,2))*(pow(m_pi,4) + pow(pow(mrho,2) - s,2) - 2*pow(m_pi,2)*(pow(mrho,2) + s))) +
                (4*(eta1 - eta2)*(pow(ma1,2) - s)*(eta1*(4*pow(m_pi,4)*(6*C4*pow(mrho,4) + 2*delta*s + pow(mrho,2)*(1 - 2*delta - 8*C4*s)) -
                        2*pow(m_pi,2)*(4*delta*pow(s,2) + pow(mrho,2)*s*(6 - 7*delta - 16*C4*s) + 2*pow(mrho,4)*(-2 + delta + 8*C4*s)) +
                        (pow(mrho,2) - s)*s*(-2*delta*s + pow(mrho,2)*(-6 + 3*delta + 8*C4*s))) +
                     eta2*(-(delta*(2*pow(m_pi,4)*(pow(mrho,2) + 4*s) + pow(m_pi,2)*(2*pow(mrho,4) + pow(mrho,2)*s - 8*pow(s,2)) +
                             s*(-2*pow(mrho,4) - pow(mrho,2)*s + 2*pow(s,2)))) +
                        2*pow(mrho,2)*(4*C4*pow(m_pi,4)*(pow(mrho,2) + 4*s) + pow(m_pi,2)*(s*(5 - 16*C4*s) + pow(mrho,2)*(2 - 8*C4*s)) +
                           s*(s*(-3 + 4*C4*s) + pow(mrho,2)*(-2 + 4*C4*s)))))*t1)/
                 (pow(mrho,2)*(pow(Gammaa1,2)*pow(ma1,2) + pow(pow(ma1,2) - s,2))*
                   (pow(m_pi,4) + pow(pow(mrho,2) - s,2) - 2*pow(m_pi,2)*(pow(mrho,2) + s))) -
                (8*(eta1 - eta2)*(delta*(eta1*(4*pow(m_pi,6) + pow(m_pi,4)*(7*pow(mrho,2) - 8*s) + pow(ma1,4)*(pow(m_pi,2) - s) -
                           pow(ma1,2)*(2*pow(m_pi,2) + pow(mrho,2) - 2*s)*(2*pow(m_pi,2) - s) + pow(m_pi,2)*s*(-8*pow(mrho,2) + 5*s) +
                           s*(pow(mrho,4) + pow(mrho,2)*s - pow(s,2))) +
                        eta2*(-4*pow(m_pi,6) - pow(m_pi,4)*(pow(mrho,2) - 8*s) + pow(ma1,4)*(-pow(m_pi,2) + s) +
                           pow(m_pi,2)*(2*pow(mrho,4) - 5*pow(s,2)) + s*(-2*pow(mrho,4) + pow(mrho,2)*s + pow(s,2)) +
                           pow(ma1,2)*(4*pow(m_pi,4) - 6*pow(m_pi,2)*s + s*(pow(mrho,2) + 2*s)))) -
                     2*pow(mrho,2)*(eta1*(8*C4*pow(m_pi,6) + pow(m_pi,4)*(3 + 8*C4*(pow(mrho,2) - 2*s)) + 2*C4*pow(ma1,4)*(pow(m_pi,2) - s) +
                           2*pow(m_pi,2)*s*(-1 - 6*C4*pow(mrho,2) + 5*C4*s) -
                           pow(ma1,2)*(8*C4*pow(m_pi,4) + pow(m_pi,2)*(1 + 2*C4*(pow(mrho,2) - 6*s)) + 2*C4*s*(-pow(mrho,2) + 2*s)) +
                           s*(-(s*(1 + 2*C4*s)) + pow(mrho,2)*(1 + 4*C4*s))) +
                        eta2*(2*C4*pow(ma1,4)*(-pow(m_pi,2) + s) - (pow(m_pi,2) - s)*
                            (8*C4*pow(m_pi,4) - 2*pow(mrho,2) + s + 2*C4*pow(s,2) + pow(m_pi,2)*(3 - 4*C4*(pow(mrho,2) + 2*s))) +
                           pow(ma1,2)*(8*C4*pow(m_pi,4) + 2*C4*s*(pow(mrho,2) + 2*s) + pow(m_pi,2)*(1 - 2*C4*(pow(mrho,2) + 6*s))))))*t1)/
                 (pow(mrho,2)*(pow(m_pi,2) - s)*(pow(m_pi,4) + pow(pow(mrho,2) - s,2) - 2*pow(m_pi,2)*(pow(mrho,2) + s))) -
                (8*(-2 + delta)*(delta - 4*C4*pow(mrho,2))*pow(t1,2))/
                 (pow(mrho,2)*(pow(m_pi,4) + pow(pow(mrho,2) - s,2) - 2*pow(m_pi,2)*(pow(mrho,2) + s))) +
                (16*(-2 + delta)*(delta - 4*C4*pow(mrho,2))*s*pow(t1,2))/
                 (pow(mrho,2)*(pow(m_pi,2) - s)*(pow(m_pi,4) + pow(pow(mrho,2) - s,2) - 2*pow(m_pi,2)*(pow(mrho,2) + s))) -
                (pow(eta1 - eta2,2)*(pow(eta1,2)*(pow(mrho,2) - s) + 2*eta1*eta2*s - pow(eta2,2)*s)*
                   (pow(m_pi,4) - pow(m_pi,2)*(pow(mrho,2) - 2*s) + (pow(mrho,2) - s)*s)*pow(t1,2))/
                 ((pow(Gammaa1,2)*pow(ma1,2) + pow(pow(ma1,2) - s,2))*(pow(m_pi,4) + pow(pow(mrho,2) - s,2) - 2*pow(m_pi,2)*(pow(mrho,2) + s))) +
                (2*(-2 + delta)*(eta1 - eta2)*(pow(ma1,2) - s)*(-(eta1*(pow(m_pi,2) + 2*pow(mrho,2) - 3*s)) - eta2*(pow(m_pi,2) + s))*pow(t1,2))/
                 ((pow(Gammaa1,2)*pow(ma1,2) + pow(pow(ma1,2) - s,2))*(pow(m_pi,4) + pow(pow(mrho,2) - s,2) - 2*pow(m_pi,2)*(pow(mrho,2) + s))) -
                (2*(-2 + delta)*(eta1 - eta2)*(pow(ma1,2) - s)*(pow(m_pi,2) + s)*(-2*eta2*s + eta1*(pow(m_pi,2) - pow(mrho,2) + s))*pow(t1,2))/
                 ((pow(Gammaa1,2)*pow(ma1,2) + pow(pow(ma1,2) - s,2))*(pow(m_pi,2) - s)*
                   (pow(m_pi,4) + pow(pow(mrho,2) - s,2) - 2*pow(m_pi,2)*(pow(mrho,2) + s))) +
                (pow(eta1 - eta2,3)*(-(eta1*(pow(ma1,2) - 2*pow(m_pi,2) - pow(mrho,2) + s)) + eta2*(pow(ma1,2) - 2*pow(m_pi,2) + pow(mrho,2) + s))*
                   pow(t1,2))/(pow(m_pi,4) + pow(pow(mrho,2) - s,2) - 2*pow(m_pi,2)*(pow(mrho,2) + s)) +
                (8*(delta - 4*C4*pow(mrho,2))*(delta*(4*pow(m_pi,2) + 3*pow(mrho,2) - 2*s) - 2*pow(mrho,2)*(3 + 8*C4*pow(m_pi,2) - 4*C4*s))*pow(t1,2))/
                 (pow(mrho,4)*(pow(m_pi,4) + pow(pow(mrho,2) - s,2) - 2*pow(m_pi,2)*(pow(mrho,2) + s))) +
                (pow(eta1 - eta2,2)*(pow(ma1,2) - s)*(pow(eta2,2)*s*(pow(ma1,2) - 4*pow(m_pi,2) + pow(mrho,2) + 3*s) +
                     pow(eta1,2)*(2*pow(m_pi,2)*(pow(mrho,2) - 2*s) + s*(pow(ma1,2) - 3*pow(mrho,2) + 3*s)) -
                     2*eta1*eta2*(pow(m_pi,2)*(pow(mrho,2) - 4*s) + s*(pow(ma1,2) - 2*pow(mrho,2) + 3*s)))*pow(t1,2))/
                 ((pow(Gammaa1,2)*pow(ma1,2) + pow(pow(ma1,2) - s,2))*(pow(m_pi,4) + pow(pow(mrho,2) - s,2) - 2*pow(m_pi,2)*(pow(mrho,2) + s))) +
                (2*(eta1 - eta2)*(pow(ma1,2) - s)*(eta1*(4*delta*pow(s,2) - 2*pow(mrho,2)*s*(-2 + 3*delta + 8*C4*s) + pow(mrho,4)*(-2 + delta + 16*C4*s) -
                        2*pow(m_pi,2)*(8*C4*pow(mrho,4) + 4*delta*s + pow(mrho,2)*(2 - 3*delta - 16*C4*s))) +
                     eta2*(pow(m_pi,2)*(8*delta*s + pow(mrho,2)*(-2 + delta - 32*C4*s)) + s*(-4*delta*s + pow(mrho,2)*(-2 + delta + 16*C4*s))))*pow(t1,2))/
                 (pow(mrho,2)*(pow(Gammaa1,2)*pow(ma1,2) + pow(pow(ma1,2) - s,2))*
                   (pow(m_pi,4) + pow(pow(mrho,2) - s,2) - 2*pow(m_pi,2)*(pow(mrho,2) + s))) -
                (4*(eta1 - eta2)*(delta*(eta1*(pow(ma1,2)*(pow(m_pi,2) - s) - (2*pow(m_pi,2) + pow(mrho,2) - 2*s)*(2*pow(m_pi,2) - s)) +
                        eta2*(4*pow(m_pi,4) - 6*pow(m_pi,2)*s + pow(ma1,2)*(-pow(m_pi,2) + s) + s*(pow(mrho,2) + 2*s))) +
                     2*pow(mrho,2)*(eta1*(8*C4*pow(m_pi,4) + 2*C4*s*(pow(ma1,2) - pow(mrho,2) + 2*s) +
                           pow(m_pi,2)*(1 - 2*C4*(pow(ma1,2) - pow(mrho,2) + 6*s))) -
                        eta2*(8*C4*pow(m_pi,4) + 2*C4*s*(pow(ma1,2) + pow(mrho,2) + 2*s) - pow(m_pi,2)*(-1 + 2*C4*(pow(ma1,2) + pow(mrho,2) + 6*s)))))*
                   pow(t1,2))/(pow(mrho,2)*(pow(m_pi,2) - s)*(pow(m_pi,4) + pow(pow(mrho,2) - s,2) - 2*pow(m_pi,2)*(pow(mrho,2) + s))) -
                (pow(eta1 - eta2,4)*pow(t1,3))/(3.*(pow(m_pi,4) + pow(pow(mrho,2) - s,2) - 2*pow(m_pi,2)*(pow(mrho,2) + s))) -
                (8*pow(eta1 - eta2,2)*(delta - 4*C4*pow(mrho,2))*pow(t1,3))/
                 (3.*pow(mrho,2)*(pow(m_pi,4) + pow(pow(mrho,2) - s,2) - 2*pow(m_pi,2)*(pow(mrho,2) + s))) -
                (16*pow(delta - 4*C4*pow(mrho,2),2)*pow(t1,3))/
                 (3.*pow(mrho,4)*(pow(m_pi,4) + pow(pow(mrho,2) - s,2) - 2*pow(m_pi,2)*(pow(mrho,2) + s))) +
                (4*(-2 + delta)*eta1*(eta1 - eta2)*(pow(ma1,2) - s)*pow(t1,3))/
                 (3.*(pow(Gammaa1,2)*pow(ma1,2) + pow(pow(ma1,2) - s,2))*(pow(m_pi,4) + pow(pow(mrho,2) - s,2) - 2*pow(m_pi,2)*(pow(mrho,2) + s))) +
                (2*pow(eta1 - eta2,4)*(pow(ma1,2) - s)*s*pow(t1,3))/
                 (3.*(pow(Gammaa1,2)*pow(ma1,2) + pow(pow(ma1,2) - s,2))*(pow(m_pi,4) + pow(pow(mrho,2) - s,2) - 2*pow(m_pi,2)*(pow(mrho,2) + s))) -
                (2*pow(eta1 - eta2,2)*s*(-2*eta1*eta2*s + pow(eta2,2)*s + pow(eta1,2)*(-pow(mrho,2) + s))*pow(t1,3))/
                 (3.*(pow(Gammaa1,2)*pow(ma1,2) + pow(pow(ma1,2) - s,2))*(pow(m_pi,4) + pow(pow(mrho,2) - s,2) - 2*pow(m_pi,2)*(pow(mrho,2) + s))) -
                (4*(eta1 - eta2)*(pow(ma1,2) - s)*(2*eta2*(delta - 4*C4*pow(mrho,2))*s + eta1*(-2*delta*s + pow(mrho,2)*(-2 + delta + 8*C4*s)))*pow(t1,3))/
                 (3.*pow(mrho,2)*(pow(Gammaa1,2)*pow(ma1,2) + pow(pow(ma1,2) - s,2))*
                   (pow(m_pi,4) + pow(pow(mrho,2) - s,2) - 2*pow(m_pi,2)*(pow(mrho,2) + s))) +
                (2*pow(eta1 - eta2,2)*(pow(eta1,2)*(2*pow(ma1,6) - 3*pow(ma1,4)*(2*pow(m_pi,2) + pow(mrho,2) - s) + pow(mrho,2)*(pow(mrho,2) - s)*s -
                        pow(m_pi,4)*(3*pow(mrho,2) + s) + pow(m_pi,2)*(-2*pow(mrho,4) + 3*pow(mrho,2)*s) +
                        pow(ma1,2)*(4*pow(m_pi,4) + pow(mrho,4) + pow(m_pi,2)*(8*pow(mrho,2) - 4*s) - 4*pow(mrho,2)*s + 2*pow(s,2))) -
                     2*eta1*eta2*(2*pow(ma1,6) - pow(m_pi,2)*(pow(m_pi,2) - pow(mrho,2))*(pow(mrho,2) + s) + pow(ma1,4)*(-6*pow(m_pi,2) + 3*s) +
                        pow(ma1,2)*(4*pow(m_pi,4) - pow(mrho,4) + 2*pow(m_pi,2)*(pow(mrho,2) - 2*s) - 2*pow(mrho,2)*s + 2*pow(s,2))) +
                     pow(eta2,2)*(2*pow(ma1,6) + 3*pow(ma1,4)*(-2*pow(m_pi,2) + pow(mrho,2) + s) +
                        pow(m_pi,2)*(-pow(mrho,4) + pow(m_pi,2)*(2*pow(mrho,2) - s) + pow(mrho,2)*s) +
                        pow(ma1,2)*(4*pow(m_pi,4) + pow(mrho,4) - 2*pow(mrho,2)*s + 2*pow(s,2) - 4*pow(m_pi,2)*(pow(mrho,2) + s))))*log(fabs(-pow(ma1,2) + t2)))
                  /(pow(m_pi,4) + pow(pow(mrho,2) - s,2) - 2*pow(m_pi,2)*(pow(mrho,2) + s)) -
                (2*pow(eta1 - eta2,2)*(pow(ma1,2) - s)*(-2*eta1*eta2*(pow(m_pi,8) - 2*pow(m_pi,6)*pow(mrho,2) + 2*pow(ma1,2)*pow(m_pi,4)*s +
                        pow(m_pi,2)*(pow(ma1,4)*(pow(mrho,2) - 4*s) + 4*pow(ma1,2)*(pow(mrho,2) - s)*s + pow(mrho,2)*pow(s,2)) +
                        pow(ma1,2)*s*(pow(ma1,4) + s*(-2*pow(mrho,2) + s) + pow(ma1,2)*(-2*pow(mrho,2) + 3*s))) +
                     pow(eta2,2)*(pow(m_pi,8) - 4*pow(ma1,2)*pow(m_pi,2)*s*(pow(ma1,2) + pow(mrho,2) + s) +
                        pow(m_pi,4)*(pow(mrho,2)*s + pow(ma1,2)*(pow(mrho,2) + 2*s)) +
                        pow(ma1,2)*s*(pow(ma1,4) + s*(pow(mrho,2) + s) + pow(ma1,2)*(pow(mrho,2) + 3*s))) +
                     pow(eta1,2)*(pow(m_pi,8) + pow(ma1,2)*s*(pow(ma1,4) + 2*pow(mrho,4) - 3*pow(ma1,2)*(pow(mrho,2) - s) - 3*pow(mrho,2)*s + pow(s,2)) +
                        pow(m_pi,4)*(2*pow(mrho,4) - 3*pow(mrho,2)*s + pow(ma1,2)*(-3*pow(mrho,2) + 2*s)) +
                        2*pow(m_pi,2)*(pow(ma1,4)*(pow(mrho,2) - 2*s) + pow(mrho,2)*s*(-pow(mrho,2) + s) -
                           pow(ma1,2)*(pow(mrho,4) - 4*pow(mrho,2)*s + 2*pow(s,2)))))*log(fabs(-pow(ma1,2) + t2)))/
                 ((pow(Gammaa1,2)*pow(ma1,2) + pow(pow(ma1,2) - s,2))*(pow(m_pi,4) + pow(pow(mrho,2) - s,2) - 2*pow(m_pi,2)*(pow(mrho,2) + s))) +
                (8*(eta1 - eta2)*(delta*(eta2*(pow(m_pi,6)*pow(mrho,2)*(2*pow(m_pi,2) - s) + pow(ma1,8)*(-pow(m_pi,2) + s) +
                           pow(ma1,6)*(5*pow(m_pi,4) - 7*pow(m_pi,2)*s + s*(pow(mrho,2) + 2*s)) +
                           pow(ma1,4)*(-8*pow(m_pi,6) - pow(m_pi,4)*(pow(mrho,2) - 14*s) + pow(m_pi,2)*(2*pow(mrho,4) - pow(mrho,2)*s - 7*pow(s,2)) +
                              s*(-2*pow(mrho,4) + pow(mrho,2)*s + pow(s,2))) +
                           pow(ma1,2)*pow(m_pi,2)*(4*pow(m_pi,6) + pow(m_pi,4)*(pow(mrho,2) - 8*s) + s*(2*pow(mrho,4) + pow(mrho,2)*s - pow(s,2)) +
                              pow(m_pi,2)*(-2*pow(mrho,4) - 3*pow(mrho,2)*s + 5*pow(s,2)))) +
                        eta1*(pow(ma1,8)*(pow(m_pi,2) - s) + pow(ma1,6)*(-5*pow(m_pi,4) + (pow(mrho,2) - 2*s)*s + pow(m_pi,2)*(-2*pow(mrho,2) + 7*s)) +
                           pow(m_pi,2)*pow(mrho,2)*(2*pow(m_pi,6) + pow(m_pi,4)*(4*pow(mrho,2) - 5*s) + pow(mrho,4)*s -
                              pow(m_pi,2)*(pow(mrho,4) + 3*pow(mrho,2)*s - 2*pow(s,2))) +
                           pow(ma1,4)*(8*pow(m_pi,6) + pow(m_pi,4)*(9*pow(mrho,2) - 14*s) + pow(m_pi,2)*s*(-9*pow(mrho,2) + 7*s) +
                              s*(pow(mrho,4) + pow(mrho,2)*s - pow(s,2))) +
                           pow(ma1,2)*(-4*pow(m_pi,8) + pow(mrho,4)*s*(-pow(mrho,2) + s) + pow(m_pi,6)*(-11*pow(mrho,2) + 8*s) +
                              pow(m_pi,4)*(-3*pow(mrho,4) + 17*pow(mrho,2)*s - 5*pow(s,2)) + pow(m_pi,2)*(pow(mrho,6) - 5*pow(mrho,2)*pow(s,2) + pow(s,3))
                              ))) - 2*pow(mrho,2)*(eta2*(pow(m_pi,8)*(1 + 2*C4*pow(mrho,2)) - 2*C4*pow(m_pi,6)*pow(mrho,2)*s +
                           2*C4*pow(ma1,8)*(-pow(m_pi,2) + s) + pow(ma1,4)*
                            (-16*C4*pow(m_pi,6) + pow(m_pi,4)*(-4 + 6*C4*pow(mrho,2) + 28*C4*s) +
                              2*pow(m_pi,2)*(pow(mrho,2) + s - 3*C4*pow(mrho,2)*s - 7*C4*pow(s,2)) + s*(-2*pow(mrho,2) + s + 2*C4*pow(s,2))) +
                           pow(ma1,6)*(10*C4*pow(m_pi,4) + 2*C4*s*(pow(mrho,2) + 2*s) + pow(m_pi,2)*(1 - 2*C4*(pow(mrho,2) + 7*s))) +
                           pow(ma1,2)*pow(m_pi,2)*(8*C4*pow(m_pi,6) - 2*pow(m_pi,4)*(-2 + 3*C4*pow(mrho,2) + 8*C4*s) +
                              s*(2*pow(mrho,2) + s - 2*C4*pow(s,2)) + 2*pow(m_pi,2)*(pow(mrho,2)*(-1 + 3*C4*s) + s*(-3 + 5*C4*s)))) +
                        eta1*(pow(m_pi,8)*(-1 + 6*C4*pow(mrho,2)) + 2*C4*pow(ma1,8)*(pow(m_pi,2) - s) + pow(m_pi,2)*pow(mrho,4)*s +
                           2*pow(m_pi,6)*pow(mrho,2)*(2 - 5*C4*s) - pow(ma1,6)*
                            (10*C4*pow(m_pi,4) + pow(m_pi,2)*(1 + 2*C4*(pow(mrho,2) - 7*s)) + 2*C4*s*(-pow(mrho,2) + 2*s)) -
                           pow(m_pi,4)*pow(mrho,2)*(pow(mrho,2) + s*(3 - 4*C4*s)) +
                           pow(ma1,4)*(16*C4*pow(m_pi,6) + 2*pow(m_pi,4)*(2 + 5*C4*pow(mrho,2) - 14*C4*s) + 2*pow(m_pi,2)*s*(-1 - 7*C4*pow(mrho,2) + 7*C4*s) +
                              s*(-(s*(1 + 2*C4*s)) + pow(mrho,2)*(1 + 4*C4*s))) -
                           pow(ma1,2)*(8*C4*pow(m_pi,8) + pow(mrho,2)*(pow(mrho,2) - s)*s + 2*pow(m_pi,6)*(2 + 7*C4*pow(mrho,2) - 8*C4*s) +
                              pow(m_pi,2)*(-pow(mrho,4) + pow(s,2) + 8*C4*pow(mrho,2)*pow(s,2) - 2*C4*pow(s,3)) +
                              pow(m_pi,4)*(pow(mrho,2)*(3 - 22*C4*s) + 2*s*(-3 + 5*C4*s))))))*log(fabs(-pow(ma1,2) + t2)))/
                 ((pow(ma1,2) - pow(m_pi,2))*pow(mrho,2)*(pow(m_pi,2) - s)*(pow(m_pi,4) + pow(pow(mrho,2) - s,2) - 2*pow(m_pi,2)*(pow(mrho,2) + s))) +
                (16*pow(-2 + delta,2)*pow(m_pi,2)*log(fabs(-pow(m_pi,2) + t2)))/(pow(m_pi,4) + pow(pow(mrho,2) - s,2) - 2*pow(m_pi,2)*(pow(mrho,2) + s)) -
                (8*pow(-2 + delta,2)*(3*pow(m_pi,4) - 4*pow(m_pi,2)*(pow(mrho,2) - s) + pow(pow(mrho,2) - s,2))*log(fabs(-pow(m_pi,2) + t2)))/
                 ((pow(m_pi,2) - s)*(pow(m_pi,4) + pow(pow(mrho,2) - s,2) - 2*pow(m_pi,2)*(pow(mrho,2) + s))) +
                (8*(-2 + delta)*(eta1 - eta2)*pow(m_pi,2)*(2*eta1*pow(m_pi,2) - 2*eta2*pow(m_pi,2) - eta1*pow(mrho,2))*(pow(m_pi,2) - s)*
                   log(fabs(-pow(m_pi,2) + t2)))/((pow(ma1,2) - pow(m_pi,2))*(pow(m_pi,4) + pow(pow(mrho,2) - s,2) - 2*pow(m_pi,2)*(pow(mrho,2) + s))) +
                (8*(-2 + delta)*(eta1 - eta2)*pow(m_pi,2)*(pow(ma1,2) - s)*(pow(m_pi,2) - s)*
                   (-(eta2*(pow(m_pi,2) + s)) + eta1*(pow(m_pi,2) - pow(mrho,2) + s))*log(fabs(-pow(m_pi,2) + t2)))/
                 ((pow(Gammaa1,2)*pow(ma1,2) + pow(pow(ma1,2) - s,2))*(pow(m_pi,4) + pow(pow(mrho,2) - s,2) - 2*pow(m_pi,2)*(pow(mrho,2) + s))) +
                (8*(-2 + delta)*(-(delta*(4*pow(m_pi,2) - pow(mrho,2))*(pow(m_pi,2) + pow(mrho,2) - s)) +
                     2*pow(mrho,2)*(8*C4*pow(m_pi,4) - pow(mrho,2) + s + pow(m_pi,2)*(3 - 8*C4*s)))*log(fabs(-pow(m_pi,2) + t2)))/
                 (pow(mrho,2)*(pow(m_pi,4) + pow(pow(mrho,2) - s,2) - 2*pow(m_pi,2)*(pow(mrho,2) + s))) -
                (2*pow(eta1 - eta2,2)*(pow(eta1,2)*(2*pow(ma1,6) - 3*pow(ma1,4)*(2*pow(m_pi,2) + pow(mrho,2) - s) + pow(mrho,2)*(pow(mrho,2) - s)*s -
                        pow(m_pi,4)*(3*pow(mrho,2) + s) + pow(m_pi,2)*(-2*pow(mrho,4) + 3*pow(mrho,2)*s) +
                        pow(ma1,2)*(4*pow(m_pi,4) + pow(mrho,4) + pow(m_pi,2)*(8*pow(mrho,2) - 4*s) - 4*pow(mrho,2)*s + 2*pow(s,2))) -
                     2*eta1*eta2*(2*pow(ma1,6) - pow(m_pi,2)*(pow(m_pi,2) - pow(mrho,2))*(pow(mrho,2) + s) + pow(ma1,4)*(-6*pow(m_pi,2) + 3*s) +
                        pow(ma1,2)*(4*pow(m_pi,4) - pow(mrho,4) + 2*pow(m_pi,2)*(pow(mrho,2) - 2*s) - 2*pow(mrho,2)*s + 2*pow(s,2))) +
                     pow(eta2,2)*(2*pow(ma1,6) + 3*pow(ma1,4)*(-2*pow(m_pi,2) + pow(mrho,2) + s) +
                        pow(m_pi,2)*(-pow(mrho,4) + pow(m_pi,2)*(2*pow(mrho,2) - s) + pow(mrho,2)*s) +
                        pow(ma1,2)*(4*pow(m_pi,4) + pow(mrho,4) - 2*pow(mrho,2)*s + 2*pow(s,2) - 4*pow(m_pi,2)*(pow(mrho,2) + s))))*log(fabs(-pow(ma1,2) + t1)))
                  /(pow(m_pi,4) + pow(pow(mrho,2) - s,2) - 2*pow(m_pi,2)*(pow(mrho,2) + s)) +
                (2*pow(eta1 - eta2,2)*(pow(ma1,2) - s)*(-2*eta1*eta2*(pow(m_pi,8) - 2*pow(m_pi,6)*pow(mrho,2) + 2*pow(ma1,2)*pow(m_pi,4)*s +
                        pow(m_pi,2)*(pow(ma1,4)*(pow(mrho,2) - 4*s) + 4*pow(ma1,2)*(pow(mrho,2) - s)*s + pow(mrho,2)*pow(s,2)) +
                        pow(ma1,2)*s*(pow(ma1,4) + s*(-2*pow(mrho,2) + s) + pow(ma1,2)*(-2*pow(mrho,2) + 3*s))) +
                     pow(eta2,2)*(pow(m_pi,8) - 4*pow(ma1,2)*pow(m_pi,2)*s*(pow(ma1,2) + pow(mrho,2) + s) +
                        pow(m_pi,4)*(pow(mrho,2)*s + pow(ma1,2)*(pow(mrho,2) + 2*s)) +
                        pow(ma1,2)*s*(pow(ma1,4) + s*(pow(mrho,2) + s) + pow(ma1,2)*(pow(mrho,2) + 3*s))) +
                     pow(eta1,2)*(pow(m_pi,8) + pow(ma1,2)*s*(pow(ma1,4) + 2*pow(mrho,4) - 3*pow(ma1,2)*(pow(mrho,2) - s) - 3*pow(mrho,2)*s + pow(s,2)) +
                        pow(m_pi,4)*(2*pow(mrho,4) - 3*pow(mrho,2)*s + pow(ma1,2)*(-3*pow(mrho,2) + 2*s)) +
                        2*pow(m_pi,2)*(pow(ma1,4)*(pow(mrho,2) - 2*s) + pow(mrho,2)*s*(-pow(mrho,2) + s) -
                           pow(ma1,2)*(pow(mrho,4) - 4*pow(mrho,2)*s + 2*pow(s,2)))))*log(fabs(-pow(ma1,2) + t1)))/
                 ((pow(Gammaa1,2)*pow(ma1,2) + pow(pow(ma1,2) - s,2))*(pow(m_pi,4) + pow(pow(mrho,2) - s,2) - 2*pow(m_pi,2)*(pow(mrho,2) + s))) -
                (8*(eta1 - eta2)*(delta*(eta2*(pow(m_pi,6)*pow(mrho,2)*(2*pow(m_pi,2) - s) + pow(ma1,8)*(-pow(m_pi,2) + s) +
                           pow(ma1,6)*(5*pow(m_pi,4) - 7*pow(m_pi,2)*s + s*(pow(mrho,2) + 2*s)) +
                           pow(ma1,4)*(-8*pow(m_pi,6) - pow(m_pi,4)*(pow(mrho,2) - 14*s) + pow(m_pi,2)*(2*pow(mrho,4) - pow(mrho,2)*s - 7*pow(s,2)) +
                              s*(-2*pow(mrho,4) + pow(mrho,2)*s + pow(s,2))) +
                           pow(ma1,2)*pow(m_pi,2)*(4*pow(m_pi,6) + pow(m_pi,4)*(pow(mrho,2) - 8*s) + s*(2*pow(mrho,4) + pow(mrho,2)*s - pow(s,2)) +
                              pow(m_pi,2)*(-2*pow(mrho,4) - 3*pow(mrho,2)*s + 5*pow(s,2)))) +
                        eta1*(pow(ma1,8)*(pow(m_pi,2) - s) + pow(ma1,6)*(-5*pow(m_pi,4) + (pow(mrho,2) - 2*s)*s + pow(m_pi,2)*(-2*pow(mrho,2) + 7*s)) +
                           pow(m_pi,2)*pow(mrho,2)*(2*pow(m_pi,6) + pow(m_pi,4)*(4*pow(mrho,2) - 5*s) + pow(mrho,4)*s -
                              pow(m_pi,2)*(pow(mrho,4) + 3*pow(mrho,2)*s - 2*pow(s,2))) +
                           pow(ma1,4)*(8*pow(m_pi,6) + pow(m_pi,4)*(9*pow(mrho,2) - 14*s) + pow(m_pi,2)*s*(-9*pow(mrho,2) + 7*s) +
                              s*(pow(mrho,4) + pow(mrho,2)*s - pow(s,2))) +
                           pow(ma1,2)*(-4*pow(m_pi,8) + pow(mrho,4)*s*(-pow(mrho,2) + s) + pow(m_pi,6)*(-11*pow(mrho,2) + 8*s) +
                              pow(m_pi,4)*(-3*pow(mrho,4) + 17*pow(mrho,2)*s - 5*pow(s,2)) + pow(m_pi,2)*(pow(mrho,6) - 5*pow(mrho,2)*pow(s,2) + pow(s,3))
                              ))) - 2*pow(mrho,2)*(eta2*(pow(m_pi,8)*(1 + 2*C4*pow(mrho,2)) - 2*C4*pow(m_pi,6)*pow(mrho,2)*s +
                           2*C4*pow(ma1,8)*(-pow(m_pi,2) + s) + pow(ma1,4)*
                            (-16*C4*pow(m_pi,6) + pow(m_pi,4)*(-4 + 6*C4*pow(mrho,2) + 28*C4*s) +
                              2*pow(m_pi,2)*(pow(mrho,2) + s - 3*C4*pow(mrho,2)*s - 7*C4*pow(s,2)) + s*(-2*pow(mrho,2) + s + 2*C4*pow(s,2))) +
                           pow(ma1,6)*(10*C4*pow(m_pi,4) + 2*C4*s*(pow(mrho,2) + 2*s) + pow(m_pi,2)*(1 - 2*C4*(pow(mrho,2) + 7*s))) +
                           pow(ma1,2)*pow(m_pi,2)*(8*C4*pow(m_pi,6) - 2*pow(m_pi,4)*(-2 + 3*C4*pow(mrho,2) + 8*C4*s) +
                              s*(2*pow(mrho,2) + s - 2*C4*pow(s,2)) + 2*pow(m_pi,2)*(pow(mrho,2)*(-1 + 3*C4*s) + s*(-3 + 5*C4*s)))) +
                        eta1*(pow(m_pi,8)*(-1 + 6*C4*pow(mrho,2)) + 2*C4*pow(ma1,8)*(pow(m_pi,2) - s) + pow(m_pi,2)*pow(mrho,4)*s +
                           2*pow(m_pi,6)*pow(mrho,2)*(2 - 5*C4*s) - pow(ma1,6)*
                            (10*C4*pow(m_pi,4) + pow(m_pi,2)*(1 + 2*C4*(pow(mrho,2) - 7*s)) + 2*C4*s*(-pow(mrho,2) + 2*s)) -
                           pow(m_pi,4)*pow(mrho,2)*(pow(mrho,2) + s*(3 - 4*C4*s)) +
                           pow(ma1,4)*(16*C4*pow(m_pi,6) + 2*pow(m_pi,4)*(2 + 5*C4*pow(mrho,2) - 14*C4*s) + 2*pow(m_pi,2)*s*(-1 - 7*C4*pow(mrho,2) + 7*C4*s) +
                              s*(-(s*(1 + 2*C4*s)) + pow(mrho,2)*(1 + 4*C4*s))) -
                           pow(ma1,2)*(8*C4*pow(m_pi,8) + pow(mrho,2)*(pow(mrho,2) - s)*s + 2*pow(m_pi,6)*(2 + 7*C4*pow(mrho,2) - 8*C4*s) +
                              pow(m_pi,2)*(-pow(mrho,4) + pow(s,2) + 8*C4*pow(mrho,2)*pow(s,2) - 2*C4*pow(s,3)) +
                              pow(m_pi,4)*(pow(mrho,2)*(3 - 22*C4*s) + 2*s*(-3 + 5*C4*s))))))*log(fabs(-pow(ma1,2) + t1)))/
                 ((pow(ma1,2) - pow(m_pi,2))*pow(mrho,2)*(pow(m_pi,2) - s)*(pow(m_pi,4) + pow(pow(mrho,2) - s,2) - 2*pow(m_pi,2)*(pow(mrho,2) + s))) -
                (16*pow(-2 + delta,2)*pow(m_pi,2)*log(fabs(-pow(m_pi,2) + t1)))/(pow(m_pi,4) + pow(pow(mrho,2) - s,2) - 2*pow(m_pi,2)*(pow(mrho,2) + s)) +
                (8*pow(-2 + delta,2)*(3*pow(m_pi,4) - 4*pow(m_pi,2)*(pow(mrho,2) - s) + pow(pow(mrho,2) - s,2))*log(fabs(-pow(m_pi,2) + t1)))/
                 ((pow(m_pi,2) - s)*(pow(m_pi,4) + pow(pow(mrho,2) - s,2) - 2*pow(m_pi,2)*(pow(mrho,2) + s))) -
                (8*(-2 + delta)*(eta1 - eta2)*pow(m_pi,2)*(2*eta1*pow(m_pi,2) - 2*eta2*pow(m_pi,2) - eta1*pow(mrho,2))*(pow(m_pi,2) - s)*
                   log(fabs(-pow(m_pi,2) + t1)))/((pow(ma1,2) - pow(m_pi,2))*(pow(m_pi,4) + pow(pow(mrho,2) - s,2) - 2*pow(m_pi,2)*(pow(mrho,2) + s))) -
                (8*(-2 + delta)*(eta1 - eta2)*pow(m_pi,2)*(pow(ma1,2) - s)*(pow(m_pi,2) - s)*
                   (-(eta2*(pow(m_pi,2) + s)) + eta1*(pow(m_pi,2) - pow(mrho,2) + s))*log(fabs(-pow(m_pi,2) + t1)))/
                 ((pow(Gammaa1,2)*pow(ma1,2) + pow(pow(ma1,2) - s,2))*(pow(m_pi,4) + pow(pow(mrho,2) - s,2) - 2*pow(m_pi,2)*(pow(mrho,2) + s))) +
                (8*(-2 + delta)*(delta*(4*pow(m_pi,2) - pow(mrho,2))*(pow(m_pi,2) + pow(mrho,2) - s) -
                     2*pow(mrho,2)*(8*C4*pow(m_pi,4) - pow(mrho,2) + s + pow(m_pi,2)*(3 - 8*C4*s)))*log(fabs(-pow(m_pi,2) + t1)))/
                 (pow(mrho,2)*(pow(m_pi,4) + pow(pow(mrho,2) - s,2) - 2*pow(m_pi,2)*(pow(mrho,2) + s)))))/(512.*Pi);

=======
          xsection = alpha * g_rho_2 / (12 * s * p_cm_2);
          t1 += -m_pi_2;
          t2 += -m_pi_2;
          xsection = xsection * (2 * (t2 - t1) -
                                 s * (pow_int(m2, 2) - 4 * m_pi_2) /
                                     pow_int(s - m_pi_2, 2) * (t2 - t1) -
                                 (pow_int(m2, 2) - 4 * m_pi_2) *
                                     ((s - pow_int(m2, 2) + m_pi_2) /
                                          (s - m_pi_2) * std::log(t2 / t1) +
                                      m_pi_2 * (t2 - t1) / (t1 * t2))) *
                     to_mb;
>>>>>>> 509d22a4
          process_list.push_back(make_unique<CollisionBranch>(
              *part_out, *photon_out, xsection, ProcessType::TwoToTwo));
          break;

        case ReactionType::pi_rho:
          part_out = pi0_particle;
          m3 = part_out->mass();

          mandelstam_t = get_t_range(sqrts, m1, m2, m3, 0.0);
          t1 = mandelstam_t[1];
          t2 = mandelstam_t[0];

          xsection = to_mb*1/3.0*((pow(Const,2)*pow(ghat,4)*(0. + (0.03125*pow(eta1 - 1.*eta2,2)*
                   (pow(eta2,2)*(1.*pow(ma1,8) + 1.*pow(mpion,8) - 2.*pow(mpion,6)*pow(mrho,2) +
                        1.*pow(mpion,4)*pow(mrho,4) + pow(ma1,6)*(-4.*pow(mpion,2) + 2.*pow(mrho,2) + 2.*s) +
                        pow(ma1,2)*pow(mpion,2)*(-2.*pow(mrho,4) + pow(mpion,2)*(4.*pow(mrho,2) - 2.*s) +
                           2.*pow(mrho,2)*s) + pow(ma1,4)*
                         (4.*pow(mpion,4) + 1.*pow(mrho,4) + pow(mpion,2)*(-4.*pow(mrho,2) - 4.*s) -
                           2.*pow(mrho,2)*s + 2.*pow(s,2))) +
                     eta1*eta2*(-2.*pow(ma1,8) - 2.*pow(mpion,8) + 2.*pow(mpion,4)*pow(mrho,4) +
                        pow(ma1,6)*(8.*pow(mpion,2) - 4.*s) +
                        pow(ma1,2)*pow(mpion,2)*(-4.*pow(mrho,4) - 4.*pow(mrho,2)*s +
                           pow(mpion,2)*(4.*pow(mrho,2) + 4.*s)) +
                        pow(ma1,4)*(-8.*pow(mpion,4) + 2.*pow(mrho,4) + 4.*pow(mrho,2)*s - 4.*pow(s,2) +
                           pow(mpion,2)*(-4.*pow(mrho,2) + 8.*s))) +
                     pow(eta1,2)*(1.*pow(ma1,8) + 1.*pow(mpion,8) - 2.*pow(mpion,6)*pow(mrho,2) -
                        2.*pow(mpion,2)*pow(mrho,4)*s + pow(ma1,6)*(-4.*pow(mpion,2) - 2.*pow(mrho,2) + 2.*s) +
                        pow(mpion,4)*(3.*pow(mrho,4) + 2.*pow(mrho,2)*s) +
                        pow(ma1,4)*(4.*pow(mpion,4) + 1.*pow(mrho,4) + pow(mpion,2)*(8.*pow(mrho,2) - 4.*s) -
                           4.*pow(mrho,2)*s + 2.*pow(s,2)) +
                        pow(ma1,2)*(pow(mpion,4)*(-6.*pow(mrho,2) - 2.*s) + pow(mrho,2)*(2.*pow(mrho,2) - 2.*s)*s +
                           pow(mpion,2)*(-4.*pow(mrho,4) + 6.*pow(mrho,2)*s)))))/(1.*pow(ma1,2) - 1.*t2) +
                (1.*pow(-2. + delta,2)*pow(mpion,2)*(1.*pow(mpion,2) - 0.25*pow(mrho,2)))/
                 (1.*pow(mpion,2) - 1.*t2) - (0.25*pow(-2. + delta,2)*pow(mpion,2)*t2)/pow(mrho,2) +
                0.125*(-2. + delta)*(eta1 - 1.*eta2)*(eta2*(-1.*pow(ma1,2) + pow(mrho,2) - 2.*s) +
                   eta1*(pow(ma1,2) - 1.*pow(mpion,2) - 2.*pow(mrho,2) + s))*t2 +
                0.03125*pow(eta1 - 1.*eta2,2)*(pow(eta1,2)*
                    (3.*pow(ma1,4) + 4.*pow(mpion,4) + pow(mrho,4) + pow(mpion,2)*(8.*pow(mrho,2) - 4.*s) -
                      4.*pow(mrho,2)*s + 2.*pow(s,2) + pow(ma1,2)*(-8.*pow(mpion,2) - 4.*pow(mrho,2) + 4.*s)) +
                   pow(eta2,2)*(3.*pow(ma1,4) + 4.*pow(mpion,4) + pow(mrho,4) +
                      pow(mpion,2)*(-4.*pow(mrho,2) - 4.*s) - 2.*pow(mrho,2)*s + 2.*pow(s,2) +
                      pow(ma1,2)*(-8.*pow(mpion,2) + 4.*pow(mrho,2) + 4.*s)) +
                   eta1*eta2*(-6.*pow(ma1,4) - 8.*pow(mpion,4) + 2.*pow(mrho,4) +
                      pow(ma1,2)*(16.*pow(mpion,2) - 8.*s) + 4.*pow(mrho,2)*s - 4.*pow(s,2) +
                      pow(mpion,2)*(-4.*pow(mrho,2) + 8.*s)))*t2 +
                (2.*(0. - 0.25*pow(mrho,4) - 1.*C4*pow(mrho,6) +
                     pow(mpion,2)*(0.75*pow(mrho,2) - 1.*C4*pow(mrho,4)) + 2.*C4*pow(mrho,4)*s +
                     pow(delta,2)*(-0.125*pow(mpion,4) - 0.1875*pow(mrho,4) +
                        pow(mpion,2)*(0.0625*pow(mrho,2) + 0.0625*s) + 0.1875*pow(mrho,2)*s) +
                     delta*(0.25*pow(mpion,4) + 0.5*C4*pow(mrho,6) +
                        pow(mpion,2)*(-0.5*pow(mrho,2) + 0.5*C4*pow(mrho,4) - 0.125*s) - 0.375*pow(mrho,2)*s +
                        pow(mrho,4)*(0.5 - 1.*C4*s)))*t2)/pow(mrho,4) -
                (0.0625*(0. + 8.*pow(mpion,2)*pow(mrho,4) - 12.*pow(mrho,6) + 4.*pow(mrho,4)*s +
                     delta*pow(mrho,2)*(-16.*pow(mpion,4) - 16.*pow(mpion,2)*pow(mrho,2) - 4.*pow(mrho,4) +
                        16.*pow(mrho,2)*s + 4.*pow(s,2)) +
                     pow(delta,2)*(8.*pow(mpion,6) + 9.*pow(mrho,6) + pow(mpion,4)*(4.*pow(mrho,2) - 4.*s) -
                        13.*pow(mrho,4)*s - 5.*pow(mrho,2)*pow(s,2) + 1.*pow(s,3) +
                        pow(mpion,2)*(-2.*pow(mrho,4) + 4.*pow(mrho,2)*s - 2.*pow(s,2))))*t2)/pow(mrho,6) -
                (0.0625*(1.*eta1 - 1.*eta2)*(pow(mrho,2)*
                      (eta1*(2.*pow(ma1,2) + 2.*pow(mrho,2)) +
                        eta2*(-2.*pow(ma1,2) + 2.*pow(mpion,2) - 8.*pow(mrho,2) + 6.*s)) +
                     delta*(eta1*(1.*pow(ma1,4) - 2.*pow(mpion,4) - 3.*pow(mrho,4) +
                           pow(mpion,2)*(4.*pow(mrho,2) - 4.*s) - 2.*pow(mrho,2)*s + 5.000000000000001*pow(s,2) +
                           pow(ma1,2)*(-2.*pow(mpion,2) + 1.*s)) +
                        eta2*(-1.*pow(ma1,4) - 4.*pow(mpion,4) + 4.*pow(mrho,4) +
                           pow(mpion,2)*(-1.*pow(mrho,2) - 2.*s) + 1.*pow(mrho,2)*s - 1.*pow(s,2) +
                           pow(ma1,2)*(3.*pow(mpion,2) - 3.*pow(mrho,2) + 2.*s))))*t2)/pow(mrho,2) -
                (0.5*(pow(mrho,6)*(-1.5 + C4*(-12.*pow(mpion,2) + 6.*s) +
                        pow(C4,2)*(-16.*pow(mpion,4) + 16.*pow(mpion,2)*s - 4.*pow(s,2))) +
                     pow(delta,2)*(1.*pow(mpion,6) - 2.*pow(mpion,4)*pow(mrho,2) + 0.125*pow(mrho,6) +
                        0.25*pow(mrho,4)*s - 0.875*pow(mrho,2)*pow(s,2) + 0.25*pow(s,3) +
                        pow(mpion,2)*(-2.5*pow(mrho,4) + 2.25*pow(mrho,2)*s - 0.75*pow(s,2))) +
                     delta*pow(mrho,2)*(pow(mpion,4)*(1. + 8.*C4*pow(mrho,2)) + 0.5*pow(s,2) +
                        pow(mrho,4)*(1.5 - 5.*C4*s) + pow(mrho,2)*s*(-0.5 + 1.*C4*s) +
                        pow(mpion,2)*(6.*C4*pow(mrho,4) - 1.5*s + pow(mrho,2)*(3. - 6.*C4*s))))*t2)/pow(mrho,6) -
                (0.5*(0. - 4.*C4*pow(mrho,8) - 0.5*pow(mrho,4)*s + pow(mrho,6)*(2. + 2.*C4*s) +
                     pow(delta,2)*(-2.*pow(mpion,6) - 2.*pow(mrho,6) + 0.5*pow(mpion,4)*s + 2.125*pow(mrho,4)*s +
                        1.25*pow(mrho,2)*pow(s,2) - 0.375*pow(s,3) +
                        pow(mpion,2)*(1.5*pow(mrho,4) - 1.5*pow(mrho,2)*s + 1.*pow(s,2))) +
                     delta*pow(mrho,2)*(2.*pow(mpion,4) + 2.*C4*pow(mrho,6) - 1.*pow(s,2) +
                        pow(mrho,2)*s*(-3. + 1.*C4*s) + pow(mrho,4)*(1. + 1.*C4*s) +
                        pow(mpion,2)*(1.*s + pow(mrho,2)*(1. - 2.*C4*s))))*t2)/pow(mrho,6) +
                (0.0625*(1.*eta1 - 1.*eta2)*(delta*(eta1*
                         (3.*pow(ma1,4) + 6.*pow(mpion,4) + pow(mrho,4) + pow(mpion,2)*(18.*pow(mrho,2) - 12.*s) -
                           8.*pow(mrho,2)*s + 7.*pow(s,2) + pow(ma1,2)*(-10.*pow(mpion,2) - 4.*pow(mrho,2) + 5.*s))\
                         + eta2*(-3.*pow(ma1,4) - 12.*pow(mpion,4) + 2.*pow(mrho,4) +
                           pow(ma1,2)*(11.*pow(mpion,2) - 3.*pow(mrho,2) - 2.*s) + 5.*pow(mrho,2)*s - 3.*pow(s,2) +
                           pow(mpion,2)*(-1.*pow(mrho,2) + 6.*s))) +
                     pow(mrho,2)*(eta1*(-8.*C4*pow(ma1,4) - 32.*C4*pow(mpion,4) - 6.*pow(mrho,2) +
                           pow(ma1,2)*(6. + C4*(32.*pow(mpion,2) + 8.*pow(mrho,2) - 16.*s)) + 4.*s +
                           16.*C4*pow(mrho,2)*s - 8.*C4*pow(s,2) + pow(mpion,2)*(-12. - 32.*C4*pow(mrho,2) + 32.*C4*s)
                           ) + eta2*(8.*C4*pow(ma1,4) + 32.*C4*pow(mpion,4) - 4.*pow(mrho,2) - 2.*s +
                           8.*C4*pow(s,2) + pow(mpion,2)*(10. - 16.*C4*pow(mrho,2) - 32.*C4*s) +
                           pow(ma1,2)*(-6. + C4*(-32.*pow(mpion,2) + 8.*pow(mrho,2) + 16.*s)))))*t2)/pow(mrho,2) +
                0.0625*(-2. + delta)*pow(eta1 - 1.*eta2,2)*pow(t2,2) +
                (0.1875*(1.3333333333333333*pow(mrho,2) + 5.333333333333333*C4*pow(mrho,4) +
                     pow(delta,2)*(1.*pow(mpion,2) + 1.3333333333333333*pow(mrho,2) - 0.3333333333333333*s) +
                     delta*(-2.*pow(mpion,2) - 3.3333333333333335*pow(mrho,2) - 2.6666666666666665*C4*pow(mrho,4) +
                        0.6666666666666666*s))*pow(t2,2))/pow(mrho,4) +
                0.03125*pow(eta1 - 1.*eta2,3)*(eta2*(-1.*pow(ma1,2) + 2.*pow(mpion,2) - 1.*pow(mrho,2) - 1.*s) +
                   eta1*(pow(ma1,2) - 2.*pow(mpion,2) - 1.*pow(mrho,2) + s))*pow(t2,2) -
                (0.375*(0.3333333333333333*pow(mrho,4) - 1.3333333333333333*C4*pow(mrho,6) +
                     delta*pow(mrho,2)*(1.3333333333333333*pow(mrho,2) - 0.6666666666666666*C4*pow(mrho,4) +
                        pow(mpion,2)*(-0.6666666666666666 + 1.3333333333333333*C4*pow(mrho,2)) - 0.6666666666666666*s) +
                     pow(delta,2)*(1.*pow(mpion,4) + 0.25*pow(mrho,4) +
                        pow(mpion,2)*(-0.3333333333333333*pow(mrho,2) + 0.6666666666666666*s) -
                        0.5833333333333334*pow(s,2)))*pow(t2,2))/pow(mrho,6) -
                (0.03125*(1.*eta1 - 1.*eta2)*((2.*eta1 - 2.*eta2)*pow(mrho,2) +
                     delta*(eta1*(1.*pow(ma1,2) - 2.*pow(mpion,2) + 1.*s) +
                        eta2*(-1.*pow(ma1,2) + 3.*pow(mpion,2) - 3.*pow(mrho,2) + 2.*s)))*pow(t2,2))/pow(mrho,2)\
                 + (0.03125*(0. - 4.*pow(mrho,4) + delta*(16.*pow(mrho,4) - 8.*pow(mrho,2)*s) +
                     pow(delta,2)*(4.*pow(mpion,4) - 3.*pow(mrho,4) + 2.*pow(mrho,2)*s - 3.*pow(s,2) +
                        pow(mpion,2)*(-4.*pow(mrho,2) + 4.*s)))*pow(t2,2))/pow(mrho,6) +
                (0.25*(C4*pow(mrho,6)*(-6. - 16.*C4*pow(mpion,2) + 8.*C4*s) +
                     pow(delta,2)*(1.*pow(mpion,4) - 0.25*pow(mrho,4) + pow(mpion,2)*(-1.75*pow(mrho,2) + 0.5*s) +
                        0.5*pow(mrho,2)*s - 0.5*pow(s,2)) +
                     delta*pow(mrho,2)*(1.*C4*pow(mrho,4) + pow(mpion,2)*(0.5 + 10.*C4*pow(mrho,2)) - 0.5*s +
                        pow(mrho,2)*(2.5 - 4.*C4*s)))*pow(t2,2))/pow(mrho,6) +
                (0.09375*(1.*eta1 - 1.*eta2)*(delta*(eta2*
                         (-1.*pow(ma1,2) + 3.6666666666666665*pow(mpion,2) - 1.*pow(mrho,2) - 0.6666666666666666*s) +
                        eta1*(1.*pow(ma1,2) - 3.3333333333333335*pow(mpion,2) - 1.3333333333333333*pow(mrho,2) +
                           1.6666666666666667*s)) + pow(mrho,2)*
                      (eta1*(2. + C4*(-2.6666666666666665*pow(ma1,2) + 10.666666666666666*pow(mpion,2) +
                              2.6666666666666665*pow(mrho,2) - 5.333333333333333*s)) +
                        eta2*(-2. + C4*(2.6666666666666665*pow(ma1,2) - 10.666666666666666*pow(mpion,2) +
                              2.6666666666666665*pow(mrho,2) + 5.333333333333333*s))))*pow(t2,2))/pow(mrho,2) +
                0.010416666666666666*pow(eta1 - 1.*eta2,4)*pow(t2,3) -
                (0.041666666666666664*delta*(-2. + 1.*delta)*pow(t2,3))/pow(mrho,4) -
                (0.020833333333333332*delta*pow(1.*eta1 - 1.*eta2,2)*pow(t2,3))/pow(mrho,2) -
                (0.16666666666666666*pow(1.*eta1 - 1.*eta2,2)*(-0.375*delta + 1.*C4*pow(mrho,2))*pow(t2,3))/
                 pow(mrho,2) + (0.10416666666666666*delta*
                   (-0.8*pow(mrho,2) + delta*(0.4*pow(mpion,2) + 1.*pow(mrho,2) - 0.6*s))*pow(t2,3))/pow(mrho,6)\
                 + (0.16666666666666666*delta*(0. - 0.75*delta*pow(mrho,2) + 1.*C4*pow(mrho,4) + 0.625*delta*s)*
                   pow(t2,3))/pow(mrho,6) - (0.041666666666666664*
                   (12.*C4*delta*pow(mrho,4) - 16.*pow(C4,2)*pow(mrho,6) +
                     pow(delta,2)*(1.*pow(mpion,2) - 2.5*pow(mrho,2) + 1.*s))*pow(t2,3))/pow(mrho,6) +
                (0. - 0.5000000000000001*pow(2. - 1.*delta,2)*pow(mpion,4)*pow(mrho,6) +
                   0.25*pow(2. - 1.*delta,2)*pow(mrho,10) -
                   0.5000000000000001*pow(2. - 1.*delta,2)*pow(mrho,6)*pow(s,2) +
                   pow(2. - 1.*delta,2)*pow(mpion,2)*pow(mrho,6)*(-1.*pow(mrho,2) + 1.*s))/
                 (pow(mrho,6)*(-2.*pow(mpion,2) + 1.*s + 1.*t2)) -
                (0.0625*(1.*eta1 - 1.*eta2)*(2.*pow(mrho,2) +
                     delta*(1.*pow(ma1,2) - 2.*pow(mpion,2) - 1.*pow(mrho,2) + 1.*s))*
                   (eta2*(-1.*pow(ma1,6) + pow(mpion,2)*(4.*pow(mpion,2) - 1.*s)*s +
                        pow(ma1,4)*(3.*pow(mpion,2) - 4.*pow(mrho,2) + 2.*s) +
                        pow(ma1,2)*(-4.*pow(mpion,4) - 2.*pow(mpion,2)*s + (4.*pow(mrho,2) - 1.*s)*s)) +
                     eta1*(1.*pow(ma1,6) + 8.*pow(mpion,6) + pow(mpion,4)*(-4.*pow(mrho,2) - 6.*s) +
                        pow(mpion,2)*(4.*pow(mrho,2) - 2.*s)*s +
                        pow(ma1,4)*(-2.*pow(mpion,2) + 1.*pow(mrho,2) + 1.*s) +
                        s*(2.*pow(mrho,4) - 3.*pow(mrho,2)*s + 1.*pow(s,2)) +
                        pow(ma1,2)*(-2.*pow(mpion,4) - 2.*pow(mrho,4) + pow(mpion,2)*(4.*pow(mrho,2) - 4.*s) -
                           2.*pow(mrho,2)*s + 5.*pow(s,2))))*log(fabs(-pow(ma1,2) + t2)))/
                 (pow(mrho,2)*(pow(ma1,2) - 2.*pow(mpion,2) + s)) +
                (0.125*(-2. + delta)*(eta1 - 1.*eta2)*(eta2*
                      (-1.*pow(ma1,6) + pow(mpion,6) - 1.*pow(mpion,4)*pow(mrho,2) +
                        pow(ma1,4)*(pow(mpion,2) + pow(mrho,2) - 2.*s) +
                        pow(ma1,2)*(3.*pow(mpion,4) - 2.*pow(mpion,2)*s)) +
                     eta1*(pow(ma1,6) + pow(ma1,4)*(-2.*pow(mpion,2) - 2.*pow(mrho,2) + s) +
                        pow(mpion,2)*(-4.*pow(mpion,4) - 1.*pow(mrho,4) - 1.*pow(mrho,2)*s +
                           pow(mpion,2)*(3.*pow(mrho,2) + s)) +
                        pow(ma1,2)*(pow(mpion,4) + pow(mrho,4) - 1.*pow(mrho,2)*s +
                           pow(mpion,2)*(pow(mrho,2) + 2.*s))))*log(fabs(-pow(ma1,2) + t2)))/
                 (pow(ma1,2) - 1.*pow(mpion,2)) + 0.0625*pow(eta1 - 1.*eta2,2)*
                 (pow(eta1,2)*(2.*pow(ma1,6) + pow(mpion,4)*(-3.*pow(mrho,2) - 1.*s) +
                      pow(mrho,2)*(pow(mrho,2) - 1.*s)*s + pow(ma1,4)*(-6.*pow(mpion,2) - 3.*pow(mrho,2) + 3.*s) +
                      pow(mpion,2)*(-2.*pow(mrho,4) + 3.*pow(mrho,2)*s) +
                      pow(ma1,2)*(4.*pow(mpion,4) + pow(mrho,4) + pow(mpion,2)*(8.*pow(mrho,2) - 4.*s) -
                         4.*pow(mrho,2)*s + 2.*pow(s,2))) +
                   pow(eta2,2)*(2.*pow(ma1,6) + pow(ma1,4)*(-6.*pow(mpion,2) + 3.*pow(mrho,2) + 3.*s) +
                      pow(mpion,2)*(-1.*pow(mrho,4) + pow(mpion,2)*(2.*pow(mrho,2) - 1.*s) + pow(mrho,2)*s) +
                      pow(ma1,2)*(4.*pow(mpion,4) + pow(mrho,4) + pow(mpion,2)*(-4.*pow(mrho,2) - 4.*s) -
                         2.*pow(mrho,2)*s + 2.*pow(s,2))) +
                   eta1*eta2*(-4.*pow(ma1,6) + pow(ma1,4)*(12.*pow(mpion,2) - 6.*s) +
                      pow(mpion,2)*(-2.*pow(mrho,4) - 2.*pow(mrho,2)*s + pow(mpion,2)*(2.*pow(mrho,2) + 2.*s)) +
                      pow(ma1,2)*(-8.*pow(mpion,4) + 2.*pow(mrho,4) + 4.*pow(mrho,2)*s - 4.*pow(s,2) +
                         pow(mpion,2)*(-4.*pow(mrho,2) + 8.*s))))*log(fabs(-pow(ma1,2) + t2)) +
                (0.0625*(1.*eta1 - 1.*eta2)*(delta*(eta1*
                         (3.*pow(ma1,6) + 8.*pow(mpion,6) + pow(mpion,4)*(-12.*pow(mrho,2) - 6.*s) +
                           pow(ma1,4)*(-10.*pow(mpion,2) - 4.*pow(mrho,2) + 5.*s) +
                           pow(mpion,2)*(-4.*pow(mrho,4) + 10.*pow(mrho,2)*s - 2.*pow(s,2)) +
                           s*(3.*pow(mrho,4) - 4.*pow(mrho,2)*s + pow(s,2)) +
                           pow(ma1,2)*(6.*pow(mpion,4) + pow(mrho,4) + pow(mpion,2)*(18.*pow(mrho,2) - 12.*s) -
                              8.*pow(mrho,2)*s + 7.*pow(s,2))) +
                        eta2*(-3.*pow(ma1,6) + pow(ma1,4)*(11.*pow(mpion,2) - 3.*pow(mrho,2) - 2.*s) +
                           pow(mpion,2)*(-2.*pow(mrho,4) + pow(mrho,2)*s - 1.*pow(s,2) +
                              pow(mpion,2)*(-2.*pow(mrho,2) + 4.*s)) +
                           pow(ma1,2)*(-12.*pow(mpion,4) + 2.*pow(mrho,4) + 5.*pow(mrho,2)*s - 3.*pow(s,2) +
                              pow(mpion,2)*(-1.*pow(mrho,2) + 6.*s)))) +
                     pow(mrho,2)*(eta2*(8.*C4*pow(ma1,6) +
                           pow(mpion,2)*((4. + 8.*C4*pow(mpion,2))*pow(mrho,2) - 2.*s) +
                           pow(ma1,4)*(-6. + C4*(-32.*pow(mpion,2) + 8.*pow(mrho,2) + 16.*s)) +
                           pow(ma1,2)*(32.*C4*pow(mpion,4) - 4.*pow(mrho,2) +
                              pow(mpion,2)*(10. - 16.*C4*pow(mrho,2) - 32.*C4*s) + s*(-2. + 8.*C4*s))) +
                        eta1*(-8.*C4*pow(ma1,6) + pow(mpion,4)*(4. + 24.*C4*pow(mrho,2)) +
                           pow(ma1,4)*(6. + C4*(32.*pow(mpion,2) + 8.*pow(mrho,2) - 16.*s)) +
                           s*(-2.*pow(mrho,2) + 2.*s) + pow(mpion,2)*(-4.*s + pow(mrho,2)*(8. - 16.*C4*s)) +
                           pow(ma1,2)*(-32.*C4*pow(mpion,4) + s*(4. - 8.*C4*s) + pow(mrho,2)*(-6. + 16.*C4*s) +
                              pow(mpion,2)*(-12. - 32.*C4*pow(mrho,2) + 32.*C4*s)))))*log(fabs(-pow(ma1,2) + t2)))/
                 pow(mrho,2) + 0.5*pow(-2. + delta,2)*pow(mpion,2)*log(fabs(-pow(mpion,2) + t2)) -
                (0.25*(-2. + delta)*(eta1 - 1.*eta2)*(eta2*(2.*pow(mpion,6) - 2.*pow(mpion,4)*s) +
                     eta1*(-2.*pow(mpion,6) - 1.*pow(mpion,2)*pow(mrho,2)*s + pow(mpion,4)*(pow(mrho,2) + 2.*s)))*
                   log(fabs(-pow(mpion,2) + t2)))/(pow(ma1,2) - 1.*pow(mpion,2)) -
                (0.125*(0. - 32.*C4*pow(mpion,6)*pow(mrho,4) - 8.*pow(mrho,8) + 8.*pow(mrho,6)*s +
                     pow(mpion,4)*pow(mrho,4)*(16. + 64.*C4*s) +
                     pow(mpion,2)*pow(mrho,4)*(24.*pow(mrho,2) + s*(-16. - 32.*C4*s)) +
                     pow(delta,2)*pow(mrho,2)*(-4.*pow(mpion,6) - 2.*pow(mrho,6) + 2.*pow(mrho,4)*s +
                        pow(mpion,4)*(4.*pow(mrho,2) + 8.*s) +
                        pow(mpion,2)*(6.*pow(mrho,4) - 4.*pow(mrho,2)*s - 4.000000000000001*pow(s,2))) +
                     delta*pow(mrho,2)*(8.*pow(mrho,6) + pow(mpion,6)*(8. + 16.*C4*pow(mrho,2)) -
                        8.*pow(mrho,4)*s + pow(mpion,4)*(-16.*s + pow(mrho,2)*(-15.999999999999996 - 32.*C4*s)) +
                        pow(mpion,2)*(-24.*pow(mrho,4) + 8.*pow(s,2) + pow(mrho,2)*s*(16. + 16.*C4*s))))*
                   log(fabs(-pow(mpion,2) + t2)))/(pow(mrho,4)*(-1.*pow(mpion,2) + 1.*s)) -
                (0.25*(1.*eta1 - 1.*eta2)*(eta2*((2. - 1.*delta)*pow(mpion,6) +
                        pow(mpion,2)*s*((-12. + 6.*delta)*pow(mrho,2) + (6. - 3.*delta)*s) +
                        pow(s,2)*((4. - 2.*delta)*pow(mrho,2) + (-2. + 1.*delta)*s) +
                        pow(mpion,4)*((8. - 4.*delta)*pow(mrho,2) + (-6. + 3.*delta)*s)) +
                     eta1*((-2. + 1.*delta)*pow(mpion,6) + (-2. + 1.*delta)*pow(mrho,4)*s + (2. - 1.*delta)*pow(s,3) +
                        pow(mpion,4)*((-4. + 2.*delta)*pow(mrho,2) + (6. - 3.*delta)*s) +
                        pow(mpion,2)*((2. - 1.*delta)*pow(mrho,4) + (4. - 2.*delta)*pow(mrho,2)*s +
                           (-6. + 3.*delta)*pow(s,2))))*log(fabs(-2.*pow(mpion,2) + s + t2)))/
                 (pow(ma1,2) - 2.*pow(mpion,2) + s) +
                (0.125*(0. + (32. - 31.999999999999993*delta + 8.*pow(delta,2))*pow(mpion,4)*pow(mrho,4) -
                     2.0000000000000004*pow(2. - 1.*delta,2)*pow(mrho,8) +
                     pow(mpion,2)*pow(mrho,4)*(8.000000000000002*pow(2. - 1.*delta,2)*pow(mrho,2) +
                        (-32. + 31.999999999999996*delta - 8.*pow(delta,2))*s))*log(fabs(-2.*pow(mpion,2) + s + t2)))/
                 (pow(mrho,4)*(-1.*pow(mpion,2) + 1.*s)) +
                (0.25*(0. + 8.*pow(mpion,2)*pow(mrho,6) + 4.*pow(mrho,8) - 8.*pow(mrho,6)*s +
                     delta*pow(mrho,4)*(8.*pow(mpion,4) - 8.*pow(mrho,4) + pow(mpion,2)*(8.*pow(mrho,2) - 16.*s) +
                        8.*pow(mrho,2)*s + 8.*pow(s,2)) +
                     pow(delta,2)*pow(mrho,4)*(-4.*pow(mpion,4) + 3.*pow(mrho,4) - 2.*pow(mrho,2)*s -
                        4.*pow(s,2) + pow(mpion,2)*(-6.*pow(mrho,2) + 8.*s)))*log(fabs(-2.*pow(mpion,2) + s + t2)))/
                 pow(mrho,6) - (0.5*(0. + pow(mpion,2)*(4.*pow(mrho,6) - 8.*C4*pow(mrho,8)) - 4.*pow(mrho,6)*s +
                     8.*C4*pow(mrho,8)*s + pow(delta,2)*pow(mrho,4)*
                      (-2.*pow(mpion,4) + 1.*pow(mrho,4) - 2.*pow(s,2) + pow(mpion,2)*(-4.*pow(mrho,2) + 4.*s)) +
                     delta*pow(mrho,4)*(4.*pow(mpion,4) +
                        pow(mpion,2)*(6.*pow(mrho,2) + 4.*C4*pow(mrho,4) - 8.*s) + 2.*pow(mrho,2)*s + 4.*pow(s,2) +
                        pow(mrho,4)*(-2. - 4.*C4*s)))*log(fabs(-2.*pow(mpion,2) + s + t2)))/pow(mrho,6)))/
            (16.*Pi*(pow(mpion,4) + pow(pow(mrho,2) - s,2) - 2*pow(mpion,2)*(pow(mrho,2) + s))) -
           (pow(Const,2)*pow(ghat,4)*(0. + (0.03125*pow(eta1 - 1.*eta2,2)*
                   (pow(eta2,2)*(1.*pow(ma1,8) + 1.*pow(mpion,8) - 2.*pow(mpion,6)*pow(mrho,2) +
                        1.*pow(mpion,4)*pow(mrho,4) + pow(ma1,6)*(-4.*pow(mpion,2) + 2.*pow(mrho,2) + 2.*s) +
                        pow(ma1,2)*pow(mpion,2)*(-2.*pow(mrho,4) + pow(mpion,2)*(4.*pow(mrho,2) - 2.*s) +
                           2.*pow(mrho,2)*s) + pow(ma1,4)*
                         (4.*pow(mpion,4) + 1.*pow(mrho,4) + pow(mpion,2)*(-4.*pow(mrho,2) - 4.*s) -
                           2.*pow(mrho,2)*s + 2.*pow(s,2))) +
                     eta1*eta2*(-2.*pow(ma1,8) - 2.*pow(mpion,8) + 2.*pow(mpion,4)*pow(mrho,4) +
                        pow(ma1,6)*(8.*pow(mpion,2) - 4.*s) +
                        pow(ma1,2)*pow(mpion,2)*(-4.*pow(mrho,4) - 4.*pow(mrho,2)*s +
                           pow(mpion,2)*(4.*pow(mrho,2) + 4.*s)) +
                        pow(ma1,4)*(-8.*pow(mpion,4) + 2.*pow(mrho,4) + 4.*pow(mrho,2)*s - 4.*pow(s,2) +
                           pow(mpion,2)*(-4.*pow(mrho,2) + 8.*s))) +
                     pow(eta1,2)*(1.*pow(ma1,8) + 1.*pow(mpion,8) - 2.*pow(mpion,6)*pow(mrho,2) -
                        2.*pow(mpion,2)*pow(mrho,4)*s + pow(ma1,6)*(-4.*pow(mpion,2) - 2.*pow(mrho,2) + 2.*s) +
                        pow(mpion,4)*(3.*pow(mrho,4) + 2.*pow(mrho,2)*s) +
                        pow(ma1,4)*(4.*pow(mpion,4) + 1.*pow(mrho,4) + pow(mpion,2)*(8.*pow(mrho,2) - 4.*s) -
                           4.*pow(mrho,2)*s + 2.*pow(s,2)) +
                        pow(ma1,2)*(pow(mpion,4)*(-6.*pow(mrho,2) - 2.*s) + pow(mrho,2)*(2.*pow(mrho,2) - 2.*s)*s +
                           pow(mpion,2)*(-4.*pow(mrho,4) + 6.*pow(mrho,2)*s)))))/(1.*pow(ma1,2) - 1.*t1) +
                (1.*pow(-2. + delta,2)*pow(mpion,2)*(1.*pow(mpion,2) - 0.25*pow(mrho,2)))/
                 (1.*pow(mpion,2) - 1.*t1) - (0.25*pow(-2. + delta,2)*pow(mpion,2)*t1)/pow(mrho,2) +
                0.125*(-2. + delta)*(eta1 - 1.*eta2)*(eta2*(-1.*pow(ma1,2) + pow(mrho,2) - 2.*s) +
                   eta1*(pow(ma1,2) - 1.*pow(mpion,2) - 2.*pow(mrho,2) + s))*t1 +
                0.03125*pow(eta1 - 1.*eta2,2)*(pow(eta1,2)*
                    (3.*pow(ma1,4) + 4.*pow(mpion,4) + pow(mrho,4) + pow(mpion,2)*(8.*pow(mrho,2) - 4.*s) -
                      4.*pow(mrho,2)*s + 2.*pow(s,2) + pow(ma1,2)*(-8.*pow(mpion,2) - 4.*pow(mrho,2) + 4.*s)) +
                   pow(eta2,2)*(3.*pow(ma1,4) + 4.*pow(mpion,4) + pow(mrho,4) +
                      pow(mpion,2)*(-4.*pow(mrho,2) - 4.*s) - 2.*pow(mrho,2)*s + 2.*pow(s,2) +
                      pow(ma1,2)*(-8.*pow(mpion,2) + 4.*pow(mrho,2) + 4.*s)) +
                   eta1*eta2*(-6.*pow(ma1,4) - 8.*pow(mpion,4) + 2.*pow(mrho,4) +
                      pow(ma1,2)*(16.*pow(mpion,2) - 8.*s) + 4.*pow(mrho,2)*s - 4.*pow(s,2) +
                      pow(mpion,2)*(-4.*pow(mrho,2) + 8.*s)))*t1 +
                (2.*(0. - 0.25*pow(mrho,4) - 1.*C4*pow(mrho,6) +
                     pow(mpion,2)*(0.75*pow(mrho,2) - 1.*C4*pow(mrho,4)) + 2.*C4*pow(mrho,4)*s +
                     pow(delta,2)*(-0.125*pow(mpion,4) - 0.1875*pow(mrho,4) +
                        pow(mpion,2)*(0.0625*pow(mrho,2) + 0.0625*s) + 0.1875*pow(mrho,2)*s) +
                     delta*(0.25*pow(mpion,4) + 0.5*C4*pow(mrho,6) +
                        pow(mpion,2)*(-0.5*pow(mrho,2) + 0.5*C4*pow(mrho,4) - 0.125*s) - 0.375*pow(mrho,2)*s +
                        pow(mrho,4)*(0.5 - 1.*C4*s)))*t1)/pow(mrho,4) -
                (0.0625*(0. + 8.*pow(mpion,2)*pow(mrho,4) - 12.*pow(mrho,6) + 4.*pow(mrho,4)*s +
                     delta*pow(mrho,2)*(-16.*pow(mpion,4) - 16.*pow(mpion,2)*pow(mrho,2) - 4.*pow(mrho,4) +
                        16.*pow(mrho,2)*s + 4.*pow(s,2)) +
                     pow(delta,2)*(8.*pow(mpion,6) + 9.*pow(mrho,6) + pow(mpion,4)*(4.*pow(mrho,2) - 4.*s) -
                        13.*pow(mrho,4)*s - 5.*pow(mrho,2)*pow(s,2) + 1.*pow(s,3) +
                        pow(mpion,2)*(-2.*pow(mrho,4) + 4.*pow(mrho,2)*s - 2.*pow(s,2))))*t1)/pow(mrho,6) -
                (0.0625*(1.*eta1 - 1.*eta2)*(pow(mrho,2)*
                      (eta1*(2.*pow(ma1,2) + 2.*pow(mrho,2)) +
                        eta2*(-2.*pow(ma1,2) + 2.*pow(mpion,2) - 8.*pow(mrho,2) + 6.*s)) +
                     delta*(eta1*(1.*pow(ma1,4) - 2.*pow(mpion,4) - 3.*pow(mrho,4) +
                           pow(mpion,2)*(4.*pow(mrho,2) - 4.*s) - 2.*pow(mrho,2)*s + 5.000000000000001*pow(s,2) +
                           pow(ma1,2)*(-2.*pow(mpion,2) + 1.*s)) +
                        eta2*(-1.*pow(ma1,4) - 4.*pow(mpion,4) + 4.*pow(mrho,4) +
                           pow(mpion,2)*(-1.*pow(mrho,2) - 2.*s) + 1.*pow(mrho,2)*s - 1.*pow(s,2) +
                           pow(ma1,2)*(3.*pow(mpion,2) - 3.*pow(mrho,2) + 2.*s))))*t1)/pow(mrho,2) -
                (0.5*(pow(mrho,6)*(-1.5 + C4*(-12.*pow(mpion,2) + 6.*s) +
                        pow(C4,2)*(-16.*pow(mpion,4) + 16.*pow(mpion,2)*s - 4.*pow(s,2))) +
                     pow(delta,2)*(1.*pow(mpion,6) - 2.*pow(mpion,4)*pow(mrho,2) + 0.125*pow(mrho,6) +
                        0.25*pow(mrho,4)*s - 0.875*pow(mrho,2)*pow(s,2) + 0.25*pow(s,3) +
                        pow(mpion,2)*(-2.5*pow(mrho,4) + 2.25*pow(mrho,2)*s - 0.75*pow(s,2))) +
                     delta*pow(mrho,2)*(pow(mpion,4)*(1. + 8.*C4*pow(mrho,2)) + 0.5*pow(s,2) +
                        pow(mrho,4)*(1.5 - 5.*C4*s) + pow(mrho,2)*s*(-0.5 + 1.*C4*s) +
                        pow(mpion,2)*(6.*C4*pow(mrho,4) - 1.5*s + pow(mrho,2)*(3. - 6.*C4*s))))*t1)/pow(mrho,6) -
                (0.5*(0. - 4.*C4*pow(mrho,8) - 0.5*pow(mrho,4)*s + pow(mrho,6)*(2. + 2.*C4*s) +
                     pow(delta,2)*(-2.*pow(mpion,6) - 2.*pow(mrho,6) + 0.5*pow(mpion,4)*s + 2.125*pow(mrho,4)*s +
                        1.25*pow(mrho,2)*pow(s,2) - 0.375*pow(s,3) +
                        pow(mpion,2)*(1.5*pow(mrho,4) - 1.5*pow(mrho,2)*s + 1.*pow(s,2))) +
                     delta*pow(mrho,2)*(2.*pow(mpion,4) + 2.*C4*pow(mrho,6) - 1.*pow(s,2) +
                        pow(mrho,2)*s*(-3. + 1.*C4*s) + pow(mrho,4)*(1. + 1.*C4*s) +
                        pow(mpion,2)*(1.*s + pow(mrho,2)*(1. - 2.*C4*s))))*t1)/pow(mrho,6) +
                (0.0625*(1.*eta1 - 1.*eta2)*(delta*(eta1*
                         (3.*pow(ma1,4) + 6.*pow(mpion,4) + pow(mrho,4) + pow(mpion,2)*(18.*pow(mrho,2) - 12.*s) -
                           8.*pow(mrho,2)*s + 7.*pow(s,2) + pow(ma1,2)*(-10.*pow(mpion,2) - 4.*pow(mrho,2) + 5.*s))\
                         + eta2*(-3.*pow(ma1,4) - 12.*pow(mpion,4) + 2.*pow(mrho,4) +
                           pow(ma1,2)*(11.*pow(mpion,2) - 3.*pow(mrho,2) - 2.*s) + 5.*pow(mrho,2)*s - 3.*pow(s,2) +
                           pow(mpion,2)*(-1.*pow(mrho,2) + 6.*s))) +
                     pow(mrho,2)*(eta1*(-8.*C4*pow(ma1,4) - 32.*C4*pow(mpion,4) - 6.*pow(mrho,2) +
                           pow(ma1,2)*(6. + C4*(32.*pow(mpion,2) + 8.*pow(mrho,2) - 16.*s)) + 4.*s +
                           16.*C4*pow(mrho,2)*s - 8.*C4*pow(s,2) + pow(mpion,2)*(-12. - 32.*C4*pow(mrho,2) + 32.*C4*s)
                           ) + eta2*(8.*C4*pow(ma1,4) + 32.*C4*pow(mpion,4) - 4.*pow(mrho,2) - 2.*s +
                           8.*C4*pow(s,2) + pow(mpion,2)*(10. - 16.*C4*pow(mrho,2) - 32.*C4*s) +
                           pow(ma1,2)*(-6. + C4*(-32.*pow(mpion,2) + 8.*pow(mrho,2) + 16.*s)))))*t1)/pow(mrho,2) +
                0.0625*(-2. + delta)*pow(eta1 - 1.*eta2,2)*pow(t1,2) +
                (0.1875*(1.3333333333333333*pow(mrho,2) + 5.333333333333333*C4*pow(mrho,4) +
                     pow(delta,2)*(1.*pow(mpion,2) + 1.3333333333333333*pow(mrho,2) - 0.3333333333333333*s) +
                     delta*(-2.*pow(mpion,2) - 3.3333333333333335*pow(mrho,2) - 2.6666666666666665*C4*pow(mrho,4) +
                        0.6666666666666666*s))*pow(t1,2))/pow(mrho,4) +
                0.03125*pow(eta1 - 1.*eta2,3)*(eta2*(-1.*pow(ma1,2) + 2.*pow(mpion,2) - 1.*pow(mrho,2) - 1.*s) +
                   eta1*(pow(ma1,2) - 2.*pow(mpion,2) - 1.*pow(mrho,2) + s))*pow(t1,2) -
                (0.375*(0.3333333333333333*pow(mrho,4) - 1.3333333333333333*C4*pow(mrho,6) +
                     delta*pow(mrho,2)*(1.3333333333333333*pow(mrho,2) - 0.6666666666666666*C4*pow(mrho,4) +
                        pow(mpion,2)*(-0.6666666666666666 + 1.3333333333333333*C4*pow(mrho,2)) - 0.6666666666666666*s) +
                     pow(delta,2)*(1.*pow(mpion,4) + 0.25*pow(mrho,4) +
                        pow(mpion,2)*(-0.3333333333333333*pow(mrho,2) + 0.6666666666666666*s) -
                        0.5833333333333334*pow(s,2)))*pow(t1,2))/pow(mrho,6) -
                (0.03125*(1.*eta1 - 1.*eta2)*((2.*eta1 - 2.*eta2)*pow(mrho,2) +
                     delta*(eta1*(1.*pow(ma1,2) - 2.*pow(mpion,2) + 1.*s) +
                        eta2*(-1.*pow(ma1,2) + 3.*pow(mpion,2) - 3.*pow(mrho,2) + 2.*s)))*pow(t1,2))/pow(mrho,2)\
                 + (0.03125*(0. - 4.*pow(mrho,4) + delta*(16.*pow(mrho,4) - 8.*pow(mrho,2)*s) +
                     pow(delta,2)*(4.*pow(mpion,4) - 3.*pow(mrho,4) + 2.*pow(mrho,2)*s - 3.*pow(s,2) +
                        pow(mpion,2)*(-4.*pow(mrho,2) + 4.*s)))*pow(t1,2))/pow(mrho,6) +
                (0.25*(C4*pow(mrho,6)*(-6. - 16.*C4*pow(mpion,2) + 8.*C4*s) +
                     pow(delta,2)*(1.*pow(mpion,4) - 0.25*pow(mrho,4) + pow(mpion,2)*(-1.75*pow(mrho,2) + 0.5*s) +
                        0.5*pow(mrho,2)*s - 0.5*pow(s,2)) +
                     delta*pow(mrho,2)*(1.*C4*pow(mrho,4) + pow(mpion,2)*(0.5 + 10.*C4*pow(mrho,2)) - 0.5*s +
                        pow(mrho,2)*(2.5 - 4.*C4*s)))*pow(t1,2))/pow(mrho,6) +
                (0.09375*(1.*eta1 - 1.*eta2)*(delta*(eta2*
                         (-1.*pow(ma1,2) + 3.6666666666666665*pow(mpion,2) - 1.*pow(mrho,2) - 0.6666666666666666*s) +
                        eta1*(1.*pow(ma1,2) - 3.3333333333333335*pow(mpion,2) - 1.3333333333333333*pow(mrho,2) +
                           1.6666666666666667*s)) + pow(mrho,2)*
                      (eta1*(2. + C4*(-2.6666666666666665*pow(ma1,2) + 10.666666666666666*pow(mpion,2) +
                              2.6666666666666665*pow(mrho,2) - 5.333333333333333*s)) +
                        eta2*(-2. + C4*(2.6666666666666665*pow(ma1,2) - 10.666666666666666*pow(mpion,2) +
                              2.6666666666666665*pow(mrho,2) + 5.333333333333333*s))))*pow(t1,2))/pow(mrho,2) +
                0.010416666666666666*pow(eta1 - 1.*eta2,4)*pow(t1,3) -
                (0.041666666666666664*delta*(-2. + 1.*delta)*pow(t1,3))/pow(mrho,4) -
                (0.020833333333333332*delta*pow(1.*eta1 - 1.*eta2,2)*pow(t1,3))/pow(mrho,2) -
                (0.16666666666666666*pow(1.*eta1 - 1.*eta2,2)*(-0.375*delta + 1.*C4*pow(mrho,2))*pow(t1,3))/
                 pow(mrho,2) + (0.10416666666666666*delta*
                   (-0.8*pow(mrho,2) + delta*(0.4*pow(mpion,2) + 1.*pow(mrho,2) - 0.6*s))*pow(t1,3))/pow(mrho,6)\
                 + (0.16666666666666666*delta*(0. - 0.75*delta*pow(mrho,2) + 1.*C4*pow(mrho,4) + 0.625*delta*s)*
                   pow(t1,3))/pow(mrho,6) - (0.041666666666666664*
                   (12.*C4*delta*pow(mrho,4) - 16.*pow(C4,2)*pow(mrho,6) +
                     pow(delta,2)*(1.*pow(mpion,2) - 2.5*pow(mrho,2) + 1.*s))*pow(t1,3))/pow(mrho,6) +
                (0. - 0.5000000000000001*pow(2. - 1.*delta,2)*pow(mpion,4)*pow(mrho,6) +
                   0.25*pow(2. - 1.*delta,2)*pow(mrho,10) -
                   0.5000000000000001*pow(2. - 1.*delta,2)*pow(mrho,6)*pow(s,2) +
                   pow(2. - 1.*delta,2)*pow(mpion,2)*pow(mrho,6)*(-1.*pow(mrho,2) + 1.*s))/
                 (pow(mrho,6)*(-2.*pow(mpion,2) + 1.*s + 1.*t1)) -
                (0.0625*(1.*eta1 - 1.*eta2)*(2.*pow(mrho,2) +
                     delta*(1.*pow(ma1,2) - 2.*pow(mpion,2) - 1.*pow(mrho,2) + 1.*s))*
                   (eta2*(-1.*pow(ma1,6) + pow(mpion,2)*(4.*pow(mpion,2) - 1.*s)*s +
                        pow(ma1,4)*(3.*pow(mpion,2) - 4.*pow(mrho,2) + 2.*s) +
                        pow(ma1,2)*(-4.*pow(mpion,4) - 2.*pow(mpion,2)*s + (4.*pow(mrho,2) - 1.*s)*s)) +
                     eta1*(1.*pow(ma1,6) + 8.*pow(mpion,6) + pow(mpion,4)*(-4.*pow(mrho,2) - 6.*s) +
                        pow(mpion,2)*(4.*pow(mrho,2) - 2.*s)*s +
                        pow(ma1,4)*(-2.*pow(mpion,2) + 1.*pow(mrho,2) + 1.*s) +
                        s*(2.*pow(mrho,4) - 3.*pow(mrho,2)*s + 1.*pow(s,2)) +
                        pow(ma1,2)*(-2.*pow(mpion,4) - 2.*pow(mrho,4) + pow(mpion,2)*(4.*pow(mrho,2) - 4.*s) -
                           2.*pow(mrho,2)*s + 5.*pow(s,2))))*log(fabs(-pow(ma1,2) + t1)))/
                 (pow(mrho,2)*(pow(ma1,2) - 2.*pow(mpion,2) + s)) +
                (0.125*(-2. + delta)*(eta1 - 1.*eta2)*(eta2*
                      (-1.*pow(ma1,6) + pow(mpion,6) - 1.*pow(mpion,4)*pow(mrho,2) +
                        pow(ma1,4)*(pow(mpion,2) + pow(mrho,2) - 2.*s) +
                        pow(ma1,2)*(3.*pow(mpion,4) - 2.*pow(mpion,2)*s)) +
                     eta1*(pow(ma1,6) + pow(ma1,4)*(-2.*pow(mpion,2) - 2.*pow(mrho,2) + s) +
                        pow(mpion,2)*(-4.*pow(mpion,4) - 1.*pow(mrho,4) - 1.*pow(mrho,2)*s +
                           pow(mpion,2)*(3.*pow(mrho,2) + s)) +
                        pow(ma1,2)*(pow(mpion,4) + pow(mrho,4) - 1.*pow(mrho,2)*s +
                           pow(mpion,2)*(pow(mrho,2) + 2.*s))))*log(fabs(-pow(ma1,2) + t1)))/
                 (pow(ma1,2) - 1.*pow(mpion,2)) + 0.0625*pow(eta1 - 1.*eta2,2)*
                 (pow(eta1,2)*(2.*pow(ma1,6) + pow(mpion,4)*(-3.*pow(mrho,2) - 1.*s) +
                      pow(mrho,2)*(pow(mrho,2) - 1.*s)*s + pow(ma1,4)*(-6.*pow(mpion,2) - 3.*pow(mrho,2) + 3.*s) +
                      pow(mpion,2)*(-2.*pow(mrho,4) + 3.*pow(mrho,2)*s) +
                      pow(ma1,2)*(4.*pow(mpion,4) + pow(mrho,4) + pow(mpion,2)*(8.*pow(mrho,2) - 4.*s) -
                         4.*pow(mrho,2)*s + 2.*pow(s,2))) +
                   pow(eta2,2)*(2.*pow(ma1,6) + pow(ma1,4)*(-6.*pow(mpion,2) + 3.*pow(mrho,2) + 3.*s) +
                      pow(mpion,2)*(-1.*pow(mrho,4) + pow(mpion,2)*(2.*pow(mrho,2) - 1.*s) + pow(mrho,2)*s) +
                      pow(ma1,2)*(4.*pow(mpion,4) + pow(mrho,4) + pow(mpion,2)*(-4.*pow(mrho,2) - 4.*s) -
                         2.*pow(mrho,2)*s + 2.*pow(s,2))) +
                   eta1*eta2*(-4.*pow(ma1,6) + pow(ma1,4)*(12.*pow(mpion,2) - 6.*s) +
                      pow(mpion,2)*(-2.*pow(mrho,4) - 2.*pow(mrho,2)*s + pow(mpion,2)*(2.*pow(mrho,2) + 2.*s)) +
                      pow(ma1,2)*(-8.*pow(mpion,4) + 2.*pow(mrho,4) + 4.*pow(mrho,2)*s - 4.*pow(s,2) +
                         pow(mpion,2)*(-4.*pow(mrho,2) + 8.*s))))*log(fabs(-pow(ma1,2) + t1)) +
                (0.0625*(1.*eta1 - 1.*eta2)*(delta*(eta1*
                         (3.*pow(ma1,6) + 8.*pow(mpion,6) + pow(mpion,4)*(-12.*pow(mrho,2) - 6.*s) +
                           pow(ma1,4)*(-10.*pow(mpion,2) - 4.*pow(mrho,2) + 5.*s) +
                           pow(mpion,2)*(-4.*pow(mrho,4) + 10.*pow(mrho,2)*s - 2.*pow(s,2)) +
                           s*(3.*pow(mrho,4) - 4.*pow(mrho,2)*s + pow(s,2)) +
                           pow(ma1,2)*(6.*pow(mpion,4) + pow(mrho,4) + pow(mpion,2)*(18.*pow(mrho,2) - 12.*s) -
                              8.*pow(mrho,2)*s + 7.*pow(s,2))) +
                        eta2*(-3.*pow(ma1,6) + pow(ma1,4)*(11.*pow(mpion,2) - 3.*pow(mrho,2) - 2.*s) +
                           pow(mpion,2)*(-2.*pow(mrho,4) + pow(mrho,2)*s - 1.*pow(s,2) +
                              pow(mpion,2)*(-2.*pow(mrho,2) + 4.*s)) +
                           pow(ma1,2)*(-12.*pow(mpion,4) + 2.*pow(mrho,4) + 5.*pow(mrho,2)*s - 3.*pow(s,2) +
                              pow(mpion,2)*(-1.*pow(mrho,2) + 6.*s)))) +
                     pow(mrho,2)*(eta2*(8.*C4*pow(ma1,6) +
                           pow(mpion,2)*((4. + 8.*C4*pow(mpion,2))*pow(mrho,2) - 2.*s) +
                           pow(ma1,4)*(-6. + C4*(-32.*pow(mpion,2) + 8.*pow(mrho,2) + 16.*s)) +
                           pow(ma1,2)*(32.*C4*pow(mpion,4) - 4.*pow(mrho,2) +
                              pow(mpion,2)*(10. - 16.*C4*pow(mrho,2) - 32.*C4*s) + s*(-2. + 8.*C4*s))) +
                        eta1*(-8.*C4*pow(ma1,6) + pow(mpion,4)*(4. + 24.*C4*pow(mrho,2)) +
                           pow(ma1,4)*(6. + C4*(32.*pow(mpion,2) + 8.*pow(mrho,2) - 16.*s)) +
                           s*(-2.*pow(mrho,2) + 2.*s) + pow(mpion,2)*(-4.*s + pow(mrho,2)*(8. - 16.*C4*s)) +
                           pow(ma1,2)*(-32.*C4*pow(mpion,4) + s*(4. - 8.*C4*s) + pow(mrho,2)*(-6. + 16.*C4*s) +
                              pow(mpion,2)*(-12. - 32.*C4*pow(mrho,2) + 32.*C4*s)))))*log(fabs(-pow(ma1,2) + t1)))/
                 pow(mrho,2) + 0.5*pow(-2. + delta,2)*pow(mpion,2)*log(fabs(-pow(mpion,2) + t1)) -
                (0.25*(-2. + delta)*(eta1 - 1.*eta2)*(eta2*(2.*pow(mpion,6) - 2.*pow(mpion,4)*s) +
                     eta1*(-2.*pow(mpion,6) - 1.*pow(mpion,2)*pow(mrho,2)*s + pow(mpion,4)*(pow(mrho,2) + 2.*s)))*
                   log(fabs(-pow(mpion,2) + t1)))/(pow(ma1,2) - 1.*pow(mpion,2)) -
                (0.125*(0. - 32.*C4*pow(mpion,6)*pow(mrho,4) - 8.*pow(mrho,8) + 8.*pow(mrho,6)*s +
                     pow(mpion,4)*pow(mrho,4)*(16. + 64.*C4*s) +
                     pow(mpion,2)*pow(mrho,4)*(24.*pow(mrho,2) + s*(-16. - 32.*C4*s)) +
                     pow(delta,2)*pow(mrho,2)*(-4.*pow(mpion,6) - 2.*pow(mrho,6) + 2.*pow(mrho,4)*s +
                        pow(mpion,4)*(4.*pow(mrho,2) + 8.*s) +
                        pow(mpion,2)*(6.*pow(mrho,4) - 4.*pow(mrho,2)*s - 4.000000000000001*pow(s,2))) +
                     delta*pow(mrho,2)*(8.*pow(mrho,6) + pow(mpion,6)*(8. + 16.*C4*pow(mrho,2)) -
                        8.*pow(mrho,4)*s + pow(mpion,4)*(-16.*s + pow(mrho,2)*(-15.999999999999996 - 32.*C4*s)) +
                        pow(mpion,2)*(-24.*pow(mrho,4) + 8.*pow(s,2) + pow(mrho,2)*s*(16. + 16.*C4*s))))*
                   log(fabs(-pow(mpion,2) + t1)))/(pow(mrho,4)*(-1.*pow(mpion,2) + 1.*s)) -
                (0.25*(1.*eta1 - 1.*eta2)*(eta2*((2. - 1.*delta)*pow(mpion,6) +
                        pow(mpion,2)*s*((-12. + 6.*delta)*pow(mrho,2) + (6. - 3.*delta)*s) +
                        pow(s,2)*((4. - 2.*delta)*pow(mrho,2) + (-2. + 1.*delta)*s) +
                        pow(mpion,4)*((8. - 4.*delta)*pow(mrho,2) + (-6. + 3.*delta)*s)) +
                     eta1*((-2. + 1.*delta)*pow(mpion,6) + (-2. + 1.*delta)*pow(mrho,4)*s + (2. - 1.*delta)*pow(s,3) +
                        pow(mpion,4)*((-4. + 2.*delta)*pow(mrho,2) + (6. - 3.*delta)*s) +
                        pow(mpion,2)*((2. - 1.*delta)*pow(mrho,4) + (4. - 2.*delta)*pow(mrho,2)*s +
                           (-6. + 3.*delta)*pow(s,2))))*log(fabs(-2.*pow(mpion,2) + s + t1)))/
                 (pow(ma1,2) - 2.*pow(mpion,2) + s) +
                (0.125*(0. + (32. - 31.999999999999993*delta + 8.*pow(delta,2))*pow(mpion,4)*pow(mrho,4) -
                     2.0000000000000004*pow(2. - 1.*delta,2)*pow(mrho,8) +
                     pow(mpion,2)*pow(mrho,4)*(8.000000000000002*pow(2. - 1.*delta,2)*pow(mrho,2) +
                        (-32. + 31.999999999999996*delta - 8.*pow(delta,2))*s))*log(fabs(-2.*pow(mpion,2) + s + t1)))/
                 (pow(mrho,4)*(-1.*pow(mpion,2) + 1.*s)) +
                (0.25*(0. + 8.*pow(mpion,2)*pow(mrho,6) + 4.*pow(mrho,8) - 8.*pow(mrho,6)*s +
                     delta*pow(mrho,4)*(8.*pow(mpion,4) - 8.*pow(mrho,4) + pow(mpion,2)*(8.*pow(mrho,2) - 16.*s) +
                        8.*pow(mrho,2)*s + 8.*pow(s,2)) +
                     pow(delta,2)*pow(mrho,4)*(-4.*pow(mpion,4) + 3.*pow(mrho,4) - 2.*pow(mrho,2)*s -
                        4.*pow(s,2) + pow(mpion,2)*(-6.*pow(mrho,2) + 8.*s)))*log(fabs(-2.*pow(mpion,2) + s + t1)))/
                 pow(mrho,6) - (0.5*(0. + pow(mpion,2)*(4.*pow(mrho,6) - 8.*C4*pow(mrho,8)) - 4.*pow(mrho,6)*s +
                     8.*C4*pow(mrho,8)*s + pow(delta,2)*pow(mrho,4)*
                      (-2.*pow(mpion,4) + 1.*pow(mrho,4) - 2.*pow(s,2) + pow(mpion,2)*(-4.*pow(mrho,2) + 4.*s)) +
                     delta*pow(mrho,4)*(4.*pow(mpion,4) +
                        pow(mpion,2)*(6.*pow(mrho,2) + 4.*C4*pow(mrho,4) - 8.*s) + 2.*pow(mrho,2)*s + 4.*pow(s,2) +
                        pow(mrho,4)*(-2. - 4.*C4*s)))*log(fabs(-2.*pow(mpion,2) + s + t1)))/pow(mrho,6)))/
            (16.*Pi*(pow(mpion,4) + pow(pow(mrho,2) - s,2) - 2*pow(mpion,2)*(pow(mrho,2) + s))));
          //omega:
          /*xsection = to_mb*1/3.0*(0.0024867959858108648*pow(Const,2)*pow(g_POR,4)*(pow(mpion,8)*(t2 - t1) + pow(mpion,6)*pow(mrho,2)*(-2.*t2 + 2.*t1) +
               pow(mpion,4)*(pow(mrho,4)*(t2 - t1) + s*(4.*s*t2 - pow(t2,2) - 4.*s*t1 + pow(t1,2))) +
               pow(s,2)*(pow(s,2)*t2 + s*pow(t2,2) + 0.6666666666666666*pow(t2,3) + pow(mrho,4)*(t2 - t1) -
                  pow(s,2)*t1 - s*pow(t1,2) - 0.6666666666666666*pow(t1,3) +
                  pow(mrho,2)*(-2.*s*t2 - pow(t2,2) + 2.*s*t1 + pow(t1,2))) +
               pow(mpion,2)*s*(pow(mrho,4)*(-2.*t2 + 2.*t1) + pow(mrho,2)*(4.*s*t2 + pow(t2,2) - 4.*s*t1 - pow(t1,2)) +
                  s*(-4.*s*t2 - 2.*pow(t2,2) + 4.*s*t1 + 2.*pow(t1,2)))))/
           (pow(pow(momega,2) - s,2)*(pow(mpion,4) + pow(mrho,4) + pow(mpion,2)*(-2.*pow(mrho,2) - 2.*s) - 2.*pow(mrho,2)*s + pow(s,2))); */

          process_list.push_back(make_unique<CollisionBranch>(
              *part_out, *photon_out, xsection, ProcessType::TwoToTwo));
          break;

        case ReactionType::pi0_rho:
          if (part_b.type().pdgcode() == pdg::rho_p) {
            part_out = pi_plus_particle;
          } else {
            part_out = pi_minus_particle;
          }
          m3 = part_out->mass();

<<<<<<< HEAD
          mandelstam_t = get_t_range(sqrts, m1, m2, m3, 0.0);
          t1 = mandelstam_t[1];
          t2 = mandelstam_t[0];

          xsection = to_mb*1/3.0*((pow(Const,2)*pow(ghat,4)*(0. - (0.25*pow(-2 + delta,2)*pow(mpion,2)*
                     (pow(mpion,4) + pow(pow(mrho,2) - s,2) - 2*pow(mpion,2)*(pow(mrho,2) + s))*t2)/(pow(mrho,2)*pow(pow(mpion,2) - s,2)) -
                  (0.0625*(0. + 8.*pow(mpion,2)*pow(mrho,4) - 12.*pow(mrho,6) + 4.*pow(mrho,4)*s +
                       delta*pow(mrho,2)*(-16.*pow(mpion,4) - 16.*pow(mpion,2)*pow(mrho,2) - 4.*pow(mrho,4) + 16.*pow(mrho,2)*s + 4.*pow(s,2)) +
                       pow(delta,2)*(8.*pow(mpion,6) + 9.*pow(mrho,6) + pow(mpion,4)*(4.*pow(mrho,2) - 4.*s) - 13.*pow(mrho,4)*s -
                          5.*pow(mrho,2)*pow(s,2) + 1.*pow(s,3) + pow(mpion,2)*(-2.*pow(mrho,4) + 4.*pow(mrho,2)*s - 2.*pow(s,2))))*t2)/
                   pow(mrho,6) - (0.125*(-2. + delta)*(eta1 - 1.*eta2)*(pow(ma1,2) - 1.*s)*
                     (eta2*(pow(mpion,6) + pow(mpion,2)*pow(s,2) + (pow(mrho,2) - 1.*s)*pow(s,2) + pow(mpion,4)*(-1.*pow(mrho,2) + 3.*s)) +
                       eta1*(-4.*pow(mpion,6) + pow(mpion,4)*(3.*pow(mrho,2) + s) +
                          pow(mpion,2)*(-1.*pow(mrho,4) + pow(mrho,2)*s - 2.*pow(s,2)) + s*(pow(mrho,4) - 2.*pow(mrho,2)*s + pow(s,2))))*t2)/
                   ((-1.*pow(mpion,2) + s)*(pow(Gammaa1,2)*pow(ma1,2) + pow(ma1,4) - 2.*pow(ma1,2)*s + pow(s,2))) +
                  (0.03125*pow(eta1 - 1.*eta2,2)*(pow(eta1,2)*(1.*pow(mpion,8) - 2.*pow(mpion,6)*pow(mrho,2) +
                          pow(mpion,2)*s*(-4.*pow(mrho,4) + 8.*pow(mrho,2)*s - 4.*pow(s,2)) +
                          pow(s,2)*(1.*pow(mrho,4) - 2.*pow(mrho,2)*s + 1.*pow(s,2)) +
                          pow(mpion,4)*(3.*pow(mrho,4) - 6.*pow(mrho,2)*s + 4.*pow(s,2))) +
                       pow(eta2,2)*(1.*pow(mpion,8) - 2.*pow(mpion,6)*pow(mrho,2) +
                          pow(mpion,2)*s*(-2.*pow(mrho,4) - 4.*pow(mrho,2)*s - 4.*pow(s,2)) +
                          pow(s,2)*(1.*pow(mrho,4) + 2.*pow(mrho,2)*s + 1.*pow(s,2)) +
                          pow(mpion,4)*(1.*pow(mrho,4) + 4.*pow(mrho,2)*s + 4.*pow(s,2))) +
                       eta1*eta2*(-2.*pow(mpion,8) + 2.*pow(mrho,4)*pow(s,2) - 2.*pow(s,4) +
                          pow(mpion,4)*(2.*pow(mrho,4) + 4.*pow(mrho,2)*s - 8.*pow(s,2)) +
                          pow(mpion,2)*s*(-4.*pow(mrho,4) - 4.*pow(mrho,2)*s + 8.*pow(s,2))))*t2)/
                   (pow(Gammaa1,2)*pow(ma1,2) + pow(ma1,4) - 2.*pow(ma1,2)*s + pow(s,2)) +
                  (0.5*(0. - 4.*C4*pow(mrho,8) - 0.5*pow(mrho,4)*s + pow(mrho,6)*(2. + 2.*C4*s) +
                       pow(delta,2)*(2.*pow(mpion,6) + 2.*pow(mrho,6) - 1.5*pow(mpion,4)*s - 2.375*pow(mrho,4)*s - 0.75*pow(mrho,2)*pow(s,2) +
                          0.125*pow(s,3) + pow(mpion,2)*(-1.5*pow(mrho,4) + 0.5*pow(mrho,2)*s)) +
                       delta*pow(mrho,2)*(-2.*pow(mpion,4) + pow(mpion,2)*(1.*s + pow(mrho,2)*(-1. - 2.*C4*s)) +
                          pow(mrho,2)*(2.*C4*pow(mrho,4) + pow(mrho,2)*(-3. + 1.*C4*s) + s*(2. + 1.*C4*s))))*t2)/pow(mrho,6) -
                  (0.5*(pow(mrho,6)*(-1.5 + C4*(-12.*pow(mpion,2) + 6.*s) + pow(C4,2)*(-16.*pow(mpion,4) + 16.*pow(mpion,2)*s - 4.*pow(s,2))) +
                       pow(delta,2)*(1.*pow(mpion,6) + 0.125*pow(mrho,6) + pow(mpion,4)*(-2.*pow(mrho,2) - 1.*s) + 0.25*pow(mrho,4)*s -
                          0.625*pow(mrho,2)*pow(s,2) + pow(mpion,2)*(-2.5*pow(mrho,4) + 1.75*pow(mrho,2)*s + 0.25*pow(s,2))) +
                       delta*pow(mrho,2)*(pow(mpion,4)*(1. + 8.*C4*pow(mrho,2)) +
                          pow(mpion,2)*(6.*C4*pow(mrho,4) - 0.5*s + pow(mrho,2)*(3. - 10.*C4*s)) +
                          pow(mrho,2)*(pow(mrho,2)*(1.5 - 1.*C4*s) + s*(-2.5 + 3.*C4*s))))*t2)/pow(mrho,6) -
                  (0.25*(pow(delta,2)*(1.*pow(mpion,6) - 1.*pow(mrho,6) + pow(mpion,4)*(-2.499999999999999*pow(mrho,2) - 2.5*s) -
                          1.5*pow(mrho,4)*s + 2.*pow(mrho,2)*pow(s,2) - 0.5*pow(s,3) +
                          pow(mpion,2)*(3.5*pow(mrho,4) - 1.5000000000000004*pow(mrho,2)*s + 2.*pow(s,2))) +
                       pow(mrho,2)*(pow(mpion,4)*(-6. - 8.*C4*pow(mrho,2)) + 2.*pow(s,2) + pow(mrho,4)*(-4. - 8.*C4*s) +
                          pow(mrho,2)*s*(-2. + 8.*C4*s) + pow(mpion,2)*(8.*C4*pow(mrho,4) + 4.*s + pow(mrho,2)*(10. - 16.*C4*s))) +
                       delta*(-2.*pow(mpion,6) - 5.*pow(mrho,2)*pow(s,2) + 1.*pow(s,3) +
                          pow(mpion,4)*(8.*pow(mrho,2) + 4.*C4*pow(mrho,4) + 5.*s) + pow(mrho,4)*s*(4. - 4.*C4*s) + pow(mrho,6)*(4. + 4.*C4*s) +
                          pow(mpion,2)*(-4.*C4*pow(mrho,6) + 1.*pow(mrho,2)*s - 4.*pow(s,2) + pow(mrho,4)*(-12. + 8.*C4*s))))*t2)/
                   (pow(mrho,4)*(pow(mpion,2) - 1.*s)) + (0.0625*(eta1 - 1.*eta2)*(pow(ma1,2) - 1.*s)*
                     (pow(mrho,2)*(eta2*(4.*pow(mpion,4) - 6.*pow(mpion,2)*s + s*(8.*pow(mrho,2) + 6.*s)) +
                          eta1*(-12.*pow(mpion,4) + 4.*pow(mrho,4) + 2.*pow(mrho,2)*s - 6.*pow(s,2) + pow(mpion,2)*(-4.*pow(mrho,2) + 8.*s))) +
                       delta*(eta1*(8.*pow(mpion,6) - 2.*pow(mrho,6) + pow(mpion,4)*(2.*pow(mrho,2) - 2.*s) - 3.*pow(mrho,4)*s +
                             4.*pow(mrho,2)*pow(s,2) + 1.*pow(s,3) + pow(mpion,2)*(2.*pow(mrho,4) - 2.*pow(s,2))) +
                          eta2*(pow(mpion,4)*(-2.*pow(mrho,2) - 4.*s) + pow(mpion,2)*s*(3.*pow(mrho,2) + 3.*s) +
                             s*(-4.*pow(mrho,4) - 7.*pow(mrho,2)*s - 1.*pow(s,2)))))*t2)/
                   (pow(mrho,2)*(pow(Gammaa1,2)*pow(ma1,2) + pow(ma1,4) - 2.*pow(ma1,2)*s + pow(s,2))) -
                  (0.1875*(eta1 - 1.*eta2)*(pow(ma1,2) - 1.*s)*(delta*
                        (eta1*(2.6666666666666665*pow(mpion,6) + pow(mpion,4)*(-4.*pow(mrho,2) + 2.*s) +
                             pow(mpion,2)*(-1.3333333333333333*pow(mrho,4) + 6.*pow(mrho,2)*s - 3.3333333333333335*pow(s,2)) +
                             s*(0.3333333333333333*pow(mrho,4) - 1.3333333333333333*pow(mrho,2)*s + 1.*pow(s,2))) +
                          eta2*(pow(mpion,4)*(-0.6666666666666666*pow(mrho,2) - 4.*s) +
                             s*(0.6666666666666666*pow(mrho,4) - 1.*pow(mrho,2)*s - 1.*pow(s,2)) +
                             pow(mpion,2)*(-0.6666666666666666*pow(mrho,4) - 0.3333333333333333*pow(mrho,2)*s + 3.6666666666666665*pow(s,2)))) +
                       pow(mrho,2)*(eta2*(C4*pow(mpion,4)*(2.6666666666666665*pow(mrho,2) + 10.666666666666666*s) +
                             pow(mpion,2)*(s*(3.3333333333333335 - 10.666666666666666*C4*s) + pow(mrho,2)*(1.3333333333333333 - 5.333333333333333*C4*s)) +
                             s*(s*(-2. + 2.6666666666666665*C4*s) + pow(mrho,2)*(-1.3333333333333333 + 2.6666666666666665*C4*s))) +
                          eta1*(pow(mpion,4)*(1.3333333333333333 + 8.*C4*pow(mrho,2) - 10.666666666666666*C4*s) +
                             s*(s*(2. - 2.6666666666666665*C4*s) + pow(mrho,2)*(-2. + 2.6666666666666665*C4*s)) +
                             pow(mpion,2)*(pow(mrho,2)*(2.6666666666666665 - 10.666666666666666*C4*s) + s*(-4. + 10.666666666666666*C4*s)))))*t2)/
                   (pow(mrho,2)*(pow(Gammaa1,2)*pow(ma1,2) + pow(ma1,4) - 2.*pow(ma1,2)*s + pow(s,2))) -
                  (0.0625*(-2. + delta)*(eta1 - 1.*eta2)*(pow(ma1,2) - 1.*s)*(pow(mpion,2) + s)*
                     (-2.*eta2*s + eta1*(pow(mpion,2) - 1.*pow(mrho,2) + s))*pow(t2,2))/
                   ((-1.*pow(mpion,2) + s)*(pow(Gammaa1,2)*pow(ma1,2) + pow(ma1,4) - 2.*pow(ma1,2)*s + pow(s,2))) +
                  (0.03125*pow(eta1 - 1.*eta2,2)*(pow(eta1,2)*(pow(mrho,2) - 1.*s) + 2.*eta1*eta2*s - 1.*pow(eta2,2)*s)*
                     (pow(mpion,4) + (pow(mrho,2) - 1.*s)*s + pow(mpion,2)*(-1.*pow(mrho,2) + 2.*s))*pow(t2,2))/
                   (pow(Gammaa1,2)*pow(ma1,2) + pow(ma1,4) - 2.*pow(ma1,2)*s + pow(s,2)) -
                  (0.125*(-1.*pow(mrho,4) + 4.*C4*pow(mrho,6) + delta*pow(mrho,2)*
                        (2.*pow(mrho,2) + 2.*C4*pow(mrho,4) + pow(mpion,2)*(2. - 4.*C4*pow(mrho,2)) - 2.*s) +
                       pow(delta,2)*(1.*pow(mpion,4) + 0.25*pow(mrho,4) - 1.25*pow(s,2) + pow(mpion,2)*(-3.*pow(mrho,2) + 2.*s)))*pow(t2,2))/
                   pow(mrho,6) + (0.03125*(0. - 4.*pow(mrho,4) + delta*(16.*pow(mrho,4) - 8.*pow(mrho,2)*s) +
                       pow(delta,2)*(4.*pow(mpion,4) - 3.*pow(mrho,4) + 2.*pow(mrho,2)*s - 3.*pow(s,2) + pow(mpion,2)*(-4.*pow(mrho,2) + 4.*s)))*
                     pow(t2,2))/pow(mrho,6) + (0.0625*(-32.*C4*pow(mrho,4)*s +
                       pow(delta,2)*(1.*pow(mpion,4) + pow(mpion,2)*(-1.0000000000000009*pow(mrho,2) - 2.*s) + s*(-3.*pow(mrho,2) + 1.*s)) +
                       delta*(-2.*pow(mpion,4) + (6.*pow(mrho,2) + 16.*C4*pow(mrho,4) - 2.*s)*s + pow(mpion,2)*(2.*pow(mrho,2) + 4.*s)))*
                     pow(t2,2))/(pow(mrho,4)*(pow(mpion,2) - 1.*s)) -
                  (0.5625*(C4*pow(mrho,6)*(2.6666666666666665 + 7.111111111111112*C4*pow(mpion,2) - 3.555555555555556*C4*s) +
                       pow(delta,2)*(0.11111111111111112*pow(mrho,4) + pow(mpion,2)*(1.*pow(mrho,2) - 0.22222222222222224*s) -
                          0.22222222222222224*pow(mrho,2)*s + 0.11111111111111112*pow(s,2)) +
                       delta*pow(mrho,2)*(-2.2222222222222223*C4*pow(mrho,4) +
                          pow(mpion,2)*(-0.6666666666666666 - 2.6666666666666665*C4*pow(mrho,2)) + 0.22222222222222224*s +
                          pow(mrho,2)*(-0.22222222222222224 + 1.777777777777778*C4*s)))*pow(t2,2))/pow(mrho,6) +
                  (0.03125*(eta1 - 1.*eta2)*(pow(ma1,2) - 1.*s)*(pow(mrho,2)*
                        (-2.*eta2*pow(mpion,2) - 5.999999999999999*eta1*pow(mrho,2) + 8.*eta1*s - 2.*eta2*s) +
                       delta*(eta1*(-5.999999999999999*pow(mpion,4) + 5.*pow(mrho,4) + pow(mpion,2)*(4.*pow(mrho,2) - 4.*s) -
                             5.999999999999999*pow(mrho,2)*s + 1.*pow(s,2)) +
                          eta2*(4.*pow(mpion,4) + pow(mpion,2)*(1.*pow(mrho,2) - 2.*s) + s*(5.*pow(mrho,2) + 2.*s))))*pow(t2,2))/
                   (pow(mrho,2)*(pow(Gammaa1,2)*pow(ma1,2) + pow(ma1,4) - 2.*pow(ma1,2)*s + pow(s,2))) -
                  (0.15625*(eta1 - 1.*eta2)*(pow(ma1,2) - 1.*s)*(delta*
                        (eta1*(-1.2*pow(mpion,4) + 0.6*pow(mrho,4) + pow(mpion,2)*(2.*pow(mrho,2) - 2.4*s) - 1.6*pow(mrho,2)*s + 1.*pow(s,2)) +
                          eta2*(0.8*pow(mpion,4) + (1.*pow(mrho,2) - 0.4*s)*s + pow(mpion,2)*(0.2*pow(mrho,2) + 1.2*s))) +
                       pow(mrho,2)*(eta2*(pow(mpion,2)*(-0.4 - 6.4*C4*s) + s*(-0.4 + 3.2*C4*s)) +
                          eta1*(s*(0.8 - 3.2*C4*s) + pow(mrho,2)*(-0.4 + 3.2*C4*s) + pow(mpion,2)*(-0.8 - 3.2*C4*pow(mrho,2) + 6.4*C4*s))))*pow(t2,2)
                     )/(pow(mrho,2)*(pow(Gammaa1,2)*pow(ma1,2) + pow(ma1,4) - 2.*pow(ma1,2)*s + pow(s,2))) -
                  (0.20833333333333331*delta*(-0.8*pow(mrho,2) + 0.8*C4*pow(mrho,4) + delta*(0.8*pow(mpion,2) + 1.*pow(mrho,2) - 0.7*s))*
                     pow(t2,3))/pow(mrho,6) + (0.125*(5.333333333333333*pow(C4,2)*pow(mrho,6) +
                       delta*(-0.6666666666666666*pow(mrho,2) - 1.3333333333333333*C4*pow(mrho,4)) +
                       pow(delta,2)*(1.*pow(mpion,2) + 1.1666666666666667*pow(mrho,2) - 0.6666666666666666*s))*pow(t2,3))/pow(mrho,6) +
                  (0.10416666666666666*delta*(-0.8*pow(mrho,2) + delta*(0.4*pow(mpion,2) + 1.*pow(mrho,2) - 0.6*s))*pow(t2,3))/pow(mrho,6) +
                  (0.020833333333333332*pow(eta1 - 1.*eta2,2)*s*(-2.*eta1*eta2*s + pow(eta2,2)*s + pow(eta1,2)*(-1.*pow(mrho,2) + s))*pow(t2,3))/
                   (pow(Gammaa1,2)*pow(ma1,2) + pow(ma1,4) - 2.*pow(ma1,2)*s + pow(s,2)) +
                  (0.10416666666666666*(eta1 - 1.*eta2)*(pow(ma1,2) - 1.*s)*
                     (0.4*eta1*pow(mrho,2) + delta*(-0.2*eta2*pow(mpion,2) - 0.2*eta2*s + eta1*(-0.4*pow(mpion,2) - 0.8*pow(mrho,2) + 1.*s)))*
                     pow(t2,3))/(pow(mrho,2)*(pow(Gammaa1,2)*pow(ma1,2) + pow(ma1,4) - 2.*pow(ma1,2)*s + pow(s,2))) -
                  (0.14583333333333331*(eta1 - 1.*eta2)*(pow(ma1,2) - 1.*s)*
                     (delta*(-0.14285714285714285*eta2*pow(mpion,2) - 0.42857142857142855*eta2*s +
                          eta1*(-0.2857142857142857*pow(mpion,2) - 0.5714285714285714*pow(mrho,2) + 1.*s)) +
                       pow(mrho,2)*(1.1428571428571428*C4*eta2*s + eta1*(0.2857142857142857 - 1.1428571428571428*C4*s)))*pow(t2,3))/
                   (pow(mrho,2)*(pow(Gammaa1,2)*pow(ma1,2) + pow(ma1,4) - 2.*pow(ma1,2)*s + pow(s,2))) +
                  (0. - 0.5000000000000001*pow(2. - 1.*delta,2)*pow(mpion,4)*pow(mrho,6) + 0.25*pow(2. - 1.*delta,2)*pow(mrho,10) -
                     0.5000000000000001*pow(2. - 1.*delta,2)*pow(mrho,6)*pow(s,2) +
                     pow(2. - 1.*delta,2)*pow(mpion,2)*pow(mrho,6)*(-1.*pow(mrho,2) + 1.*s))/(pow(mrho,6)*(-2.*pow(mpion,2) + 1.*s + 1.*t2)) +
                  (2.*(0. - 2.*pow(mpion,4)*pow(mrho,4) - 0.5*pow(mrho,8) +
                       delta*pow(mrho,4)*(2.*pow(mpion,4) + 0.5*pow(mrho,4) + pow(mpion,2)*(-2.*pow(mrho,2) - 1.9999999999999998*s)) +
                       pow(mpion,2)*(2.*pow(mrho,6) + 2.*pow(mrho,4)*s) +
                       pow(delta,2)*pow(mrho,2)*(-2.220446049250313e-16*pow(mpion,6) - 0.125*pow(mrho,6) +
                          pow(mpion,4)*(-0.5*pow(mrho,2) + 2.220446049250313e-16*s) + pow(mpion,2)*(0.5*pow(mrho,4) + 0.5*pow(mrho,2)*s)))*
                     log(fabs(-1.*pow(mpion,2) + 0.5*s + 0.5*t2)))/(pow(mrho,4)*(pow(mpion,2) - 1.*s)) -
                  (0.25*(eta1 - 1.*eta2)*(pow(ma1,2) - 1.*s)*(eta2*((-2. + 1.*delta)*pow(mpion,6) + (6. - 3.*delta)*pow(mpion,4)*s +
                          pow(s,2)*((4. - 2.*delta)*pow(mrho,2) + (2. - 1.*delta)*s) +
                          pow(mpion,2)*s*((-4. + 2.*delta)*pow(mrho,2) + (-6. + 3.*delta)*s)) +
                       eta1*((2. - 1.*delta)*pow(mpion,6) + (2. - 1.*delta)*pow(mrho,4)*s + (-2. + 1.*delta)*pow(s,3) +
                          pow(mpion,4)*((4. - 2.*delta)*pow(mrho,2) + (-6. + 3.*delta)*s) +
                          pow(mpion,2)*((-2. + 1.*delta)*pow(mrho,4) + (-4. + 2.*delta)*pow(mrho,2)*s + (6. - 3.*delta)*pow(s,2))))*
                     log(fabs(-2.*pow(mpion,2) + s + t2)))/(pow(Gammaa1,2)*pow(ma1,2) + pow(ma1,4) - 2.*pow(ma1,2)*s + pow(s,2)) +
                  (0.25*(0. + 8.*pow(mpion,2)*pow(mrho,6) + 4.*pow(mrho,8) - 8.*pow(mrho,6)*s +
                       delta*pow(mrho,4)*(8.*pow(mpion,4) - 8.*pow(mrho,4) + pow(mpion,2)*(8.*pow(mrho,2) - 16.*s) + 8.*pow(mrho,2)*s +
                          8.*pow(s,2)) + pow(delta,2)*pow(mrho,4)*
                        (-4.*pow(mpion,4) + 3.*pow(mrho,4) - 2.*pow(mrho,2)*s - 4.*pow(s,2) + pow(mpion,2)*(-6.*pow(mrho,2) + 8.*s)))*
                     log(fabs(-2.*pow(mpion,2) + 1.*s + 1.*t2)))/pow(mrho,6) +
                  (0.5*(0. + pow(mpion,2)*(4.*pow(mrho,6) - 8.*C4*pow(mrho,8)) - 4.*pow(mrho,6)*s + 8.*C4*pow(mrho,8)*s +
                       pow(delta,2)*pow(mrho,4)*(2.*pow(mpion,4) - 1.*pow(mrho,4) + pow(mpion,2)*(4.*pow(mrho,2) - 4.*s) + 2.*pow(s,2)) +
                       delta*pow(mrho,4)*(-4.*pow(mpion,4) + 2.*pow(mrho,2)*s - 4.*pow(s,2) +
                          pow(mpion,2)*(-10.*pow(mrho,2) + 4.*C4*pow(mrho,4) + 8.*s) + pow(mrho,4)*(2. - 4.*C4*s)))*
                     log(fabs(-2.*pow(mpion,2) + 1.*s + 1.*t2)))/pow(mrho,6)))/
              (16.*Pi*(pow(mpion,4) + pow(pow(mrho,2) - s,2) - 2*pow(mpion,2)*(pow(mrho,2) + s))) -
             (pow(Const,2)*pow(ghat,4)*(0. - (0.25*pow(-2 + delta,2)*pow(mpion,2)*
                     (pow(mpion,4) + pow(pow(mrho,2) - s,2) - 2*pow(mpion,2)*(pow(mrho,2) + s))*t1)/(pow(mrho,2)*pow(pow(mpion,2) - s,2)) -
                  (0.0625*(0. + 8.*pow(mpion,2)*pow(mrho,4) - 12.*pow(mrho,6) + 4.*pow(mrho,4)*s +
                       delta*pow(mrho,2)*(-16.*pow(mpion,4) - 16.*pow(mpion,2)*pow(mrho,2) - 4.*pow(mrho,4) + 16.*pow(mrho,2)*s + 4.*pow(s,2)) +
                       pow(delta,2)*(8.*pow(mpion,6) + 9.*pow(mrho,6) + pow(mpion,4)*(4.*pow(mrho,2) - 4.*s) - 13.*pow(mrho,4)*s -
                          5.*pow(mrho,2)*pow(s,2) + 1.*pow(s,3) + pow(mpion,2)*(-2.*pow(mrho,4) + 4.*pow(mrho,2)*s - 2.*pow(s,2))))*t1)/
                   pow(mrho,6) - (0.125*(-2. + delta)*(eta1 - 1.*eta2)*(pow(ma1,2) - 1.*s)*
                     (eta2*(pow(mpion,6) + pow(mpion,2)*pow(s,2) + (pow(mrho,2) - 1.*s)*pow(s,2) + pow(mpion,4)*(-1.*pow(mrho,2) + 3.*s)) +
                       eta1*(-4.*pow(mpion,6) + pow(mpion,4)*(3.*pow(mrho,2) + s) +
                          pow(mpion,2)*(-1.*pow(mrho,4) + pow(mrho,2)*s - 2.*pow(s,2)) + s*(pow(mrho,4) - 2.*pow(mrho,2)*s + pow(s,2))))*t1)/
                   ((-1.*pow(mpion,2) + s)*(pow(Gammaa1,2)*pow(ma1,2) + pow(ma1,4) - 2.*pow(ma1,2)*s + pow(s,2))) +
                  (0.03125*pow(eta1 - 1.*eta2,2)*(pow(eta1,2)*(1.*pow(mpion,8) - 2.*pow(mpion,6)*pow(mrho,2) +
                          pow(mpion,2)*s*(-4.*pow(mrho,4) + 8.*pow(mrho,2)*s - 4.*pow(s,2)) +
                          pow(s,2)*(1.*pow(mrho,4) - 2.*pow(mrho,2)*s + 1.*pow(s,2)) +
                          pow(mpion,4)*(3.*pow(mrho,4) - 6.*pow(mrho,2)*s + 4.*pow(s,2))) +
                       pow(eta2,2)*(1.*pow(mpion,8) - 2.*pow(mpion,6)*pow(mrho,2) +
                          pow(mpion,2)*s*(-2.*pow(mrho,4) - 4.*pow(mrho,2)*s - 4.*pow(s,2)) +
                          pow(s,2)*(1.*pow(mrho,4) + 2.*pow(mrho,2)*s + 1.*pow(s,2)) +
                          pow(mpion,4)*(1.*pow(mrho,4) + 4.*pow(mrho,2)*s + 4.*pow(s,2))) +
                       eta1*eta2*(-2.*pow(mpion,8) + 2.*pow(mrho,4)*pow(s,2) - 2.*pow(s,4) +
                          pow(mpion,4)*(2.*pow(mrho,4) + 4.*pow(mrho,2)*s - 8.*pow(s,2)) +
                          pow(mpion,2)*s*(-4.*pow(mrho,4) - 4.*pow(mrho,2)*s + 8.*pow(s,2))))*t1)/
                   (pow(Gammaa1,2)*pow(ma1,2) + pow(ma1,4) - 2.*pow(ma1,2)*s + pow(s,2)) +
                  (0.5*(0. - 4.*C4*pow(mrho,8) - 0.5*pow(mrho,4)*s + pow(mrho,6)*(2. + 2.*C4*s) +
                       pow(delta,2)*(2.*pow(mpion,6) + 2.*pow(mrho,6) - 1.5*pow(mpion,4)*s - 2.375*pow(mrho,4)*s - 0.75*pow(mrho,2)*pow(s,2) +
                          0.125*pow(s,3) + pow(mpion,2)*(-1.5*pow(mrho,4) + 0.5*pow(mrho,2)*s)) +
                       delta*pow(mrho,2)*(-2.*pow(mpion,4) + pow(mpion,2)*(1.*s + pow(mrho,2)*(-1. - 2.*C4*s)) +
                          pow(mrho,2)*(2.*C4*pow(mrho,4) + pow(mrho,2)*(-3. + 1.*C4*s) + s*(2. + 1.*C4*s))))*t1)/pow(mrho,6) -
                  (0.5*(pow(mrho,6)*(-1.5 + C4*(-12.*pow(mpion,2) + 6.*s) + pow(C4,2)*(-16.*pow(mpion,4) + 16.*pow(mpion,2)*s - 4.*pow(s,2))) +
                       pow(delta,2)*(1.*pow(mpion,6) + 0.125*pow(mrho,6) + pow(mpion,4)*(-2.*pow(mrho,2) - 1.*s) + 0.25*pow(mrho,4)*s -
                          0.625*pow(mrho,2)*pow(s,2) + pow(mpion,2)*(-2.5*pow(mrho,4) + 1.75*pow(mrho,2)*s + 0.25*pow(s,2))) +
                       delta*pow(mrho,2)*(pow(mpion,4)*(1. + 8.*C4*pow(mrho,2)) +
                          pow(mpion,2)*(6.*C4*pow(mrho,4) - 0.5*s + pow(mrho,2)*(3. - 10.*C4*s)) +
                          pow(mrho,2)*(pow(mrho,2)*(1.5 - 1.*C4*s) + s*(-2.5 + 3.*C4*s))))*t1)/pow(mrho,6) -
                  (0.25*(pow(delta,2)*(1.*pow(mpion,6) - 1.*pow(mrho,6) + pow(mpion,4)*(-2.499999999999999*pow(mrho,2) - 2.5*s) -
                          1.5*pow(mrho,4)*s + 2.*pow(mrho,2)*pow(s,2) - 0.5*pow(s,3) +
                          pow(mpion,2)*(3.5*pow(mrho,4) - 1.5000000000000004*pow(mrho,2)*s + 2.*pow(s,2))) +
                       pow(mrho,2)*(pow(mpion,4)*(-6. - 8.*C4*pow(mrho,2)) + 2.*pow(s,2) + pow(mrho,4)*(-4. - 8.*C4*s) +
                          pow(mrho,2)*s*(-2. + 8.*C4*s) + pow(mpion,2)*(8.*C4*pow(mrho,4) + 4.*s + pow(mrho,2)*(10. - 16.*C4*s))) +
                       delta*(-2.*pow(mpion,6) - 5.*pow(mrho,2)*pow(s,2) + 1.*pow(s,3) +
                          pow(mpion,4)*(8.*pow(mrho,2) + 4.*C4*pow(mrho,4) + 5.*s) + pow(mrho,4)*s*(4. - 4.*C4*s) + pow(mrho,6)*(4. + 4.*C4*s) +
                          pow(mpion,2)*(-4.*C4*pow(mrho,6) + 1.*pow(mrho,2)*s - 4.*pow(s,2) + pow(mrho,4)*(-12. + 8.*C4*s))))*t1)/
                   (pow(mrho,4)*(pow(mpion,2) - 1.*s)) + (0.0625*(eta1 - 1.*eta2)*(pow(ma1,2) - 1.*s)*
                     (pow(mrho,2)*(eta2*(4.*pow(mpion,4) - 6.*pow(mpion,2)*s + s*(8.*pow(mrho,2) + 6.*s)) +
                          eta1*(-12.*pow(mpion,4) + 4.*pow(mrho,4) + 2.*pow(mrho,2)*s - 6.*pow(s,2) + pow(mpion,2)*(-4.*pow(mrho,2) + 8.*s))) +
                       delta*(eta1*(8.*pow(mpion,6) - 2.*pow(mrho,6) + pow(mpion,4)*(2.*pow(mrho,2) - 2.*s) - 3.*pow(mrho,4)*s +
                             4.*pow(mrho,2)*pow(s,2) + 1.*pow(s,3) + pow(mpion,2)*(2.*pow(mrho,4) - 2.*pow(s,2))) +
                          eta2*(pow(mpion,4)*(-2.*pow(mrho,2) - 4.*s) + pow(mpion,2)*s*(3.*pow(mrho,2) + 3.*s) +
                             s*(-4.*pow(mrho,4) - 7.*pow(mrho,2)*s - 1.*pow(s,2)))))*t1)/
                   (pow(mrho,2)*(pow(Gammaa1,2)*pow(ma1,2) + pow(ma1,4) - 2.*pow(ma1,2)*s + pow(s,2))) -
                  (0.1875*(eta1 - 1.*eta2)*(pow(ma1,2) - 1.*s)*(delta*
                        (eta1*(2.6666666666666665*pow(mpion,6) + pow(mpion,4)*(-4.*pow(mrho,2) + 2.*s) +
                             pow(mpion,2)*(-1.3333333333333333*pow(mrho,4) + 6.*pow(mrho,2)*s - 3.3333333333333335*pow(s,2)) +
                             s*(0.3333333333333333*pow(mrho,4) - 1.3333333333333333*pow(mrho,2)*s + 1.*pow(s,2))) +
                          eta2*(pow(mpion,4)*(-0.6666666666666666*pow(mrho,2) - 4.*s) +
                             s*(0.6666666666666666*pow(mrho,4) - 1.*pow(mrho,2)*s - 1.*pow(s,2)) +
                             pow(mpion,2)*(-0.6666666666666666*pow(mrho,4) - 0.3333333333333333*pow(mrho,2)*s + 3.6666666666666665*pow(s,2)))) +
                       pow(mrho,2)*(eta2*(C4*pow(mpion,4)*(2.6666666666666665*pow(mrho,2) + 10.666666666666666*s) +
                             pow(mpion,2)*(s*(3.3333333333333335 - 10.666666666666666*C4*s) + pow(mrho,2)*(1.3333333333333333 - 5.333333333333333*C4*s)) +
                             s*(s*(-2. + 2.6666666666666665*C4*s) + pow(mrho,2)*(-1.3333333333333333 + 2.6666666666666665*C4*s))) +
                          eta1*(pow(mpion,4)*(1.3333333333333333 + 8.*C4*pow(mrho,2) - 10.666666666666666*C4*s) +
                             s*(s*(2. - 2.6666666666666665*C4*s) + pow(mrho,2)*(-2. + 2.6666666666666665*C4*s)) +
                             pow(mpion,2)*(pow(mrho,2)*(2.6666666666666665 - 10.666666666666666*C4*s) + s*(-4. + 10.666666666666666*C4*s)))))*t1)/
                   (pow(mrho,2)*(pow(Gammaa1,2)*pow(ma1,2) + pow(ma1,4) - 2.*pow(ma1,2)*s + pow(s,2))) -
                  (0.0625*(-2. + delta)*(eta1 - 1.*eta2)*(pow(ma1,2) - 1.*s)*(pow(mpion,2) + s)*
                     (-2.*eta2*s + eta1*(pow(mpion,2) - 1.*pow(mrho,2) + s))*pow(t1,2))/
                   ((-1.*pow(mpion,2) + s)*(pow(Gammaa1,2)*pow(ma1,2) + pow(ma1,4) - 2.*pow(ma1,2)*s + pow(s,2))) +
                  (0.03125*pow(eta1 - 1.*eta2,2)*(pow(eta1,2)*(pow(mrho,2) - 1.*s) + 2.*eta1*eta2*s - 1.*pow(eta2,2)*s)*
                     (pow(mpion,4) + (pow(mrho,2) - 1.*s)*s + pow(mpion,2)*(-1.*pow(mrho,2) + 2.*s))*pow(t1,2))/
                   (pow(Gammaa1,2)*pow(ma1,2) + pow(ma1,4) - 2.*pow(ma1,2)*s + pow(s,2)) -
                  (0.125*(-1.*pow(mrho,4) + 4.*C4*pow(mrho,6) + delta*pow(mrho,2)*
                        (2.*pow(mrho,2) + 2.*C4*pow(mrho,4) + pow(mpion,2)*(2. - 4.*C4*pow(mrho,2)) - 2.*s) +
                       pow(delta,2)*(1.*pow(mpion,4) + 0.25*pow(mrho,4) - 1.25*pow(s,2) + pow(mpion,2)*(-3.*pow(mrho,2) + 2.*s)))*pow(t1,2))/
                   pow(mrho,6) + (0.03125*(0. - 4.*pow(mrho,4) + delta*(16.*pow(mrho,4) - 8.*pow(mrho,2)*s) +
                       pow(delta,2)*(4.*pow(mpion,4) - 3.*pow(mrho,4) + 2.*pow(mrho,2)*s - 3.*pow(s,2) + pow(mpion,2)*(-4.*pow(mrho,2) + 4.*s)))*
                     pow(t1,2))/pow(mrho,6) + (0.0625*(-32.*C4*pow(mrho,4)*s +
                       pow(delta,2)*(1.*pow(mpion,4) + pow(mpion,2)*(-1.0000000000000009*pow(mrho,2) - 2.*s) + s*(-3.*pow(mrho,2) + 1.*s)) +
                       delta*(-2.*pow(mpion,4) + (6.*pow(mrho,2) + 16.*C4*pow(mrho,4) - 2.*s)*s + pow(mpion,2)*(2.*pow(mrho,2) + 4.*s)))*
                     pow(t1,2))/(pow(mrho,4)*(pow(mpion,2) - 1.*s)) -
                  (0.5625*(C4*pow(mrho,6)*(2.6666666666666665 + 7.111111111111112*C4*pow(mpion,2) - 3.555555555555556*C4*s) +
                       pow(delta,2)*(0.11111111111111112*pow(mrho,4) + pow(mpion,2)*(1.*pow(mrho,2) - 0.22222222222222224*s) -
                          0.22222222222222224*pow(mrho,2)*s + 0.11111111111111112*pow(s,2)) +
                       delta*pow(mrho,2)*(-2.2222222222222223*C4*pow(mrho,4) +
                          pow(mpion,2)*(-0.6666666666666666 - 2.6666666666666665*C4*pow(mrho,2)) + 0.22222222222222224*s +
                          pow(mrho,2)*(-0.22222222222222224 + 1.777777777777778*C4*s)))*pow(t1,2))/pow(mrho,6) +
                  (0.03125*(eta1 - 1.*eta2)*(pow(ma1,2) - 1.*s)*(pow(mrho,2)*
                        (-2.*eta2*pow(mpion,2) - 5.999999999999999*eta1*pow(mrho,2) + 8.*eta1*s - 2.*eta2*s) +
                       delta*(eta1*(-5.999999999999999*pow(mpion,4) + 5.*pow(mrho,4) + pow(mpion,2)*(4.*pow(mrho,2) - 4.*s) -
                             5.999999999999999*pow(mrho,2)*s + 1.*pow(s,2)) +
                          eta2*(4.*pow(mpion,4) + pow(mpion,2)*(1.*pow(mrho,2) - 2.*s) + s*(5.*pow(mrho,2) + 2.*s))))*pow(t1,2))/
                   (pow(mrho,2)*(pow(Gammaa1,2)*pow(ma1,2) + pow(ma1,4) - 2.*pow(ma1,2)*s + pow(s,2))) -
                  (0.15625*(eta1 - 1.*eta2)*(pow(ma1,2) - 1.*s)*(delta*
                        (eta1*(-1.2*pow(mpion,4) + 0.6*pow(mrho,4) + pow(mpion,2)*(2.*pow(mrho,2) - 2.4*s) - 1.6*pow(mrho,2)*s + 1.*pow(s,2)) +
                          eta2*(0.8*pow(mpion,4) + (1.*pow(mrho,2) - 0.4*s)*s + pow(mpion,2)*(0.2*pow(mrho,2) + 1.2*s))) +
                       pow(mrho,2)*(eta2*(pow(mpion,2)*(-0.4 - 6.4*C4*s) + s*(-0.4 + 3.2*C4*s)) +
                          eta1*(s*(0.8 - 3.2*C4*s) + pow(mrho,2)*(-0.4 + 3.2*C4*s) + pow(mpion,2)*(-0.8 - 3.2*C4*pow(mrho,2) + 6.4*C4*s))))*pow(t1,2)
                     )/(pow(mrho,2)*(pow(Gammaa1,2)*pow(ma1,2) + pow(ma1,4) - 2.*pow(ma1,2)*s + pow(s,2))) -
                  (0.20833333333333331*delta*(-0.8*pow(mrho,2) + 0.8*C4*pow(mrho,4) + delta*(0.8*pow(mpion,2) + 1.*pow(mrho,2) - 0.7*s))*
                     pow(t1,3))/pow(mrho,6) + (0.125*(5.333333333333333*pow(C4,2)*pow(mrho,6) +
                       delta*(-0.6666666666666666*pow(mrho,2) - 1.3333333333333333*C4*pow(mrho,4)) +
                       pow(delta,2)*(1.*pow(mpion,2) + 1.1666666666666667*pow(mrho,2) - 0.6666666666666666*s))*pow(t1,3))/pow(mrho,6) +
                  (0.10416666666666666*delta*(-0.8*pow(mrho,2) + delta*(0.4*pow(mpion,2) + 1.*pow(mrho,2) - 0.6*s))*pow(t1,3))/pow(mrho,6) +
                  (0.020833333333333332*pow(eta1 - 1.*eta2,2)*s*(-2.*eta1*eta2*s + pow(eta2,2)*s + pow(eta1,2)*(-1.*pow(mrho,2) + s))*pow(t1,3))/
                   (pow(Gammaa1,2)*pow(ma1,2) + pow(ma1,4) - 2.*pow(ma1,2)*s + pow(s,2)) +
                  (0.10416666666666666*(eta1 - 1.*eta2)*(pow(ma1,2) - 1.*s)*
                     (0.4*eta1*pow(mrho,2) + delta*(-0.2*eta2*pow(mpion,2) - 0.2*eta2*s + eta1*(-0.4*pow(mpion,2) - 0.8*pow(mrho,2) + 1.*s)))*
                     pow(t1,3))/(pow(mrho,2)*(pow(Gammaa1,2)*pow(ma1,2) + pow(ma1,4) - 2.*pow(ma1,2)*s + pow(s,2))) -
                  (0.14583333333333331*(eta1 - 1.*eta2)*(pow(ma1,2) - 1.*s)*
                     (delta*(-0.14285714285714285*eta2*pow(mpion,2) - 0.42857142857142855*eta2*s +
                          eta1*(-0.2857142857142857*pow(mpion,2) - 0.5714285714285714*pow(mrho,2) + 1.*s)) +
                       pow(mrho,2)*(1.1428571428571428*C4*eta2*s + eta1*(0.2857142857142857 - 1.1428571428571428*C4*s)))*pow(t1,3))/
                   (pow(mrho,2)*(pow(Gammaa1,2)*pow(ma1,2) + pow(ma1,4) - 2.*pow(ma1,2)*s + pow(s,2))) +
                  (0. - 0.5000000000000001*pow(2. - 1.*delta,2)*pow(mpion,4)*pow(mrho,6) + 0.25*pow(2. - 1.*delta,2)*pow(mrho,10) -
                     0.5000000000000001*pow(2. - 1.*delta,2)*pow(mrho,6)*pow(s,2) +
                     pow(2. - 1.*delta,2)*pow(mpion,2)*pow(mrho,6)*(-1.*pow(mrho,2) + 1.*s))/(pow(mrho,6)*(-2.*pow(mpion,2) + 1.*s + 1.*t1)) +
                  (2.*(0. - 2.*pow(mpion,4)*pow(mrho,4) - 0.5*pow(mrho,8) +
                       delta*pow(mrho,4)*(2.*pow(mpion,4) + 0.5*pow(mrho,4) + pow(mpion,2)*(-2.*pow(mrho,2) - 1.9999999999999998*s)) +
                       pow(mpion,2)*(2.*pow(mrho,6) + 2.*pow(mrho,4)*s) +
                       pow(delta,2)*pow(mrho,2)*(-2.220446049250313e-16*pow(mpion,6) - 0.125*pow(mrho,6) +
                          pow(mpion,4)*(-0.5*pow(mrho,2) + 2.220446049250313e-16*s) + pow(mpion,2)*(0.5*pow(mrho,4) + 0.5*pow(mrho,2)*s)))*
                     log(fabs(-1.*pow(mpion,2) + 0.5*s + 0.5*t1)))/(pow(mrho,4)*(pow(mpion,2) - 1.*s)) -
                  (0.25*(eta1 - 1.*eta2)*(pow(ma1,2) - 1.*s)*(eta2*((-2. + 1.*delta)*pow(mpion,6) + (6. - 3.*delta)*pow(mpion,4)*s +
                          pow(s,2)*((4. - 2.*delta)*pow(mrho,2) + (2. - 1.*delta)*s) +
                          pow(mpion,2)*s*((-4. + 2.*delta)*pow(mrho,2) + (-6. + 3.*delta)*s)) +
                       eta1*((2. - 1.*delta)*pow(mpion,6) + (2. - 1.*delta)*pow(mrho,4)*s + (-2. + 1.*delta)*pow(s,3) +
                          pow(mpion,4)*((4. - 2.*delta)*pow(mrho,2) + (-6. + 3.*delta)*s) +
                          pow(mpion,2)*((-2. + 1.*delta)*pow(mrho,4) + (-4. + 2.*delta)*pow(mrho,2)*s + (6. - 3.*delta)*pow(s,2))))*
                     log(fabs(-2.*pow(mpion,2) + s + t1)))/(pow(Gammaa1,2)*pow(ma1,2) + pow(ma1,4) - 2.*pow(ma1,2)*s + pow(s,2)) +
                  (0.25*(0. + 8.*pow(mpion,2)*pow(mrho,6) + 4.*pow(mrho,8) - 8.*pow(mrho,6)*s +
                       delta*pow(mrho,4)*(8.*pow(mpion,4) - 8.*pow(mrho,4) + pow(mpion,2)*(8.*pow(mrho,2) - 16.*s) + 8.*pow(mrho,2)*s +
                          8.*pow(s,2)) + pow(delta,2)*pow(mrho,4)*
                        (-4.*pow(mpion,4) + 3.*pow(mrho,4) - 2.*pow(mrho,2)*s - 4.*pow(s,2) + pow(mpion,2)*(-6.*pow(mrho,2) + 8.*s)))*
                     log(fabs(-2.*pow(mpion,2) + 1.*s + 1.*t1)))/pow(mrho,6) +
                  (0.5*(0. + pow(mpion,2)*(4.*pow(mrho,6) - 8.*C4*pow(mrho,8)) - 4.*pow(mrho,6)*s + 8.*C4*pow(mrho,8)*s +
                       pow(delta,2)*pow(mrho,4)*(2.*pow(mpion,4) - 1.*pow(mrho,4) + pow(mpion,2)*(4.*pow(mrho,2) - 4.*s) + 2.*pow(s,2)) +
                       delta*pow(mrho,4)*(-4.*pow(mpion,4) + 2.*pow(mrho,2)*s - 4.*pow(s,2) +
                          pow(mpion,2)*(-10.*pow(mrho,2) + 4.*C4*pow(mrho,4) + 8.*s) + pow(mrho,4)*(2. - 4.*C4*s)))*
                     log(fabs(-2.*pow(mpion,2) + 1.*s + 1.*t1)))/pow(mrho,6)))/
              (16.*Pi*(pow(mpion,4) + pow(pow(mrho,2) - s,2) - 2*pow(mpion,2)*(pow(mrho,2) + s))));
          //omega:
         /*xsection = to_mb*1/3.0*(0.0024868*pow(Const,2)*pow(g_POR,4)*((pow(momega,8) + pow(mpion,4)*pow(pow(mpion,2) - pow(mrho,2),2) -
              2*pow(momega,6)*(2*pow(mpion,2) + pow(mrho,2) - s) -
              2*pow(momega,2)*pow(mpion,2)*(pow(mrho,4) + pow(mpion,2)*s - pow(mrho,2)*s) +
              pow(momega,4)*(4*pow(mpion,4) + pow(mrho,4) + 4*pow(mpion,2)*(pow(mrho,2) - s) - 2*pow(mrho,2)*s + 2*pow(s,2)))/
            (pow(momega,2) - t2) + 3*pow(momega,4)*t2 - 8*pow(momega,2)*pow(mpion,2)*t2 + 4*pow(mpion,4)*t2 -
           4*pow(momega,2)*pow(mrho,2)*t2 + 4*pow(mpion,2)*pow(mrho,2)*t2 + pow(mrho,4)*t2 + 4*pow(momega,2)*s*t2 -
           4*pow(mpion,2)*s*t2 - 2*pow(mrho,2)*s*t2 + 2*pow(s,2)*t2 + pow(momega,2)*pow(t2,2) - 2*pow(mpion,2)*pow(t2,2) -
           pow(mrho,2)*pow(t2,2) + s*pow(t2,2) + pow(t2,3)/3. -
           (pow(momega,8) + pow(mpion,4)*pow(pow(mpion,2) - pow(mrho,2),2) - 2*pow(momega,6)*(2*pow(mpion,2) + pow(mrho,2) - s) -
              2*pow(momega,2)*pow(mpion,2)*(pow(mrho,4) + pow(mpion,2)*s - pow(mrho,2)*s) +
              pow(momega,4)*(4*pow(mpion,4) + pow(mrho,4) + 4*pow(mpion,2)*(pow(mrho,2) - s) - 2*pow(mrho,2)*s + 2*pow(s,2)))/
            (pow(momega,2) - t1) - 3*pow(momega,4)*t1 + 8*pow(momega,2)*pow(mpion,2)*t1 - 4*pow(mpion,4)*t1 +
           4*pow(momega,2)*pow(mrho,2)*t1 - 4*pow(mpion,2)*pow(mrho,2)*t1 - pow(mrho,4)*t1 - 4*pow(momega,2)*s*t1 +
           4*pow(mpion,2)*s*t1 + 2*pow(mrho,2)*s*t1 - 2*pow(s,2)*t1 - pow(momega,2)*pow(t1,2) + 2*pow(mpion,2)*pow(t1,2) +
           pow(mrho,2)*pow(t1,2) - s*pow(t1,2) - pow(t1,3)/3. +
           2*(2*pow(momega,6) - 3*pow(momega,4)*(2*pow(mpion,2) + pow(mrho,2) - s) -
              pow(mpion,2)*(pow(mrho,4) + pow(mpion,2)*s - pow(mrho,2)*s) +
              pow(momega,2)*(4*pow(mpion,4) + pow(mrho,4) + 4*pow(mpion,2)*(pow(mrho,2) - s) - 2*pow(mrho,2)*s + 2*pow(s,2)))*
            log(fabs(-pow(momega,2) + t2)) - 2*(2*pow(momega,6) - 3*pow(momega,4)*(2*pow(mpion,2) + pow(mrho,2) - s) -
              pow(mpion,2)*(pow(mrho,4) + pow(mpion,2)*s - pow(mrho,2)*s) +
              pow(momega,2)*(4*pow(mpion,4) + pow(mrho,4) + 4*pow(mpion,2)*(pow(mrho,2) - s) - 2*pow(mrho,2)*s + 2*pow(s,2)))*
            log(fabs(-pow(momega,2) + t1))))/(pow(mpion,4) + pow(pow(mrho,2) - s,2) - 2*pow(mpion,2)*(pow(mrho,2) + s)); */

=======
          xsection = alpha * g_rho_2 / (48 * s * p_cm_2);
          u1 += -pow_int(m2, 2);  // is u+
          u2 += -pow_int(m2, 2);
          e = (t2 - t1) *
              (4.5 - s / pow_int(m2, 2) -
               4 * s * (pow_int(m2, 2) - 4 * m_pi_2) / pow_int(s - m_pi_2, 2) +
               (pow_int(s - m_pi_2, 2) -
                4 * pow_int(m2, 2) * (pow_int(m2, 2) - 4 * m_pi_2)) /
                   (u1 * u2));
          e += std::log(u1 / u2) *
               (5 * (s - m_pi_2) - pow_int(s - m_pi_2, 2) / pow_int(m2, 2) -
                4 * (pow_int(m2, 2) - 4 * m_pi_2) *
                    (s - m_pi_2 + pow_int(m2, 2)) / (s - m_pi_2));
          xsection = xsection * e * to_mb;
>>>>>>> 509d22a4
          process_list.push_back(make_unique<CollisionBranch>(
              *part_out, *photon_out, xsection, ProcessType::TwoToTwo));
          break;

        /*case ReactionType::pi_eta:
          if (part_a.type().pdgcode() == pdg::pi_p) {
            part_out = pi_plus_particle;
          } else {
            part_out = pi_minus_particle;
          }
          m3 = part_out->mass();

<<<<<<< HEAD
          mandelstam_t = get_t_range(sqrts, m1, m2, m3, 0.0);
          t1 = mandelstam_t[1];
          t2 = mandelstam_t[0];

          xsection = to_be_determined * to_mb;
=======
          xsection = M_PI * alpha * 4.7 / (16 * m_eta_2 * s * p_cm_2);
          I0 = 1 / (m_rho * gamma_rho_tot) *
               (std::atan((u1 - m_rho_2) / (m_rho * gamma_rho_tot)) -
                std::atan((u2 - m_rho_2) / (m_rho * gamma_rho_tot)));
          I1 = std::log(
              (pow_int(u2 - m_rho_2, 2) + m_rho_2 * pow_int(gamma_rho_tot, 2)) /
              (pow_int(u1 - m_rho_2, 2) + m_rho_2 * pow_int(gamma_rho_tot, 2)));
          e = -m_pi_2 *
              ((t2 + u2) * (s - m_pi_2) + pow_int(2 * m_pi_2 - s, 2)) * I0;
          e += ((s - m_pi_2) * (m_pi_2 + t2 + u2) -
                2 * m_pi_2 * (s - 2 * m_pi_2)) *
               ((t2 + u2 - m_rho_2) * I0 + 0.5 * I1);
          e += -s * (t2 - t1 + (t2 + u2 - m_rho_2) * I1 +
                     pow_int(t2 + u2 - m_rho_2, 2) * I0 -
                     m_rho_2 * pow_int(gamma_rho_tot, 2) * I0);
          xsection = xsection * e * to_mb;
>>>>>>> 509d22a4
          process_list.push_back(make_unique<CollisionBranch>(
              *part_out, *photon_out, xsection, ProcessType::TwoToTwo));
          break; */

        case ReactionType::pi0_rho0:
          part_out = pi0_particle;
          m3 = part_out->mass();

          mandelstam_t = get_t_range(sqrts, m1, m2, m3, 0.0);
          t1 = mandelstam_t[1];
          t2 = mandelstam_t[0];

          xsection = to_mb*1/3.0*(pow(Const,2)*pow(g_POR,4)*((pow(pow(m_omega,2) - s,2)*(pow(m_pi,8) - 2*pow(m_pi,6)*pow(m_rho,2) + pow(m_pi,4)*(pow(m_rho,4) + 4*pow(m_omega,4) - 2*pow(m_omega,2)*s) +
                  pow(m_omega,4)*(pow(m_rho,4) + pow(m_omega,4) + 2*pow(m_omega,2)*s + 2*pow(s,2) - 2*pow(m_rho,2)*(pow(m_omega,2) + s)) -
                  2*pow(m_pi,2)*pow(m_omega,2)*(pow(m_rho,4) + 2*pow(m_omega,2)*(pow(m_omega,2) + s) - pow(m_rho,2)*(2*pow(m_omega,2) + s))))/(pow(m_omega,2) - t2) +
             (pow(m_pi,8) - 2*pow(m_pi,6)*pow(m_rho,2) + 3*pow(m_omega,8) - 4*pow(m_omega,6)*s - 7*pow(m_omega,4)*pow(s,2) + 4*pow(m_omega,2)*pow(s,3) + 5*pow(s,4) +
                pow(m_rho,4)*(pow(m_omega,4) - 2*pow(m_omega,2)*s + 2*pow(s,2)) + pow(m_rho,2)*(-4*pow(m_omega,6) + 8*pow(m_omega,4)*s - 6*pow(s,3)) -
                2*pow(m_pi,2)*(4*pow(m_omega,6) - 2*pow(m_rho,2)*pow(pow(m_omega,2) - 2*s,2) + pow(m_rho,4)*s - 10*pow(m_omega,4)*s + 8*pow(s,3)) +
                pow(m_pi,4)*(pow(m_rho,4) + 2*pow(m_rho,2)*(pow(m_omega,2) - s) + 4*(pow(m_omega,4) - 3*pow(m_omega,2)*s + 3*pow(s,2))))*t2 -
             2*pow(m_pi,2)*pow(m_omega,4)*pow(t2,2) - pow(m_rho,2)*pow(m_omega,4)*pow(t2,2) + pow(m_omega,6)*pow(t2,2) - pow(m_pi,4)*s*pow(t2,2) +
             pow(m_pi,2)*pow(m_rho,2)*s*pow(t2,2) + 8*pow(m_pi,2)*pow(m_omega,2)*s*pow(t2,2) + 3*pow(m_rho,2)*pow(m_omega,2)*s*pow(t2,2) -
             2*pow(m_omega,4)*s*pow(t2,2) - 8*pow(m_pi,2)*pow(s,2)*pow(t2,2) - 3*pow(m_rho,2)*pow(s,2)*pow(t2,2) - 3*pow(m_omega,2)*pow(s,2)*pow(t2,2) +
             5*pow(s,3)*pow(t2,2) + ((pow(m_omega,4) - 4*pow(m_omega,2)*s + 5*pow(s,2))*pow(t2,3))/3. -
             (pow(pow(m_omega,2) - s,2)*(pow(m_pi,8) - 2*pow(m_pi,6)*pow(m_rho,2) + pow(m_pi,4)*(pow(m_rho,4) + 4*pow(m_omega,4) - 2*pow(m_omega,2)*s) +
                  pow(m_omega,4)*(pow(m_rho,4) + pow(m_omega,4) + 2*pow(m_omega,2)*s + 2*pow(s,2) - 2*pow(m_rho,2)*(pow(m_omega,2) + s)) -
                  2*pow(m_pi,2)*pow(m_omega,2)*(pow(m_rho,4) + 2*pow(m_omega,2)*(pow(m_omega,2) + s) - pow(m_rho,2)*(2*pow(m_omega,2) + s))))/(pow(m_omega,2) - t1) -
             (pow(m_pi,8) - 2*pow(m_pi,6)*pow(m_rho,2) + 3*pow(m_omega,8) - 4*pow(m_omega,6)*s - 7*pow(m_omega,4)*pow(s,2) + 4*pow(m_omega,2)*pow(s,3) + 5*pow(s,4) +
                pow(m_rho,4)*(pow(m_omega,4) - 2*pow(m_omega,2)*s + 2*pow(s,2)) + pow(m_rho,2)*(-4*pow(m_omega,6) + 8*pow(m_omega,4)*s - 6*pow(s,3)) -
                2*pow(m_pi,2)*(4*pow(m_omega,6) - 2*pow(m_rho,2)*pow(pow(m_omega,2) - 2*s,2) + pow(m_rho,4)*s - 10*pow(m_omega,4)*s + 8*pow(s,3)) +
                pow(m_pi,4)*(pow(m_rho,4) + 2*pow(m_rho,2)*(pow(m_omega,2) - s) + 4*(pow(m_omega,4) - 3*pow(m_omega,2)*s + 3*pow(s,2))))*t1 +
             2*pow(m_pi,2)*pow(m_omega,4)*pow(t1,2) + pow(m_rho,2)*pow(m_omega,4)*pow(t1,2) - pow(m_omega,6)*pow(t1,2) + pow(m_pi,4)*s*pow(t1,2) -
             pow(m_pi,2)*pow(m_rho,2)*s*pow(t1,2) - 8*pow(m_pi,2)*pow(m_omega,2)*s*pow(t1,2) - 3*pow(m_rho,2)*pow(m_omega,2)*s*pow(t1,2) +
             2*pow(m_omega,4)*s*pow(t1,2) + 8*pow(m_pi,2)*pow(s,2)*pow(t1,2) + 3*pow(m_rho,2)*pow(s,2)*pow(t1,2) + 3*pow(m_omega,2)*pow(s,2)*pow(t1,2) -
             5*pow(s,3)*pow(t1,2) - ((pow(m_omega,4) - 4*pow(m_omega,2)*s + 5*pow(s,2))*pow(t1,3))/3. +
             2*(pow(m_omega,2) - s)*(-pow(m_pi,8) + pow(m_pi,4)*(4*pow(m_omega,4) - 7*pow(m_omega,2)*s + pow(s,2) + pow(m_rho,2)*(pow(m_omega,2) + s)) +
                pow(m_pi,2)*(-6*pow(m_omega,6) + 6*pow(m_omega,4)*s + 8*pow(m_omega,2)*pow(s,2) + pow(m_rho,4)*(-pow(m_omega,2) + s) +
                   pow(m_rho,2)*(4*pow(m_omega,4) - 7*pow(m_omega,2)*s - pow(s,2))) +
                pow(m_omega,2)*(2*pow(m_omega,6) + pow(m_rho,4)*(pow(m_omega,2) - s) - 4*pow(m_omega,2)*pow(s,2) - 3*pow(s,3) +
                   pow(m_rho,2)*(-3*pow(m_omega,4) + 2*pow(m_omega,2)*s + 3*pow(s,2))))*log((-pow(m_omega,2) + t2)/(-pow(m_omega,2) + t1))))/
                   (128.0*M_PI*pow(pow(m_omega,2) - s,2)*(pow(m_pi,4) + pow(pow(m_rho,2) - s,2) - 2*pow(m_pi,2)*(pow(m_rho,2) + s)));

          process_list.push_back(make_unique<CollisionBranch>(
          *part_out, *photon_out, xsection, ProcessType::TwoToTwo));
          break;

        case ReactionType::no_reaction:
          // never reached
          break;
      }
    }
  }
  return process_list;
}

double ScatterActionPhoton::diff_cross_section(double t, double m3, double t2, double t1) const {
  const double to_mb = 0.3894;
<<<<<<< HEAD
  const float m_rho = ParticleType::find(pdg::rho_z).mass();
  const float m_pi = ParticleType::find(pdg::pi_z).mass();
  float s = mandelstam_s();
  float diff_xsection = 0.0;

  const double Const = 0.059;
  const double g_POR = 11.93;
  const double ma1 = 1.26;
  const double ghat = 6.4483;
  const double eta1 = 2.3920;
  const double eta2 = 1.9430;
  const double delta = -0.6426;
  const double C4 = -0.14095;
  const double Gammaa1 = 0.4;
  const double Pi = M_PI;
  double m_omega = 0.783;
  double momega = m_omega;
  double mrho = m_rho;
  double mpion = m_pi;

  switch (reac) {
    case ReactionType::pi_pi:
      if (outgoing_particles_[0].type().pdgcode().is_rho()) {
        diff_xsection = (pow(Const,2)*pow(ghat,4)*((0.25*(32*pow(C4,2)*pow(mrho,8) + 2*pow(delta,2)*pow(s,2) + 8*C4*pow(mrho,6)*(-6 + delta - 8*C4*s) +
                    2*delta*pow(mrho,2)*s*(-6 + delta - 8*C4*s) +
                    pow(mrho,4)*(12 - pow(delta,2) + 8*C4*(6 + delta)*s + 32*pow(C4,2)*pow(s,2))))/pow(mrho,4) -
               (0.25*pow(-2 + delta,2)*pow(mpion,2)*(pow(mpion,4) + pow(pow(mrho,2) - t,2) - 2*pow(mpion,2)*(pow(mrho,2) + t)))/
                (pow(mrho,2)*pow(pow(mpion,2) - t,2)) - (0.25*pow(-2 + delta,2)*pow(mpion,2)*
                  (pow(mpion,4) + pow(s + t,2) - 2*pow(mpion,2)*(2*pow(mrho,2) + s + t)))/
                (pow(mrho,2)*pow(pow(mpion,2) + pow(mrho,2) - s - t,2)) +
               (0.125*(-2 + delta)*(eta1 - eta2)*(pow(ma1,2) - 2*pow(mpion,2) - pow(mrho,2) + s + t)*
                  (eta1*(2*pow(mpion,2) - s) + eta2*(-3*pow(mpion,2) - pow(mrho,2) + s + t))*
                  (pow(mpion,4) + t*(-pow(mrho,2) + 2*s + t) - pow(mpion,2)*(pow(mrho,2) + 2*t)))/
                ((-pow(mpion,2) + t)*(pow(Gammaa1,2)*pow(ma1,2) + pow(pow(ma1,2) - 2*pow(mpion,2) - pow(mrho,2) + s + t,2))) +
               (0.25*(-2. + delta)*(pow(mpion,4)*(2. + delta - 8.*C4*pow(mrho,2)) + 8.*C4*pow(mrho,4)*t +
                    t*((2. + 3.*delta)*s + (2. + delta)*t) + pow(mrho,2)*(s*(2. - 1.*delta - 16.*C4*t) + t*(-2. - 1.*delta - 8.*C4*t)) +
                    pow(mpion,2)*(8.*C4*pow(mrho,4) + (-2. + delta)*s + (-4. - 2.*delta)*t + pow(mrho,2)*(-6. + delta + 16.*C4*t))))/
                (pow(mrho,2)*(pow(mpion,2) - 1.*t)) - (0.125*(-2 + delta)*(eta1 - eta2)*(pow(ma1,2) - 2*pow(mpion,2) - pow(mrho,2) + s + t)*
                  (-(eta2*(3*pow(mpion,2) + pow(mrho,2) - s - t)*
                       (pow(mpion,4) + (pow(mrho,2) - s - t)*(s - t) - pow(mpion,2)*(pow(mrho,2) - 2*s + 2*t))) +
                    eta1*(2*pow(mpion,6) + pow(mpion,4)*(-2*pow(mrho,2) + 5*s - 4*t) + s*(s + t)*(-pow(mrho,2) + s + t) +
                       pow(mpion,2)*(2*pow(mrho,4) + pow(mrho,2)*(s - 2*t) - 2*(2*s - t)*(s + t)))))/
                ((-pow(mpion,2) - pow(mrho,2) + s + t)*(pow(Gammaa1,2)*pow(ma1,2) +
                    pow(pow(ma1,2) - 2*pow(mpion,2) - pow(mrho,2) + s + t,2))) +
               (0.03125*pow(eta1 - eta2,2)*(-2*eta1*eta2*(pow(mpion,8) - 4*pow(mpion,6)*t +
                       pow(t,2)*(-pow(mrho,4) - 2*pow(mrho,2)*s + 2*pow(s,2) + 2*s*t + pow(t,2)) -
                       2*pow(mpion,2)*t*(-2*pow(mrho,4) + pow(mrho,2)*s + 2*t*(s + t)) + pow(mpion,4)*(-pow(mrho,4) + 2*t*(s + 3*t))) +
                    pow(eta2,2)*(pow(mpion,8) - 2*pow(mpion,6)*(pow(mrho,2) + 2*t) +
                       pow(t,2)*(pow(mrho,4) + 2*pow(s,2) + 2*s*t + pow(t,2) + 2*pow(mrho,2)*(-s + t)) -
                       2*pow(mpion,2)*t*(2*t*(s + t) + pow(mrho,2)*(s + 3*t)) + pow(mpion,4)*(pow(mrho,4) + 6*pow(mrho,2)*t + 2*t*(s + 3*t)))
                      + pow(eta1,2)*(pow(mpion,8) + 2*pow(mpion,6)*(pow(mrho,2) - 2*t) -
                       2*pow(mpion,2)*(pow(mrho,2) - s - t)*(pow(mrho,4) + pow(mrho,2)*t - 2*pow(t,2)) +
                       t*(-pow(mrho,2) + t)*(2*pow(s,2) + 2*s*t + pow(t,2) - pow(mrho,2)*(2*s + t)) +
                       pow(mpion,4)*(pow(mrho,4) - 2*pow(mrho,2)*(s + 3*t) + 2*t*(s + 3*t)))))/pow(pow(ma1,2) - t,2) +
               (2*((0.125*pow(-2 + delta,2)*(2*pow(mpion,2) - s)*
                       (pow(mpion,4) + pow(mrho,2)*(s - t) + t*(s + t) - pow(mpion,2)*(3*pow(mrho,2) + s + 2*t)))/
                     ((pow(mpion,2) - t)*(pow(mpion,2) + pow(mrho,2) - s - t)) -
                    (0.125*(-2. + delta)*(pow(mpion,4)*(2. + delta - 8.*C4*pow(mrho,2)) - 2.*delta*pow(s,2) + 2.*s*t - 1.*delta*s*t +
                         2.*pow(t,2) + delta*pow(t,2) + C4*pow(mrho,4)*(-8.*s + 8.*t) +
                         pow(mrho,2)*((2. + delta)*s + 8.*C4*pow(s,2) + t*(-2. - 1.*delta - 8.*C4*t)) +
                         pow(mpion,2)*(8.*C4*pow(mrho,4) - 2.*s + 5.*delta*s - 4.*t - 2.*delta*t +
                            pow(mrho,2)*(-6. + delta - 16.*C4*s + 16.*C4*t))))/(pow(mpion,2) + pow(mrho,2) - 1.*s - 1.*t)))/pow(mrho,2) +
               (0.03125*pow(eta1 - eta2,2)*(-2*eta1*eta2*(pow(mpion,8) + 4*pow(mpion,6)*(pow(mrho,2) - t) +
                       pow(-pow(mrho,2) + s + t,2)*(pow(s,2) + pow(t,2) - 2*pow(mrho,2)*(s + t)) +
                       pow(mpion,4)*(9*pow(mrho,4) + 4*pow(s,2) + 2*s*t + 6*pow(t,2) - 2*pow(mrho,2)*(7*s + 6*t)) +
                       2*pow(mpion,2)*(pow(mrho,2) - s - t)*(2*pow(mrho,4) - pow(mrho,2)*(5*s + 4*t) + 2*(pow(s,2) + pow(t,2)))) +
                    pow(eta2,2)*(pow(mpion,8) + pow(mpion,6)*(6*pow(mrho,2) - 4*t) +
                       pow(-pow(mrho,2) + s + t,2)*(4*pow(mrho,4) + pow(s,2) + pow(t,2) - 4*pow(mrho,2)*(s + t)) +
                       pow(mpion,4)*(17*pow(mrho,4) + 4*pow(s,2) + 2*s*t + 6*pow(t,2) - 2*pow(mrho,2)*(10*s + 9*t)) +
                       2*pow(mpion,2)*(pow(mrho,2) - s - t)*(7*pow(mrho,4) - pow(mrho,2)*(8*s + 7*t) + 2*(pow(s,2) + pow(t,2)))) +
                    pow(eta1,2)*(pow(mpion,8) + 2*pow(mpion,6)*(pow(mrho,2) - 2*t) +
                       (s + t)*(-pow(mrho,2) + s + t)*(pow(s,2) + pow(t,2) - pow(mrho,2)*(s + t)) +
                       pow(mpion,4)*(5*pow(mrho,4) + 4*pow(s,2) + 2*s*t + 6*pow(t,2) - 2*pow(mrho,2)*(5*s + 3*t)) -
                       2*pow(mpion,2)*(2*pow(mrho,4)*(s + t) + 2*(s + t)*(pow(s,2) + pow(t,2)) -
                          pow(mrho,2)*(4*pow(s,2) + 5*s*t + 3*pow(t,2))))))/
                (pow(Gammaa1,2)*pow(ma1,2) + pow(pow(ma1,2) - 2*pow(mpion,2) - pow(mrho,2) + s + t,2)) +
               (0.0625*pow(eta1 - eta2,2)*(pow(ma1,2) - 2*pow(mpion,2) - pow(mrho,2) + s + t)*
                  (-(pow(eta2,2)*(pow(mpion,8) + 2*pow(mpion,6)*(pow(mrho,2) - 2*t) +
                         2*pow(mpion,2)*t*(pow(pow(mrho,2) - s,2) + (3*pow(mrho,2) - 2*s)*t - 2*pow(t,2)) +
                         (pow(mrho,2) - s - t)*t*(2*pow(mrho,4) + pow(s,2) - s*t - pow(t,2) + pow(mrho,2)*(-3*s + t)) +
                         pow(mpion,4)*(pow(mrho,4) + 2*t*(s + 3*t) - pow(mrho,2)*(s + 6*t)))) -
                    pow(eta1,2)*(pow(mpion,8) + 2*pow(mpion,6)*(pow(mrho,2) - 2*t) +
                       (pow(mrho,2) - s - t)*t*(pow(s,2) - s*t - pow(t,2) + pow(mrho,2)*(s + t)) +
                       pow(mpion,4)*(3*pow(mrho,4) + 2*t*(s + 3*t) - pow(mrho,2)*(5*s + 6*t)) +
                       2*pow(mpion,2)*(-(pow(mrho,4)*(s + t)) + t*(pow(s,2) - 2*s*t - 2*pow(t,2)) +
                          pow(mrho,2)*(pow(s,2) + 2*s*t + 3*pow(t,2)))) +
                    2*eta1*eta2*(pow(mpion,8) + 2*pow(mpion,6)*(pow(mrho,2) - 2*t) -
                       (pow(mrho,2) - s - t)*t*(pow(mrho,4) - pow(s,2) - pow(mrho,2)*t + t*(s + t)) +
                       2*pow(mpion,4)*(2*pow(mrho,4) + t*(s + 3*t) - pow(mrho,2)*(2*s + 3*t)) +
                       pow(mpion,2)*(pow(mrho,6) - 2*pow(mrho,4)*(s + 2*t) + 2*t*(pow(s,2) - 2*s*t - 2*pow(t,2)) +
                          pow(mrho,2)*(pow(s,2) + 2*s*t + 6*pow(t,2))))))/
                ((-pow(ma1,2) + t)*(pow(Gammaa1,2)*pow(ma1,2) + pow(pow(ma1,2) - 2*pow(mpion,2) - pow(mrho,2) + s + t,2))) +
               2*((-0.0625*(-2 + delta)*(eta1 - eta2)*(eta1*(-2*pow(mpion,2) + s) + eta2*(pow(mpion,2) + t))*
                     (-pow(mpion,4) + pow(s,2) - pow(t,2) + pow(mrho,2)*(-s + t) + pow(mpion,2)*(pow(mrho,2) - 2*s + 2*t)))/
                   ((pow(mpion,2) + pow(mrho,2) - s - t)*(-pow(ma1,2) + t)) +
                  (0.125*(-2. + delta)*(eta1 - 1.*eta2)*(eta2*(-0.5*pow(mpion,6) + pow(mpion,4)*(0.5*pow(mrho,2) + 0.5*t) +
                          pow(mpion,2)*(1.*pow(mrho,2) - 1.*s + 0.5*t)*t + (0.5*pow(mrho,2) - 1.*s - 0.5*t)*pow(t,2)) +
                       eta1*(1.*pow(mpion,6) + pow(mpion,4)*(-1.*pow(mrho,2) + 0.5*s - 2.*t) + s*(-0.5*pow(mrho,2) + 0.5*t)*t +
                          pow(mpion,2)*(1.*pow(mrho,4) + pow(mrho,2)*(-0.5*s - 1.*t) + t*(1.*s + 1.*t)))))/
                   ((pow(ma1,2) - 1.*t)*(-1.*pow(mpion,2) + t)) +
                  (0.0625*(eta1 - eta2)*(eta2*(8*C4*pow(mrho,6)*t - 2*delta*pow(s,2)*t +
                          pow(mrho,2)*(-4*pow(mpion,4) + (s*(2 + 3*delta + 8*C4*s) - 4*t)*t + pow(mpion,2)*(-((-2 + delta)*s) + 8*t)) +
                          pow(mrho,4)*(8*C4*pow(mpion,4) - pow(mpion,2)*(-2 + delta + 16*C4*t) + t*(-6 + delta + 8*C4*(-2*s + t)))) +
                       eta1*(2*delta*pow(s,2)*t + 8*C4*pow(mrho,6)*(-2*pow(mpion,2) + t) -
                          pow(mrho,2)*(-4*pow(mpion,4) - 4*pow(t,2) + 2*pow(mpion,2)*((2 + delta)*s + 4*t) +
                             pow(s,2)*(-2 + delta + 8*C4*t)) + pow(mrho,4)*
                           (-8*C4*pow(mpion,4) + (-2 + delta)*s - 4*t*(1 + 2*C4*t) + 8*pow(mpion,2)*(1 + 2*C4*(s + t))))))/
                   (pow(mrho,2)*(-pow(ma1,2) + t))) - (0.125*(eta1 - eta2)*(pow(ma1,2) - 2*pow(mpion,2) - pow(mrho,2) + s + t)*
                  (eta1*(pow(mpion,4)*(4*pow(mrho,2) - 8*C4*pow(mrho,4)) + 8*C4*pow(mrho,6)*(s + t) - 2*delta*pow(s,2)*(s + t) +
                       pow(mrho,2)*((6 + delta)*pow(s,2) + 8*s*t + 4*pow(t,2) + 8*C4*pow(s,2)*(s + t)) -
                       pow(mrho,4)*(-((-6 + delta)*s) + 4*t + 8*C4*(2*pow(s,2) + 2*s*t + pow(t,2))) +
                       2*pow(mpion,2)*(-8*C4*pow(mrho,6) + 2*delta*pow(s,2) - pow(mrho,2)*(s*(6 + delta + 8*C4*s) + 4*t) +
                          4*pow(mrho,4)*(1 + 2*C4*(2*s + t)))) +
                    eta2*(pow(mpion,4)*(-4*pow(mrho,2) + 8*C4*pow(mrho,4)) -
                       (-pow(mrho,2) + s + t)*(16*C4*pow(mrho,6) - 2*delta*pow(s,2) + pow(mrho,2)*(s*(6 + 3*delta + 8*C4*s) + 4*t) +
                          pow(mrho,4)*(-10 + delta - 8*C4*(3*s + t))) +
                       pow(mpion,2)*(32*C4*pow(mrho,6) - 4*delta*pow(s,2) + pow(mrho,2)*(s*(14 + 5*delta + 16*C4*s) + 8*t) +
                          pow(mrho,4)*(delta - 2*(9 + 8*C4*(3*s + t)))))))/
                (pow(mrho,2)*(pow(Gammaa1,2)*pow(ma1,2) + pow(pow(ma1,2) - 2*pow(mpion,2) - pow(mrho,2) + s + t,2)))))/
           (16.*M_PI*s*(-4*pow(mpion,2) + s));
    //  } else if (outgoing_particles_[0].type().pdgcode() == pdg::eta) {
    //    diff_xsection = to_be_determined;
=======
  const double m_pi = ParticleType::find(pdg::pi_z).mass();
  const double m_pi_2 = pow_int(m_pi, 2);
  const double m_rho = ParticleType::find(pdg::rho_z).mass();
  const double gamma_rho_tot = ParticleType::find(pdg::rho_z).width_at_pole();
  const double g_rho_2 =
      24 * twopi * gamma_rho_tot * pow_int(m_rho, 2) /
      std::pow(pow_int(m_rho, 2) - 4 * pow_int(m_pi, 2), 3.0 / 2.0);
  const double DM = pow_int(M, 2) - 4 * pow_int(m_pi, 2);
  const double sqrts = std::sqrt(s);
  const double p_cm_2 = 0.25 * s - m_pi_2;
  if (sqrts <= M) {
    return 0;
  }
  std::array<double, 2> mandelstam_t = get_t_range(sqrts, m_pi, m_pi, M, 0.);
  double t1 = mandelstam_t[1];
  double t2 = mandelstam_t[0];
  double u1 = 2 * m_pi_2 + pow_int(M, 2) - s - t1;
  double u2 = 2 * m_pi_2 + pow_int(M, 2) - s - t2;
  double xsection = alpha * g_rho_2 / (4 * s * p_cm_2);

  t1 += -m_pi_2;
  t2 += -m_pi_2;
  if (std::abs(t1) < really_small) {
    t1 = -really_small;
  }
  if (t2 / t1 <= 0) {
    return 0;
  }
  u1 += -m_pi_2;
  u2 += -m_pi_2;
  if (std::abs(u2) < really_small) {
    return 0;
  }
  if (u1 / u2 <= 0) {
    return 0;
  }
  xsection = xsection *
             (2 * (t2 - t1) -
              DM * ((s - 2 * m_pi_2) / (s - pow_int(M, 2)) * std::log(t2 / t1) +
                    m_pi_2 * (t2 - t1) / (t2 * t1) +
                    (s - 2 * m_pi_2) / (s - pow_int(M, 2)) * std::log(u1 / u2) +
                    m_pi_2 * (u1 - u2) / (u1 * u2))) *
             to_mb;
  if (xsection > 0) {
    return xsection;
  } else {
    return really_small;
  }
}

double ScatterActionPhoton::pi_pi0_rho(const double M, const double s) const {
  const double to_mb = 0.3894;
  const double m_pi = ParticleType::find(pdg::pi_z).mass();
  const double m_pi_2 = pow_int(m_pi, 2);
  const double m_rho = ParticleType::find(pdg::rho_z).mass();
  const double gamma_rho_tot = ParticleType::find(pdg::rho_z).width_at_pole();
  const double g_rho_2 =
      24 * twopi * gamma_rho_tot * pow_int(m_rho, 2) /
      std::pow(pow_int(m_rho, 2) - 4 * pow_int(m_pi, 2), 3.0 / 2.0);
  const double DM = pow_int(M, 2) - 4 * pow_int(m_pi, 2);
  const double sqrts = std::sqrt(s);
  const double p_cm_2 = 0.25 * s - m_pi_2;
  if (sqrts <= M) {
    return 0;
  }
  std::array<double, 2> mandelstam_t = get_t_range(sqrts, m_pi, m_pi, M, 0.);
  double t1 = mandelstam_t[1];
  double t2 = mandelstam_t[0];
  double xsection = -alpha * g_rho_2 / (16 * s * p_cm_2);
  double e = 1.0 / 3.0 * (s - 2 * pow_int(M, 2)) / pow_int(M, 2) /
             pow_int(s - pow_int(M, 2), 2) * (pow_int(t2, 3) - pow_int(t1, 3));
  e += 0.5 * (s - 6 * pow_int(M, 2)) / pow_int(M, 2) / (s - pow_int(M, 2)) *
       (pow_int(t2, 2) - pow_int(t1, 2));
  t1 += -m_pi_2;
  t2 += -m_pi_2;
  if (std::abs(t1) < really_small) {
    t1 = -really_small;
  }
  if (t2 / t1 <= 0) {
    return 0;
  }
  e += (4 * s * DM / pow_int(s - pow_int(M, 2), 2) + m_pi_2 / pow_int(M, 2) -
        4.5) *
       (t2 - t1);
  e += 4 * s * DM / (s - pow_int(M, 2)) * std::log(t2 / t1);
  e += 4 * m_pi_2 * DM * ((t2 - t1) / (t2 * t1));
  xsection = xsection * e * to_mb;
  if (xsection > 0) {
    return xsection;
  } else {
    return really_small;
  }
}

double ScatterActionPhoton::diff_cross_section(double t, double m3) const {
  const double to_mb = 0.3894;
  const double m_rho = ParticleType::find(pdg::rho_z).mass();
  const double m_rho_2 = pow_int(m_rho, 2);
  const double m_pi = ParticleType::find(pdg::pi_z).mass();
  const double m_pi_2 = pow_int(m_pi, 2);
  const double m_eta = ParticleType::find(pdg::eta).mass();
  const double m_eta_2 = pow_int(m_eta, 2);
  const double gamma_rho_tot = ParticleType::find(pdg::rho_z).width_at_pole();
  const double g_rho_2 =
      24 * twopi * gamma_rho_tot * pow_int(m_rho, 2) /
      std::pow(pow_int(m_rho, 2) - 4 * pow_int(m_pi, 2), 3.0 / 2.0);
  double s = mandelstam_s();
  const double p_cm_2 = cm_momentum_squared();
  const double m1 = incoming_particles_[0].effective_mass();
  const double m2 = incoming_particles_[1].effective_mass();
  const double m3_2 = pow_int(m3, 2);
  const double DM = pow_int(m3, 2) - 4 * pow_int(m_pi, 2);
  double u = pow_int(m1, 2) + pow_int(m2, 2) + pow_int(m3, 2) - s - t;
  double diff_xsection = 0.0;
  double e = 0.0;
  switch (reac) {
    case ReactionType::pi_pi:
      if (outgoing_particles_[0].type().pdgcode().is_rho()) {
        diff_xsection = alpha * g_rho_2 / (4 * s * p_cm_2);
        diff_xsection =
            diff_xsection *
            (2 -
             DM / (t - m_pi_2) * ((s - 2 * m_pi_2) / (s - pow_int(m3, 2)) +
                                  m_pi_2 / (t - m_pi_2)) -
             DM / (u - m_pi_2) * ((s - 2 * m_pi_2) / (s - pow_int(m3, 2)) +
                                  m_pi_2 / (u - m_pi_2)));
      } else if (outgoing_particles_[0].type().pdgcode() == pdg::eta) {
        diff_xsection =
            twopi * alpha * 4.7 * pow_int(m_rho, 4) /
            (pow_int(s - m_rho_2, 2) + pow_int(gamma_rho_tot, 2) * m_rho_2) /
            (32 * m_eta_2 * pow_int(m_rho, 4) * s * p_cm_2);
        diff_xsection = diff_xsection * (s * (u - m_pi_2) * (t - m_pi_2) -
                                         m_pi_2 * pow_int(s - m_eta_2, 2));
>>>>>>> 509d22a4
      } else if (outgoing_particles_[0].type().pdgcode() == pdg::photon) {
        diff_xsection = 0.0000000000001/to_mb/(t2-t1);
      }
      break;
    case ReactionType::pi0_pi:
<<<<<<< HEAD
      if (outgoing_particles_[0].type().pdgcode().is_rho()) {
        diff_xsection = (pow(Const,2)*pow(ghat,4)*((-0.25*pow(-2 + delta,2)*pow(mpion,2)*
      				  (pow(mpion,4) + pow(pow(mrho,2) - t,2) - 2*pow(mpion,2)*(pow(mrho,2) + t)))/(pow(mrho,2)*pow(pow(mpion,2) - t,2)) +
      			   (0.0625*pow(-2*pow(mrho,2) + delta*s,2)*(8*pow(mpion,4)*pow(mrho,2) + 2*pow(mrho,6) + pow(s,3) + 8*pow(mrho,2)*t*(s + t) -
      					pow(mrho,4)*(7*s + 8*t) + 4*pow(mpion,2)*(5*pow(mrho,4) - pow(s,2) - 4*pow(mrho,2)*t)))/
      				(pow(mrho,6)*pow(pow(mrho,2) - s,2)) - (0.0625*(eta1 - eta2)*(2*pow(mrho,2) - delta*s)*
      				  (-(eta2*(2*pow(mpion,2) + pow(mrho,2) - s - 2*t)*
      					   (2*pow(mpion,4) + pow(mpion,2)*(-pow(mrho,2) + s - 4*t) + t*(3*pow(mrho,2) + s + 2*t))) +
      					eta1*(4*pow(mpion,6) - pow(mrho,4)*s + pow(s,3) + 2*pow(mpion,4)*(5*pow(mrho,2) - s - 6*t) -
      					   2*(pow(mrho,4) - 4*pow(mrho,2)*s + pow(s,2))*t + 6*(pow(mrho,2) - s)*pow(t,2) - 4*pow(t,3) -
      					   4*pow(mpion,2)*(4*pow(mrho,2)*t + (s - 3*t)*(s + t)))))/(pow(mrho,2)*(pow(mrho,2) - s)*(pow(ma1,2) - t)) -
      			   (0.125*(-2 + delta)*(eta1 - eta2)*(-(eta2*(pow(mpion,2) + t)*
      					   (pow(mpion,4) + t*(-pow(mrho,2) + 2*s + t) - pow(mpion,2)*(pow(mrho,2) + 2*t))) +
      					eta1*(2*pow(mpion,6) + pow(mpion,4)*(-2*pow(mrho,2) + s - 4*t) + s*t*(-pow(mrho,2) + t) +
      					   pow(mpion,2)*(2*pow(mrho,4) + 2*t*(s + t) - pow(mrho,2)*(s + 2*t)))))/((-pow(ma1,2) + t)*(-pow(mpion,2) + t)) +
      			   (0.03125*pow(eta1 - eta2,2)*(-2*eta1*eta2*(pow(mpion,8) - 4*pow(mpion,6)*t +
      					   pow(t,2)*(-pow(mrho,4) - 2*pow(mrho,2)*s + 2*pow(s,2) + 2*s*t + pow(t,2)) -
      					   2*pow(mpion,2)*t*(-2*pow(mrho,4) + pow(mrho,2)*s + 2*t*(s + t)) + pow(mpion,4)*(-pow(mrho,4) + 2*t*(s + 3*t))) +
      					pow(eta2,2)*(pow(mpion,8) - 2*pow(mpion,6)*(pow(mrho,2) + 2*t) +
      					   pow(t,2)*(pow(mrho,4) + 2*pow(s,2) + 2*s*t + pow(t,2) + 2*pow(mrho,2)*(-s + t)) -
      					   2*pow(mpion,2)*t*(2*t*(s + t) + pow(mrho,2)*(s + 3*t)) + pow(mpion,4)*(pow(mrho,4) + 6*pow(mrho,2)*t + 2*t*(s + 3*t))) +
      					pow(eta1,2)*(pow(mpion,8) + 2*pow(mpion,6)*(pow(mrho,2) - 2*t) -
      					   2*pow(mpion,2)*(pow(mrho,2) - s - t)*(pow(mrho,4) + pow(mrho,2)*t - 2*pow(t,2)) +
      					   t*(-pow(mrho,2) + t)*(2*pow(s,2) + 2*s*t + pow(t,2) - pow(mrho,2)*(2*s + t)) +
      					   pow(mpion,4)*(pow(mrho,4) - 2*pow(mrho,2)*(s + 3*t) + 2*t*(s + 3*t)))))/pow(pow(ma1,2) - t,2) -
      			   (3.*(1.*pow(mrho,2) - 0.5*delta*s)*(delta*(0.666667*pow(mpion,4)*pow(mrho,2) + 0.166667*pow(mrho,6) +
      					   pow(mpion,2)*(1.66667*pow(mrho,4) - 0.416667*pow(s,2) + pow(mrho,2)*(0.0833333*s - 1.33333*t)) +
      					   pow(mrho,4)*(-0.541667*s - 0.666667*t) + pow(s,2)*(0.125*s + 0.0833333*t) +
      					   pow(mrho,2)*(-0.0833333*pow(s,2) + 0.583333*s*t + 0.666667*pow(t,2))) +
      					pow(mrho,2)*(1.*C4*pow(mrho,6) + pow(mpion,2)*(2.*C4*pow(mrho,4) + 0.166667*s + pow(mrho,2)*(-0.833333 - 0.666667*C4*s)) +
      					   s*(-0.0833333*s - 0.166667*t) + pow(mrho,4)*(-0.416667 - 1.33333*C4*s - 2.*C4*t) +
      					   pow(mrho,2)*(0.833333*t + s*(0.5 + 0.333333*C4*s + 0.666667*C4*t)))))/(pow(mrho,8) - 1.*pow(mrho,6)*s) +
      			   (pow(mrho,6)*(0.75 + C4*(2.*C4*pow(mrho,4) + pow(mrho,2)*(-3. - 4.*C4*s) + s*(3. + 2.*C4*s))) +
      				  pow(delta,2)*(0.5*pow(mpion,4)*pow(mrho,2) + 0.125*pow(mrho,6) +
      					 pow(mpion,2)*(1.25*pow(mrho,4) - 0.375*pow(s,2) + pow(mrho,2)*(0.125*s - 1.*t)) + pow(mrho,4)*(-0.375*s - 0.5*t) +
      					 pow(s,2)*(0.125*s + 0.125*t) + pow(mrho,2)*(0.0625*pow(s,2) + 0.375*s*t + 0.5*pow(t,2))) +
      				  delta*pow(mrho,2)*(2.*C4*pow(mrho,6) + pow(mpion,2)*(3.*C4*pow(mrho,4) + 0.25*s + pow(mrho,2)*(-1.25 - 1.*C4*s)) +
      					 s*(-0.25*s - 0.25*t) + pow(mrho,4)*(-0.75 - 1.5*C4*s - 3.*C4*t) + pow(mrho,2)*(1.25*t + s*(0.25 - 0.5*C4*s + 1.*C4*t))))/
      				pow(mrho,6) + (2*((-0.0625*(-2. + delta)*(-2.*pow(mrho,2) + delta*s)*
      					   (pow(mpion,4)*(4.*pow(mrho,2) + 4.*s) + pow(mpion,2)*(pow(mrho,2)*(-7.*s - 4.*t) + s*(-1.*s - 4.*t)) +
      						 s*(pow(mrho,4) + pow(mrho,2)*(s - 1.*t) + s*t)))/((pow(mrho,2) - 1.*s)*(pow(mpion,2) - 1.*t)) +
      					(0.0625*(-2 + delta)*(pow(mpion,4)*((-2 + 4*delta)*pow(mrho,2) + 8*C4*pow(mrho,4) + 5*delta*s) - 8*C4*pow(mrho,6)*t +
      						 delta*s*t*(s + t) + pow(mrho,2)*(delta*s*(s - 3*t) - 2*t*(s + t)) + 2*pow(mrho,4)*((-1 + delta)*s + t + 4*C4*t*(2*s + t)) -
      						 pow(mpion,2)*(8*C4*pow(mrho,6) + delta*s*(s + 6*t) + 2*pow(mrho,4)*(-3 + 8*C4*t) +
      							pow(mrho,2)*((-2 + 9*delta)*s + 4*(-1 + delta)*t))))/(-pow(mpion,2) + t)))/pow(mrho,4) -
      			   (0.0625*(eta1 - eta2)*(eta2*(-4*delta*pow(mpion,6) + 4*pow(mpion,4)*(pow(mrho,2) - 2*C4*pow(mrho,4) + 3*delta*t) +
      					   pow(mpion,2)*(delta*(s - 6*t)*(s + 2*t) - (2 + delta)*pow(mrho,2)*(s + 4*t) + 2*pow(mrho,4)*(-1 + delta + 8*C4*t)) +
      					   t*(-8*C4*pow(mrho,6) + pow(mrho,4)*(6 - 4*delta + 16*C4*s - 8*C4*t) +
      						  pow(mrho,2)*(-(s*(2 + delta + 8*C4*s)) + 4*(1 + delta)*t) + delta*(3*pow(s,2) + 4*s*t + 4*pow(t,2)))) +
      					eta1*(4*delta*pow(mpion,6) - 8*C4*pow(mrho,6)*t + delta*(pow(s,3) - 4*pow(s,2)*t - 6*s*pow(t,2) - 4*pow(t,3)) -
      					   2*pow(mpion,4)*((2 - 5*delta)*pow(mrho,2) - 4*C4*pow(mrho,4) + delta*(s + 6*t)) +
      					   2*pow(mrho,4)*(s - delta*s + t*(2 - delta + 4*C4*t)) +
      					   pow(mrho,2)*(8*delta*s*t + 2*(-2 + 3*delta)*pow(t,2) + pow(s,2)*(-2 + delta + 8*C4*t)) -
      					   2*pow(mpion,2)*(-8*C4*pow(mrho,6) + 2*delta*(s - 3*t)*(s + t) - pow(mrho,2)*((2 + delta)*s + (4 - 8*delta)*t) +
      						  pow(mrho,4)*(4 + 8*C4*(s + t))))))/(pow(mrho,2)*(-pow(ma1,2) + t))))/(16.*Pi*s*(-4*pow(mpion,2) + s));

      } else if (outgoing_particles_[0].type().pdgcode().is_pion()) {
        diff_xsection = 0.0000000000001/to_mb/(t2-t1);
      }
      break;
    case ReactionType::pi_rho0:

      diff_xsection = 1/3.0*(pow(Const,2)*pow(ghat,4)*((-8*pow(-2 + delta,2)*pow(m_pi,2))/(pow(mrho,2)*pow(pow(m_pi,2) - s,2)) -
       (8*pow(-2 + delta,2)*pow(m_pi,2)*(pow(m_pi,4) + pow(pow(mrho,2) - t,2) - 2*pow(m_pi,2)*(pow(mrho,2) + t)))/
        (pow(mrho,2)*(pow(m_pi,4) + pow(pow(mrho,2) - s,2) - 2*pow(m_pi,2)*(pow(mrho,2) + s))*pow(pow(m_pi,2) - t,2)) +
       (4*(-2 + delta)*(eta1 - eta2)*(pow(ma1,2) - s)*(-(eta2*(pow(m_pi,2) + s)) + eta1*(-pow(mrho,2) + s + t))*
          (-pow(m_pi,4) + pow(m_pi,2)*(pow(mrho,2) - 2*t) + t*(-pow(mrho,2) + 2*s + t)))/
        ((pow(Gammaa1,2)*pow(ma1,2) + pow(pow(ma1,2) - s,2))*(pow(m_pi,4) + pow(pow(mrho,2) - s,2) - 2*pow(m_pi,2)*(pow(mrho,2) + s))*
          (pow(m_pi,2) - t)) - (8*(-2 + delta)*(pow(m_pi,4)*(2 - 3*delta + 8*C4*pow(mrho,2)) + pow(mrho,4)*(-2 + delta + 8*C4*t) +
            t*((2 + 3*delta)*s + 2*delta*t) + pow(m_pi,2)*(-8*C4*pow(mrho,4) + (-2 + delta)*s - (2 + 3*delta)*t + 4*pow(mrho,2)*(1 + 4*C4*t)) -
            pow(mrho,2)*(t*(-2 + 3*delta + 8*C4*t) + s*(-2 + delta + 16*C4*t))))/
        (pow(mrho,2)*(pow(m_pi,4) + pow(pow(mrho,2) - s,2) - 2*pow(m_pi,2)*(pow(mrho,2) + s))*(pow(m_pi,2) - t)) +
       (4*(-2 + delta)*(eta1 - eta2)*(pow(ma1,2) - s)*(eta2*(pow(m_pi,2) + s)*
             (pow(m_pi,4) - pow(m_pi,2)*(pow(mrho,2) - 2*s) + s*(pow(mrho,2) - s - 2*t)) +
            eta1*(-4*pow(m_pi,6) + s*(-pow(mrho,2) + s)*(-pow(mrho,2) + s + t) + pow(m_pi,4)*(3*pow(mrho,2) + s + t) -
               pow(m_pi,2)*(pow(mrho,4) + 2*s*(s - t) + pow(mrho,2)*(-s + t)))))/
        ((pow(Gammaa1,2)*pow(ma1,2) + pow(pow(ma1,2) - s,2))*(pow(m_pi,2) - s)*
          (pow(m_pi,4) + pow(pow(mrho,2) - s,2) - 2*pow(m_pi,2)*(pow(mrho,2) + s))) +
       (pow(eta1 - eta2,2)*(pow(eta2,2)*(pow(m_pi,8) - 2*pow(m_pi,6)*pow(mrho,2) + pow(m_pi,4)*(pow(pow(mrho,2) + 2*s,2) - 2*s*t) +
               pow(s,2)*(pow(pow(mrho,2) + s,2) + 2*(-pow(mrho,2) + s)*t + 2*pow(t,2)) -
               2*pow(m_pi,2)*s*(pow(mrho,4) + pow(mrho,2)*(2*s - t) + 2*s*(s + t))) +
            2*eta1*eta2*(-pow(m_pi,8) + pow(m_pi,4)*(pow(mrho,4) + 2*pow(mrho,2)*s + 2*s*(-2*s + t)) -
               2*pow(m_pi,2)*s*(pow(mrho,4) + pow(mrho,2)*(s + t) - 2*s*(s + t)) + pow(s,2)*(pow(mrho,4) - pow(s,2) + 2*pow(mrho,2)*t - 2*t*(s + t)))\
             + pow(eta1,2)*(pow(m_pi,8) - 2*pow(m_pi,6)*pow(mrho,2) + pow(m_pi,4)*(3*pow(mrho,4) + 2*s*(2*s - t) + 2*pow(mrho,2)*(-3*s + t)) -
               2*pow(m_pi,2)*(pow(mrho,2) - s)*(-2*s*(s + t) + pow(mrho,2)*(2*s + t)) +
               s*(-pow(mrho,2) + s)*(pow(s,2) + 2*s*t + 2*pow(t,2) - pow(mrho,2)*(s + 2*t)))))/
        ((pow(Gammaa1,2)*pow(ma1,2) + pow(pow(ma1,2) - s,2))*(pow(m_pi,4) + pow(pow(mrho,2) - s,2) - 2*pow(m_pi,2)*(pow(mrho,2) + s))) +
       (pow(eta1 - eta2,2)*(-2*eta1*eta2*(pow(m_pi,8) - pow(m_pi,4)*(pow(mrho,4) + 2*(pow(mrho,2) + s)*t - 4*pow(t,2)) +
               pow(t,2)*(-pow(mrho,4) - 2*pow(mrho,2)*s + 2*pow(s,2) + 2*s*t + pow(t,2)) +
               2*pow(m_pi,2)*t*(pow(mrho,4) + pow(mrho,2)*(s + t) - 2*t*(s + t))) +
            pow(eta2,2)*(pow(m_pi,8) - 2*pow(m_pi,6)*pow(mrho,2) + pow(m_pi,4)*(pow(mrho,4) + 4*pow(mrho,2)*t - 2*(s - 2*t)*t) +
               pow(t,2)*(pow(mrho,4) + 2*pow(s,2) + 2*s*t + pow(t,2) + 2*pow(mrho,2)*(-s + t)) -
               2*pow(m_pi,2)*t*(pow(mrho,4) - pow(mrho,2)*(s - 2*t) + 2*t*(s + t))) +
            pow(eta1,2)*(pow(m_pi,8) - 2*pow(m_pi,6)*pow(mrho,2) + pow(m_pi,4)*(3*pow(mrho,4) + 2*pow(mrho,2)*(s - 3*t) - 2*(s - 2*t)*t) +
               t*(-pow(mrho,2) + t)*(2*pow(s,2) + 2*s*t + pow(t,2) - pow(mrho,2)*(2*s + t)) -
               2*pow(m_pi,2)*(-pow(mrho,2) + t)*(2*t*(s + t) - pow(mrho,2)*(s + 2*t)))))/
        ((pow(m_pi,4) + pow(pow(mrho,2) - s,2) - 2*pow(m_pi,2)*(pow(mrho,2) + s))*pow(pow(ma1,2) - t,2)) +
       (8*(-2 + delta)*((-2 + delta)*pow(mrho,6) + pow(m_pi,6)*(-2 + 3*delta - 8*C4*pow(mrho,2)) + s*t*((-2 + 3*delta)*s + 4*delta*t) +
            pow(m_pi,4)*(8*C4*pow(mrho,4) + 4*delta*s + 2*t - 3*delta*t - pow(mrho,2)*(2 + delta + 16*C4*s - 8*C4*t)) +
            pow(mrho,4)*(-((-2 + delta)*t) + s*(4 - 2*delta + 8*C4*t)) + pow(mrho,2)*s*(s*(-2 + delta - 8*C4*t) - 2*t*(delta + 8*C4*t)) +
            pow(m_pi,2)*(s*((2 - 3*delta)*s - 8*delta*t) - pow(mrho,4)*(-6 + 3*delta + 8*C4*(s + t)) +
               pow(mrho,2)*(8*C4*pow(s,2) + 4*(-1 + delta)*t + s*(-8 + 6*delta + 32*C4*t)))))/
        (pow(mrho,2)*(pow(m_pi,2) - s)*(pow(m_pi,4) + pow(pow(mrho,2) - s,2) - 2*pow(m_pi,2)*(pow(mrho,2) + s))*(pow(m_pi,2) - t)) +
       (2*pow(eta1 - eta2,2)*(pow(ma1,2) - s)*(pow(eta1,2)*(pow(m_pi,8) + pow(m_pi,4)*(2*pow(mrho,4) + 2*s*t - 3*pow(mrho,2)*(s + t)) +
               s*t*(2*pow(mrho,4) + pow(s,2) + 3*s*t + pow(t,2) - 3*pow(mrho,2)*(s + t)) -
               2*pow(m_pi,2)*(pow(mrho,2) - s - t)*(-2*s*t + pow(mrho,2)*(s + t))) +
            pow(eta2,2)*(pow(m_pi,8) - 4*pow(m_pi,2)*s*t*(pow(mrho,2) + s + t) + pow(m_pi,4)*(2*s*t + pow(mrho,2)*(s + t)) +
               s*t*(pow(s,2) + 3*s*t + pow(t,2) + pow(mrho,2)*(s + t))) +
            2*eta1*eta2*(-pow(m_pi,8) + 2*pow(m_pi,6)*pow(mrho,2) - 2*pow(m_pi,4)*s*t - s*t*(pow(s,2) + 3*s*t + pow(t,2) - 2*pow(mrho,2)*(s + t)) -
               pow(m_pi,2)*(-4*s*t*(s + t) + pow(mrho,2)*(pow(s,2) + 4*s*t + pow(t,2))))))/
        ((pow(Gammaa1,2)*pow(ma1,2) + pow(pow(ma1,2) - s,2))*(pow(m_pi,4) + pow(pow(mrho,2) - s,2) - 2*pow(m_pi,2)*(pow(mrho,2) + s))*
          (pow(ma1,2) - t)) + (8*(pow(delta,2)*(8*pow(m_pi,4) + 3*pow(mrho,4) - 6*pow(mrho,2)*(s + t) + 2*pow(s + t,2) +
               4*pow(m_pi,2)*(3*pow(mrho,2) - 2*(s + t))) - 4*delta*pow(mrho,2)*
             (16*C4*pow(m_pi,4) + pow(mrho,2)*(3 - 6*C4*(s + t)) + (s + t)*(-3 + 4*C4*(s + t)) + 2*pow(m_pi,2)*(3 + C4*(6*pow(mrho,2) - 8*(s + t)))) +
            4*pow(mrho,4)*(3 + 4*C4*(2*pow(m_pi,2) - s - t)*(3 + C4*(4*pow(m_pi,2) - 2*(s + t))))))/
        (pow(mrho,4)*(pow(m_pi,4) + pow(pow(mrho,2) - s,2) - 2*pow(m_pi,2)*(pow(mrho,2) + s))) +
       (4*(eta1 - eta2)*(-pow(ma1,2) + s)*(eta2*(-2*pow(m_pi,4)*(delta - 4*C4*pow(mrho,2))*(pow(mrho,2) + 4*s) +
               pow(m_pi,2)*(-2*pow(mrho,4)*(-2 + delta + 8*C4*s) + 8*delta*s*(s + t) - pow(mrho,2)*((-10 + delta)*s - (-2 + delta)*t + 32*C4*s*(s + t))) +
               s*(2*pow(mrho,4)*(-2 + delta + 4*C4*s) - 2*delta*pow(s + t,2) + pow(mrho,2)*((-6 + delta)*s + (-2 + delta)*t + 8*C4*pow(s + t,2)))) +
            eta1*(4*pow(m_pi,4)*(6*C4*pow(mrho,4) + 2*delta*s + pow(mrho,2)*(1 - 2*delta - 8*C4*s)) + 2*delta*s*pow(s + t,2) -
               pow(mrho,2)*((-6 + 5*delta)*pow(s,2) + 2*(-2 + 3*delta)*s*t + (-2 + delta)*pow(t,2) + 8*C4*s*pow(s + t,2)) +
               pow(mrho,4)*((-2 + delta)*(3*s + t) + 8*C4*s*(s + 2*t)) -
               2*pow(m_pi,2)*(4*delta*s*(s + t) - pow(mrho,2)*(-6*s + 7*delta*s - 2*t + 3*delta*t + 16*C4*s*(s + t)) +
                  2*pow(mrho,4)*(-2 + delta + 4*C4*(2*s + t))))))/
        (pow(mrho,2)*(pow(Gammaa1,2)*pow(ma1,2) + pow(pow(ma1,2) - s,2))*
          (pow(m_pi,4) + pow(pow(mrho,2) - s,2) - 2*pow(m_pi,2)*(pow(mrho,2) + s))) +
       (4*(eta1 - eta2)*(((-2 + delta)*(pow(m_pi,4) - pow(m_pi,2)*(pow(mrho,2) - 2*s) + s*(pow(mrho,2) - s - 2*t))*
               (eta1*(pow(mrho,2) - s - t) + eta2*(pow(m_pi,2) + t)))/((pow(m_pi,2) - s)*(pow(ma1,2) - t)) +
            ((-2 + delta)*(eta2*(pow(m_pi,2) + t)*(pow(m_pi,4) - pow(m_pi,2)*(pow(mrho,2) - 2*t) + (pow(mrho,2) - 2*s - t)*t) +
                 eta1*(-4*pow(m_pi,6) + (pow(mrho,2) - t)*(pow(mrho,2) - s - t)*t + pow(m_pi,4)*(3*pow(mrho,2) + s + t) -
                    pow(m_pi,2)*(pow(mrho,4) + pow(mrho,2)*(s - t) + 2*t*(-s + t)))))/((-pow(ma1,2) + t)*(-pow(m_pi,2) + t)) +
            (eta2*(-2*pow(m_pi,4)*(delta - 4*C4*pow(mrho,2))*(pow(mrho,2) + 4*t) +
                  pow(m_pi,2)*(8*delta*t*(s + t) - 2*pow(mrho,4)*(-2 + delta + 8*C4*t) -
                     pow(mrho,2)*(-((-2 + delta)*s) + (-10 + delta)*t + 32*C4*t*(s + t))) +
                  t*(-2*delta*pow(s + t,2) + 2*pow(mrho,4)*(-2 + delta + 4*C4*t) + pow(mrho,2)*((-2 + delta)*s + (-6 + delta)*t + 8*C4*pow(s + t,2)))) +
               eta1*(2*delta*t*pow(s + t,2) - pow(mrho,2)*((-2 + delta)*pow(s,2) + 2*(-2 + 3*delta)*s*t + (-6 + 5*delta)*pow(t,2) + 8*C4*t*pow(s + t,2)) +
                  pow(mrho,4)*(8*C4*t*(2*s + t) + (-2 + delta)*(s + 3*t)) +
                  4*pow(m_pi,4)*(6*C4*pow(mrho,4) + 2*delta*t + pow(mrho,2)*(1 - 2*delta - 8*C4*t)) -
                  2*pow(m_pi,2)*(4*delta*t*(s + t) - pow(mrho,2)*(-2*s + 3*delta*s - 6*t + 7*delta*t + 16*C4*t*(s + t)) +
                     2*pow(mrho,4)*(-2 + delta + 4*C4*(s + 2*t)))))/(pow(mrho,2)*(-pow(ma1,2) + t))))/
        (pow(m_pi,4) + pow(pow(mrho,2) - s,2) - 2*pow(m_pi,2)*(pow(mrho,2) + s))))/(512.*Pi);

=======
      diff_xsection = -alpha * g_rho_2 / (16 * s * p_cm_2);
      e = (s - 2 * m3_2) * pow_int(t - m_pi_2, 2) / m3_2 /
              pow_int(s - m3_2, 2) +
          (s - 2 * m3_2) * pow_int(u - m_pi_2, 2) / m3_2 / pow_int(s - m3_2, 2);
      e += (s - 6 * m3_2) * (t - m_pi_2) / m3_2 / (s - m3_2) +
           (s - 6 * m3_2) * (u - m_pi_2) / m3_2 / (s - m3_2);
      e += 2 * 4 * s * DM / pow_int(s - m3_2, 2);
      e += 4 * DM / (t - m_pi_2) * (s / (s - m3_2) + m_pi_2 / (t - m_pi_2)) +
           4 * DM / (u - m_pi_2) * (s / (s - m3_2) + m_pi_2 / (u - m_pi_2));
      e += 2 * (m_pi_2 / m3_2 - 4.5);
      diff_xsection = diff_xsection * e;
      break;
    case ReactionType::pi_rho0:
      diff_xsection = alpha * g_rho_2 / (12 * s * p_cm_2);
      diff_xsection = diff_xsection *
                      (2 -
                       s * (pow_int(m2, 2) - 4 * pow_int(m_pi, 2)) /
                           pow_int(s - m_pi_2, 2) -
                       (pow_int(m2, 2) - 4 * pow_int(m_pi, 2)) / (t - m_pi_2) *
                           ((s - pow_int(m2, 2) + m_pi_2) / (s - m_pi_2) +
                            m_pi_2 / (t - m_pi_2)));
>>>>>>> 509d22a4
      break;
    case ReactionType::pi_rho:
      diff_xsection = 1/3.0*((pow(Const,2)*pow(ghat,4)*((-0.25*pow(-2 + delta,2)*pow(mpion,2)*
                    (pow(mpion,4) + pow(pow(mrho,2) - t,2) - 2*pow(mpion,2)*(pow(mrho,2) + t)))/
                  (pow(mrho,2)*pow(pow(mpion,2) - t,2)) -
                 (0.0625*(eta1 - eta2)*(2*pow(mrho,2) + delta*(-2*pow(mpion,2) - pow(mrho,2) + s + t))*
                    (eta1*(8*pow(mpion,6) + pow(s,3) + 2*pow(mrho,4)*(s - t) + 5*pow(s,2)*t + s*pow(t,2) +
                         pow(t,3) + 2*pow(mpion,2)*(2*pow(mrho,2) - s - t)*(s + t) - pow(mrho,2)*(3*s - t)*(s + t) -
                         2*pow(mpion,4)*(2*pow(mrho,2) + 3*s + t)) +
                      eta2*(s - t)*(4*pow(mpion,4) + t*(4*pow(mrho,2) - s + t) - pow(mpion,2)*(s + 3*t))))/
                  (pow(mrho,2)*(-pow(ma1,2) + t)*(-2*pow(mpion,2) + s + t)) -
                 (0.0625*pow(-2.*pow(mrho,2) + delta*(2.*pow(mpion,2) + pow(mrho,2) - 1.*s - 1.*t),2)*
                    (8.*pow(mpion,6) + 4.*pow(mrho,6) + pow(s,3) + pow(mrho,4)*(-4.*s - 4.*t) +
                      pow(mpion,4)*(-4.*pow(mrho,2) - 4.*s - 4.*t) + 3.*pow(s,2)*t + 3.*s*pow(t,2) + pow(t,3) +
                      pow(mrho,2)*(-3.*pow(s,2) + 2.*s*t - 3.*pow(t,2)) +
                      pow(mpion,2)*(-8.*pow(mrho,4) - 2.*pow(s,2) - 4.*s*t - 2.*pow(t,2) + pow(mrho,2)*(4.*s + 4.*t)))
                    )/(pow(mrho,6)*pow(2.*pow(mpion,2) - 1.*s - 1.*t,2)) +
                 (0.125*(-2 + delta)*(eta1 - eta2)*(eta2*(pow(mpion,2) + t)*
                       (pow(mpion,4) - pow(mpion,2)*(pow(mrho,2) - 2*t) + (pow(mrho,2) - 2*s - t)*t) +
                      eta1*(-4*pow(mpion,6) + (pow(mrho,2) - t)*(pow(mrho,2) - s - t)*t +
                         pow(mpion,4)*(3*pow(mrho,2) + s + t) -
                         pow(mpion,2)*(pow(mrho,4) + pow(mrho,2)*(s - t) + 2*t*(-s + t)))))/
                  ((-pow(ma1,2) + t)*(-pow(mpion,2) + t)) +
                 (0.03125*pow(eta1 - eta2,2)*(-2*eta1*eta2*
                       (pow(mpion,8) - pow(mpion,4)*(pow(mrho,4) + 2*(pow(mrho,2) + s)*t - 4*pow(t,2)) +
                         pow(t,2)*(-pow(mrho,4) - 2*pow(mrho,2)*s + 2*pow(s,2) + 2*s*t + pow(t,2)) +
                         2*pow(mpion,2)*t*(pow(mrho,4) + pow(mrho,2)*(s + t) - 2*t*(s + t))) +
                      pow(eta2,2)*(pow(mpion,8) - 2*pow(mpion,6)*pow(mrho,2) +
                         pow(mpion,4)*(pow(mrho,4) + 4*pow(mrho,2)*t - 2*(s - 2*t)*t) +
                         pow(t,2)*(pow(mrho,4) + 2*pow(s,2) + 2*s*t + pow(t,2) + 2*pow(mrho,2)*(-s + t)) -
                         2*pow(mpion,2)*t*(pow(mrho,4) - pow(mrho,2)*(s - 2*t) + 2*t*(s + t))) +
                      pow(eta1,2)*(pow(mpion,8) - 2*pow(mpion,6)*pow(mrho,2) +
                         pow(mpion,4)*(3*pow(mrho,4) + 2*pow(mrho,2)*(s - 3*t) - 2*(s - 2*t)*t) +
                         t*(-pow(mrho,2) + t)*(2*pow(s,2) + 2*s*t + pow(t,2) - pow(mrho,2)*(2*s + t)) -
                         2*pow(mpion,2)*(-pow(mrho,2) + t)*(2*t*(s + t) - pow(mrho,2)*(s + 2*t)))))/
                  pow(pow(ma1,2) - t,2) - (0.5*(-2.*pow(mrho,2) +
                      delta*(2.*pow(mpion,2) + pow(mrho,2) - 1.*s - 1.*t))*
                    (delta*(-1.*pow(mpion,6) - 0.5*pow(mrho,6) - 0.1875*pow(s,3) +
                         pow(mpion,2)*(1.*pow(mrho,4) + pow(mrho,2)*(-0.625*s - 0.375*t) + s*(0.5*s + 0.5*t)) +
                         pow(mrho,4)*(0.5*s + 0.5*t) + pow(mpion,4)*(0.5*pow(mrho,2) + 0.25*s + 0.75*t) -
                         0.4375*pow(s,2)*t - 0.3125*s*pow(t,2) - 0.0625*pow(t,3) +
                         pow(mrho,2)*(0.4375*pow(s,2) - 0.25*s*t + 0.3125*pow(t,2))) +
                      pow(mrho,2)*(-0.125*pow(s,2) + C4*pow(mrho,4)*(1.*s - 1.*t) + 0.125*pow(t,2) +
                         pow(mpion,2)*((0.25 - 1.*C4*pow(mrho,2))*s + (-0.25 + 1.*C4*pow(mrho,2))*t) +
                         pow(mrho,2)*(-0.5*s + 0.5*C4*pow(s,2) + t*(0.5 - 0.5*C4*t)))))/
                  (pow(mrho,6)*(1.*pow(mpion,2) - 0.5*s - 0.5*t)) +
                 (pow(delta,2)*(-0.5*pow(mpion,6) - 0.0625*pow(mrho,6) + pow(mrho,4)*(-0.125*s - 0.125*t) +
                       pow(mpion,4)*(1.*pow(mrho,2) + 0.5*t) + s*(-0.125*pow(s,2) - 0.25*s*t - 0.125*pow(t,2)) +
                       pow(mpion,2)*(1.25*pow(mrho,4) + 0.375*pow(s,2) + pow(mrho,2)*(-1.125*s - 0.875*t) + 0.25*s*t -
                          0.125*pow(t,2)) + pow(mrho,2)*(0.4375*pow(s,2) + 0.25*s*t + 0.3125*pow(t,2))) +
                    pow(mrho,6)*(0.75 + C4*(8.*C4*pow(mpion,4) + 2.*C4*pow(s,2) +
                          pow(mpion,2)*(6. - 8.*C4*s - 8.*C4*t) + t*(-3. + 2.*C4*t) + s*(-3. + 4.*C4*t))) +
                    delta*pow(mrho,2)*(pow(mpion,4)*(-0.5 - 4.*C4*pow(mrho,2)) + s*(-0.25*s - 0.25*t) +
                       pow(mrho,4)*(-0.75 + 2.5*C4*s + 0.5*C4*t) +
                       pow(mrho,2)*(-0.5*C4*pow(s,2) + s*(0.25 - 2.*C4*t) + t*(1.25 - 1.5*C4*t)) +
                       pow(mpion,2)*(-3.*C4*pow(mrho,4) + 0.75*s + 0.25*t + pow(mrho,2)*(-1.5 + 3.*C4*s + 5.*C4*t))))/
                  pow(mrho,6) + (2*((0.0625*(-2. + delta)*
                         (-2.*pow(mrho,2) + delta*(2.*pow(mpion,2) + pow(mrho,2) - 1.*s - 1.*t))*
                         (2.*pow(mpion,6) + 1.*pow(mrho,6) + pow(mpion,4)*(-3.*pow(mrho,2) - 2.*t) +
                           pow(mrho,4)*(-1.5*s - 1.5*t) + pow(mrho,2)*s*(0.5*s + 0.5*t) +
                           pow(mpion,2)*(-1.*pow(mrho,4) - 0.5*pow(s,2) + pow(mrho,2)*(2.5*s - 0.5*t) - 1.*s*t -
                              0.5*pow(t,2)) + t*(0.5*pow(s,2) + 1.*s*t + 0.5*pow(t,2))))/
                       ((pow(mpion,2) - 1.*t)*(1.*pow(mpion,2) - 0.5*s - 0.5*t)) +
                      (0.0625*(-2 + delta)*(6*delta*pow(mpion,6) + delta*s*t*(s + t) +
                           pow(mrho,6)*(-2 + 3*delta + 8*C4*t) -
                           pow(mpion,4)*((-2 + 9*delta)*pow(mrho,2) - 8*C4*pow(mrho,4) + delta*(s + 9*t)) -
                           2*pow(mrho,4)*(t*(-1 + 3*delta + 4*C4*t) + s*(-1 + 2*delta + 8*C4*t)) -
                           pow(mpion,2)*(8*C4*pow(mrho,6) + 2*pow(mrho,4)*(-2 + delta - 8*C4*t) +
                              pow(mrho,2)*((2 - 7*delta)*s + (2 + 5*delta)*t) + delta*(pow(s,2) - 3*pow(t,2))) +
                           pow(mrho,2)*(2*s*t + delta*(pow(s,2) + 3*s*t + 3*pow(t,2)))))/(-pow(mpion,2) + t)))/
                  pow(mrho,4) + (0.0625*(eta1 - eta2)*(-(eta2*
                         (-2*pow(mpion,4)*(4*C4*pow(mrho,2)*(pow(mrho,2) + 4*t) - delta*(pow(mrho,2) - 2*s + 6*t)) +
                           pow(mpion,2)*(2*pow(mrho,4)*(-2 + delta + 8*C4*t) + delta*(pow(s,2) - 6*s*t - 11*pow(t,2)) +
                              pow(mrho,2)*(-((-2 + delta)*s) + (-10 + delta)*t + 32*C4*t*(s + t))) +
                           t*(-2*pow(mrho,4)*(-2 + delta + 4*C4*t) + delta*(3*pow(s,2) + 2*s*t + 3*pow(t,2)) +
                              pow(mrho,2)*((2 - 5*delta)*s + 3*(2 + delta)*t - 8*C4*pow(s + t,2))))) +
                      eta1*(8*delta*pow(mpion,6) + delta*(pow(s,3) + 7*pow(s,2)*t + 5*s*pow(t,2) + 3*pow(t,3)) -
                         2*pow(mrho,2)*((-1 + 2*delta)*pow(s,2) + 2*(-1 + 2*delta)*s*t + (-3 + 2*delta)*pow(t,2) +
                            4*C4*t*pow(s + t,2)) + pow(mpion,4)*
                          (24*C4*pow(mrho,4) + 6*delta*(-s + t) - 4*pow(mrho,2)*(-1 + 3*delta + 8*C4*t)) +
                         pow(mrho,4)*(t*(-6 + delta + 8*C4*t) + s*(-2 + 3*delta + 16*C4*t)) -
                         2*pow(mpion,2)*(delta*(s + t)*(s + 5*t) -
                            pow(mrho,2)*(-2*s + 5*delta*s - 6*t + 9*delta*t + 16*C4*t*(s + t)) +
                            2*pow(mrho,4)*(-2 + delta + 4*C4*(s + 2*t))))))/(pow(mrho,2)*(-pow(ma1,2) + t))))/
             (16.*Pi*(pow(mpion,4) + pow(pow(mrho,2) - s,2) - 2*pow(mpion,2)*(pow(mrho,2) + s))));

      // omega:
      /*diff_xsection = 1/3.0*(0.0024867959858108648*pow(Const,2)*pow(g_POR,4)*(pow(mpion,8) - 2*pow(mpion,6)*pow(mrho,2) +
        pow(mpion,4)*(pow(mrho,4) + 4*pow(s,2) - 2*s*t) +
        pow(s,2)*(pow(mrho,4) + pow(s,2) + 2*s*t + 2*pow(t,2) - 2*pow(mrho,2)*(s + t)) -
        2*pow(mpion,2)*s*(pow(mrho,4) + 2*s*(s + t) - pow(mrho,2)*(2*s + t))))/(pow(pow(momega,2) - s,2)*(pow(mpion,4) + pow(pow(mrho,2) - s,2) - 2*pow(mpion,2)*(pow(mrho,2) + s))); */
      break;
    case ReactionType::pi0_rho:
<<<<<<< HEAD
      diff_xsection = 1/3.0*((pow(Const,2)*pow(ghat,4)*((-0.25*pow(-2 + delta,2)*pow(mpion,2)*
                (pow(mpion,4) + pow(pow(mrho,2) - s,2) - 2*pow(mpion,2)*(pow(mrho,2) + s)))/(pow(mrho,2)*pow(pow(mpion,2) - s,2)) -
             (0.0625*(eta1 - eta2)*(-pow(ma1,2) + s)*(2*pow(mrho,2) + delta*(-2*pow(mpion,2) - pow(mrho,2) + s + t))*
                (-(eta2*(s - t)*(4*pow(mpion,4) + s*(4*pow(mrho,2) + s - t) - pow(mpion,2)*(3*s + t))) +
                  eta1*(8*pow(mpion,6) + pow(s,3) + pow(s,2)*t + 5*s*pow(t,2) + pow(t,3) + 2*pow(mrho,4)*(-s + t) +
                     pow(mrho,2)*(s - 3*t)*(s + t) + 2*pow(mpion,2)*(2*pow(mrho,2) - s - t)*(s + t) - 2*pow(mpion,4)*(2*pow(mrho,2) + s + 3*t))))
               /(pow(mrho,2)*(pow(Gammaa1,2)*pow(ma1,2) + pow(pow(ma1,2) - s,2))*(-2*pow(mpion,2) + s + t)) -
             (0.0625*pow(-2.*pow(mrho,2) + delta*(2.*pow(mpion,2) + pow(mrho,2) - 1.*s - 1.*t),2)*
                (8.*pow(mpion,6) + 4.*pow(mrho,6) + pow(s,3) + pow(mrho,4)*(-4.*s - 4.*t) + pow(mpion,4)*(-4.*pow(mrho,2) - 4.*s - 4.*t) +
                  3.*pow(s,2)*t + 3.*s*pow(t,2) + pow(t,3) + pow(mrho,2)*(-3.*pow(s,2) + 2.*s*t - 3.*pow(t,2)) +
                  pow(mpion,2)*(-8.*pow(mrho,4) - 2.*pow(s,2) - 4.*s*t - 2.*pow(t,2) + pow(mrho,2)*(4.*s + 4.*t))))/
              (pow(mrho,6)*pow(2.*pow(mpion,2) - 1.*s - 1.*t,2)) +
             (0.125*(-2 + delta)*(eta1 - eta2)*(-pow(ma1,2) + s)*
                (-(eta2*(pow(mpion,2) + s)*(-pow(mpion,4) + pow(mpion,2)*(pow(mrho,2) - 2*s) + s*(-pow(mrho,2) + s + 2*t))) +
                  eta1*(-4*pow(mpion,6) + s*(-pow(mrho,2) + s)*(-pow(mrho,2) + s + t) + pow(mpion,4)*(3*pow(mrho,2) + s + t) -
                     pow(mpion,2)*(pow(mrho,4) + 2*s*(s - t) + pow(mrho,2)*(-s + t)))))/
              ((pow(Gammaa1,2)*pow(ma1,2) + pow(pow(ma1,2) - s,2))*(-pow(mpion,2) + s)) +
             (0.03125*pow(eta1 - eta2,2)*(pow(eta2,2)*(pow(mpion,8) - 2*pow(mpion,6)*pow(mrho,2) +
                     pow(mpion,4)*(pow(pow(mrho,2) + 2*s,2) - 2*s*t) +
                     pow(s,2)*(pow(pow(mrho,2) + s,2) + 2*(-pow(mrho,2) + s)*t + 2*pow(t,2)) -
                     2*pow(mpion,2)*s*(pow(mrho,4) + pow(mrho,2)*(2*s - t) + 2*s*(s + t))) -
                  2*eta1*eta2*(pow(mpion,8) - pow(mpion,4)*(pow(mrho,4) + 2*pow(mrho,2)*s + 2*s*(-2*s + t)) +
                     2*pow(mpion,2)*s*(pow(mrho,4) + pow(mrho,2)*(s + t) - 2*s*(s + t)) +
                     pow(s,2)*(-pow(mrho,4) + pow(s,2) - 2*pow(mrho,2)*t + 2*t*(s + t))) +
                  pow(eta1,2)*(pow(mpion,8) - 2*pow(mpion,6)*pow(mrho,2) +
                     pow(mpion,4)*(3*pow(mrho,4) + 2*s*(2*s - t) + 2*pow(mrho,2)*(-3*s + t)) -
                     2*pow(mpion,2)*(-pow(mrho,2) + s)*(2*s*(s + t) - pow(mrho,2)*(2*s + t)) +
                     s*(-pow(mrho,2) + s)*(pow(s,2) + 2*s*t + 2*pow(t,2) - pow(mrho,2)*(s + 2*t)))))/
              (pow(Gammaa1,2)*pow(ma1,2) + pow(pow(ma1,2) - s,2)) +
             (0.5*(-2.*pow(mrho,2) + delta*(2.*pow(mpion,2) + pow(mrho,2) - 1.*s - 1.*t))*
                (delta*(1.*pow(mpion,6) + 0.5*pow(mrho,6) + 0.0625*pow(s,3) + pow(mrho,4)*(-0.5*s - 0.5*t) +
                     pow(mpion,4)*(-0.5*pow(mrho,2) - 0.75*s - 0.25*t) + 0.3125*pow(s,2)*t + 0.4375*s*pow(t,2) + 0.1875*pow(t,3) +
                     pow(mpion,2)*(-1.*pow(mrho,4) + pow(mrho,2)*(0.375*s + 0.625*t) + (-0.5*s - 0.5*t)*t) +
                     pow(mrho,2)*(-0.3125*pow(s,2) + 0.25*s*t - 0.4375*pow(t,2))) +
                  pow(mrho,2)*(-0.125*pow(s,2) + C4*pow(mrho,4)*(1.*s - 1.*t) + 0.125*pow(t,2) +
                     pow(mpion,2)*((0.25 - 1.*C4*pow(mrho,2))*s + (-0.25 + 1.*C4*pow(mrho,2))*t) +
                     pow(mrho,2)*(-0.5*s + 0.5*C4*pow(s,2) + t*(0.5 - 0.5*C4*t)))))/(pow(mrho,6)*(1.*pow(mpion,2) - 0.5*s - 0.5*t)) +
             (pow(delta,2)*(-0.5*pow(mpion,6) - 0.0625*pow(mrho,6) + pow(mpion,4)*(1.*pow(mrho,2) + 0.5*s) +
                   pow(mrho,4)*(-0.125*s - 0.125*t) + t*(-0.125*pow(s,2) - 0.25*s*t - 0.125*pow(t,2)) +
                   pow(mpion,2)*(1.25*pow(mrho,4) - 0.125*pow(s,2) + pow(mrho,2)*(-0.875*s - 1.125*t) + 0.25*s*t + 0.375*pow(t,2)) +
                   pow(mrho,2)*(0.3125*pow(s,2) + 0.25*s*t + 0.4375*pow(t,2))) +
                delta*pow(mrho,2)*(pow(mpion,4)*(-0.5 - 4.*C4*pow(mrho,2)) + (-0.25*s - 0.25*t)*t + pow(mrho,4)*(-0.75 + 0.5*C4*s + 2.5*C4*t) +
                   pow(mrho,2)*(-1.5*C4*pow(s,2) + s*(1.25 - 2.*C4*t) + t*(0.25 - 0.5*C4*t)) +
                   pow(mpion,2)*(-3.*C4*pow(mrho,4) + 0.25*s + 0.75*t + pow(mrho,2)*(-1.5 + 5.*C4*s + 3.*C4*t))) +
                pow(mrho,6)*(0.75 + C4*(8.*C4*pow(mpion,4) + 2.*C4*pow(s,2) + pow(mpion,2)*(6. - 8.*C4*s - 8.*C4*t) + t*(-3. + 2.*C4*t) +
                      s*(-3. + 4.*C4*t))))/pow(mrho,6) + (0.0625*(eta1 - eta2)*(-pow(ma1,2) + s)*
                (-(eta2*(2*pow(mpion,4)*(-4*C4*pow(mrho,2)*(pow(mrho,2) + 4*s) + delta*(pow(mrho,2) + 6*s - 2*t)) +
                       pow(mpion,2)*(2*pow(mrho,4)*(-2 + delta + 8*C4*s) + delta*(-11*pow(s,2) - 6*s*t + pow(t,2)) +
                          pow(mrho,2)*((-10 + delta)*s - (-2 + delta)*t + 32*C4*s*(s + t))) +
                       s*(-2*pow(mrho,4)*(-2 + delta + 4*C4*s) + delta*(3*pow(s,2) + 2*s*t + 3*pow(t,2)) +
                          pow(mrho,2)*(3*(2 + delta)*s + (2 - 5*delta)*t - 8*C4*pow(s + t,2))))) +
                  eta1*(8*delta*pow(mpion,6) + 2*pow(mpion,4)*(12*C4*pow(mrho,4) - 2*pow(mrho,2)*(-1 + 3*delta + 8*C4*s) + 3*delta*(s - t)) +
                     delta*(3*pow(s,3) + 5*pow(s,2)*t + 7*s*pow(t,2) + pow(t,3)) -
                     2*pow(mrho,2)*((-3 + 2*delta)*pow(s,2) + 2*(-1 + 2*delta)*s*t + (-1 + 2*delta)*pow(t,2) + 4*C4*s*pow(s + t,2)) +
                     pow(mrho,4)*((-6 + delta)*s + (-2 + 3*delta)*t + 8*C4*s*(s + 2*t)) -
                     2*pow(mpion,2)*(delta*(s + t)*(5*s + t) - pow(mrho,2)*(-6*s + 9*delta*s - 2*t + 5*delta*t + 16*C4*s*(s + t)) +
                        2*pow(mrho,4)*(-2 + delta + 4*C4*(2*s + t))))))/(pow(mrho,2)*(pow(Gammaa1,2)*pow(ma1,2) + pow(pow(ma1,2) - s,2))) +
             (2*((0.0625*(-2. + delta)*(-2.*pow(mrho,2) + delta*(2.*pow(mpion,2) + pow(mrho,2) - 1.*s - 1.*t))*
                     (2.*pow(mpion,6) + 1.*pow(mrho,6) + pow(mpion,4)*(-3.*pow(mrho,2) - 2.*s) + pow(mrho,4)*(-1.5*s - 1.5*t) +
                       pow(mrho,2)*(0.5*s + 0.5*t)*t + s*(0.5*pow(s,2) + 1.*s*t + 0.5*pow(t,2)) +
                       pow(mpion,2)*(-1.*pow(mrho,4) - 0.5*pow(s,2) - 1.*s*t - 0.5*pow(t,2) + pow(mrho,2)*(-0.5*s + 2.5*t))))/
                   ((pow(mpion,2) - 1.*s)*(1.*pow(mpion,2) - 0.5*s - 0.5*t)) +
                  (0.0625*(-2 + delta)*(delta*(6*pow(mpion,6) - pow(mpion,4)*(9*(pow(mrho,2) + s) + t) -
                          pow(mpion,2)*(2*pow(mrho,4) - 3*pow(s,2) + pow(mrho,2)*(5*s - 7*t) + pow(t,2)) +
                          (pow(mrho,2) - s - t)*(3*pow(mrho,4) - s*t - pow(mrho,2)*(3*s + t))) +
                       2*pow(mrho,2)*(pow(mpion,4)*(1 + 4*C4*pow(mrho,2)) + pow(mrho,4)*(-1 + 4*C4*s) + s*t -
                          pow(mpion,2)*(4*C4*pow(mrho,4) + s - 2*pow(mrho,2)*(1 + 4*C4*s) + t) + pow(mrho,2)*(t + s*(1 - 4*C4*(s + 2*t))))))/
                   (-pow(mpion,2) + s)))/pow(mrho,4)))/(16.*Pi*(pow(mpion,4) + pow(pow(mrho,2) - s,2) - 2*pow(mpion,2)*(pow(mrho,2) + s))));

      // omega:
      /*diff_xsection = 1/3.0*(0.0024867959858108648*pow(Const,2)*pow(g_POR,4)*(pow(mpion,8) - 2*pow(mpion,6)*pow(mrho,2) +
       pow(mpion,4)*(pow(mrho,4) - 2*(s - 2*t)*t) + pow(t,2)*(pow(mrho,4) + 2*pow(s,2) + 2*s*t + pow(t,2) - 2*pow(mrho,2)*(s + t)) -
       2*pow(mpion,2)*t*(pow(mrho,4) + 2*t*(s + t) - pow(mrho,2)*(s + 2*t))))/
       ((pow(mpion,4) + pow(pow(mrho,2) - s,2) - 2*pow(mpion,2)*(pow(mrho,2) + s))*pow(pow(momega,2) - t,2));*/
      break;
    /*case ReactionType::pi_eta:
      diff_xsection = to_be_determined;
      break;*/
    case ReactionType::pi0_rho0:

      diff_xsection = 1/3.0*(pow(Const,2)*pow(g_POR,4)*(pow(m_omega,4)*pow(s,4) + 4*pow(m_omega,4)*pow(s,3)*t - 4*pow(m_omega,2)*pow(s,4)*t + 10*pow(m_omega,4)*pow(s,2)*pow(t,2) -
             16*pow(m_omega,2)*pow(s,3)*pow(t,2) + 5*pow(s,4)*pow(t,2) + 4*pow(m_omega,4)*s*pow(t,3) - 16*pow(m_omega,2)*pow(s,2)*pow(t,3) +
             10*pow(s,3)*pow(t,3) + pow(m_omega,4)*pow(t,4) - 4*pow(m_omega,2)*s*pow(t,4) + 5*pow(s,2)*pow(t,4) + pow(m_pi,8)*pow(-2*pow(m_omega,2) + s + t,2) -
             2*pow(m_pi,6)*pow(m_rho,2)*(2*pow(m_omega,4) + pow(s,2) + pow(t,2) - 2*pow(m_omega,2)*(s + t)) +
             pow(m_rho,4)*(2*pow(s,2)*pow(t,2) - 2*pow(m_omega,2)*s*t*(s + t) + pow(m_omega,4)*(pow(s,2) + pow(t,2))) -
             2*pow(m_rho,2)*(3*pow(s,2)*pow(t,2)*(s + t) - 3*pow(m_omega,2)*s*t*pow(s + t,2) +
                pow(m_omega,4)*(pow(s,3) + 2*pow(s,2)*t + 2*s*pow(t,2) + pow(t,3))) +
             pow(m_pi,4)*(-2*pow(m_rho,2)*(pow(m_omega,2) - s)*(pow(m_omega,2) - t)*(s + t) - 8*pow(m_omega,2)*s*t*(s + t) + 4*pow(m_omega,4)*(pow(s,2) + pow(t,2)) -
                2*s*t*(pow(s,2) - 6*s*t + pow(t,2)) + pow(m_rho,4)*(2*pow(m_omega,4) + pow(s,2) + pow(t,2) - 2*pow(m_omega,2)*(s + t))) -
             2*pow(m_pi,2)*(2*(s + t)*pow(-2*s*t + pow(m_omega,2)*(s + t),2) + pow(m_rho,4)*(-4*pow(m_omega,2)*s*t + pow(m_omega,4)*(s + t) + s*t*(s + t)) -
                pow(m_rho,2)*(-10*pow(m_omega,2)*s*t*(s + t) + 2*pow(m_omega,4)*(pow(s,2) + 3*s*t + pow(t,2)) + s*t*(pow(s,2) + 8*s*t + pow(t,2))))))/
         (128.*Pi*pow(pow(m_omega,2) - s,2)*(pow(pow(m_pi,2) - pow(m_rho,2),2) - 2*(pow(m_pi,2) + pow(m_rho,2))*s + pow(s,2))*pow(pow(m_omega,2) - t,2));
=======
      diff_xsection = alpha * g_rho_2 / (48 * s * p_cm_2);
      e = 4.5 - s / m2 -
          4 * s * (pow_int(m2, 2) - 4 * pow_int(m_pi, 2)) /
              pow_int(s - m_pi_2, 2) +
          (pow_int(s - m_pi_2, 2) -
           4 * m2 * (pow_int(m2, 2) - 4 * pow_int(m_pi, 2))) /
              pow_int(u - m2, 2);
      e += 1 / (u - m2) * (5 * (s - m_pi_2) - pow_int(s - m_pi_2, 2) / m2 -
                           4 * (pow_int(m2, 2) - 4 * pow_int(m_pi, 2)) *
                               (s - m_pi_2 + m2) / (s - m_pi_2));
      diff_xsection = diff_xsection * e;
      break;
    case ReactionType::pi_eta:
      diff_xsection =
          twopi * alpha * 4.7 *
          (pow_int(m_rho, 4) /
           (pow_int(u - m_rho_2, 2) + pow_int(gamma_rho_tot, 2) * m_rho_2)) /
          (32 * m_eta_2 * pow_int(m_rho, 4) * s * p_cm_2);
      diff_xsection = diff_xsection * (u * (s - m_pi_2) * (t - m_pi_2) -
                                       m_pi_2 * pow_int(u - m_eta_2, 2));
>>>>>>> 509d22a4
      break;
    case ReactionType::no_reaction:
      // never reached
      break;
  }
  return diff_xsection * to_mb;
}

double ScatterActionPhoton::form_factor(double E_photon) {
  double form_factor = 1.0;
  double t_ff = 0.0;
  double Lambda = 1.0;
  switch(reac){

    /* The form factor is assumed to be a hadronic dipole form factor which
    takes the shape of: FF = (2*Lambda^2/(2*Lambda^2 - t))^2 with
    Lambda = 1.0 GeV. t depends on the lightest possible exchange particle in
    the different channels. This could either be a pion or an omega meson. For
    the computation the parametrizations given in REF! are used. */

    case ReactionType::pi_pi:
    case ReactionType::pi0_pi:
    case ReactionType::pi_rho0:
    case ReactionType::pi_rho:
    case ReactionType::pi0_rho:
      t_ff = 34.5096*pow(E_photon,0.737) - 67.557*pow(E_photon,0.7584)
          + 32.858*pow(E_photon,0.7806);
      break;
    // lightest exchange particle: omega
    case ReactionType::pi0_rho0:
      t_ff = -61.595*pow(E_photon,0.9979) + 28.592*pow(E_photon,1.1579)
                    + 37.738*pow(E_photon,0.9317) - 5.282*pow(E_photon,1.3686);
      break;

    case ReactionType::no_reaction:
      // never reached
      break;
  }
  form_factor = pow(2.0*pow(Lambda,2)/(2.0*pow(Lambda,2)-t_ff),2);
  return form_factor;
}

}  // namespace Smash<|MERGE_RESOLUTION|>--- conflicted
+++ resolved
@@ -59,13 +59,8 @@
   assert(t1 < t2);
   const double stepsize = (t2 - t1) / 100.0;
   for (double t = t1; t < t2; t += stepsize) {
-<<<<<<< HEAD
     double diff_xsection_max = std::max(diff_cross_section(t, m3, t2, t1),
                                               diff_xsection_max);
-=======
-    double diff_xsection_max =
-        std::max(diff_cross_section(t, m3), diff_xsection_max);
->>>>>>> 509d22a4
   }
 
   double t = Random::uniform(t1, t2);
@@ -74,13 +69,8 @@
   do {
     t = Random::uniform(t1, t2);
     iteration_number++;
-<<<<<<< HEAD
   } while (diff_cross_section(t, m3, t2, t1) < Random::uniform(0., diff_xsection_max)
            && iteration_number < 100);
-=======
-  } while (diff_cross_section(t, m3) < Random::uniform(0., diff_xsection_max) &&
-           iteration_number < 100);
->>>>>>> 509d22a4
 
   // TODO(schaefer): this should be moved to kinematics.h and tested
   double costheta =
@@ -96,13 +86,8 @@
 
   /* Weighing of the fractional photons */
   if (number_of_fractional_photons_ > 1) {
-<<<<<<< HEAD
     weight_ = diff_cross_section(t, m3,t2,t1) * (t2 - t1)
           / (number_of_fractional_photons_ * cross_section());
-=======
-    weight_ = diff_cross_section(t, m3) * (t2 - t1) /
-              (number_of_fractional_photons_ * cross_section());
->>>>>>> 509d22a4
   } else {
     weight_ = proc->weight() / cross_section();
   }
@@ -177,19 +162,11 @@
     case (pack(pdg::pi_z, pdg::rho_p)):
     case (pack(pdg::pi_z, pdg::rho_m)):
       return ReactionType::pi0_rho;
-<<<<<<< HEAD
     /*case(pack(pdg::pi_p, pdg::eta)):
     case(pack(pdg::pi_m, pdg::eta)):
       return ReactionType::pi_eta;*/
     case(pack(pdg::pi_p, pdg::pi_m)):
     case(pack(pdg::pi_m, pdg::pi_p)):
-=======
-    case (pack(pdg::pi_p, pdg::eta)):
-    case (pack(pdg::pi_m, pdg::eta)):
-      return ReactionType::pi_eta;
-    case (pack(pdg::pi_p, pdg::pi_m)):
-    case (pack(pdg::pi_m, pdg::pi_p)):
->>>>>>> 509d22a4
       return ReactionType::pi_pi;
     case(pack(pdg::pi_z, pdg::rho_z)):
       return ReactionType::pi0_rho0;
@@ -209,17 +186,7 @@
   ParticleTypePtr photon_particle = &ParticleType::find(pdg::photon);
   const double m_rho = rho0_particle->mass();
   const double m_pi = pi0_particle->mass();
-<<<<<<< HEAD
-
-=======
-  const double m_pi_2 = pow_int(m_pi, 2);
-  const double m_eta = eta_particle->mass();
-  const double m_eta_2 = pow_int(m_eta, 2);
-  const double gamma_rho_tot = rho0_particle->width_at_pole();
-  const double g_rho_2 =
-      24 * twopi * gamma_rho_tot * pow_int(m_rho, 2) /
-      std::pow(pow_int(m_rho, 2) - 4 * pow_int(m_pi, 2), 3.0 / 2.0);
->>>>>>> 509d22a4
+
   const double to_mb = 0.3894;
   const double Const = 0.059;
   const double g_POR = 11.93;
@@ -286,24 +253,8 @@
             mandelstam_t = get_t_range(sqrts, m1, m2, m3, 0.0);
             t1 = mandelstam_t[1];
             t2 = mandelstam_t[0];
-<<<<<<< HEAD
 
             xsection = to_be_determined * to_mb;
-=======
-            u1 = pow_int(m1, 2) + pow_int(m2, 2) + pow_int(m3, 2) - s - t1;
-            u2 = pow_int(m1, 2) + pow_int(m2, 2) + pow_int(m3, 2) - s - t2;
-            xsection = M_PI * alpha * 4.7 * pow_int(m_rho, 4) /
-                       (pow_int(s - m_rho_2, 2) +
-                        pow_int(gamma_rho_tot, 2) * m_rho_2) /
-                       (16 * m_eta_2 * pow_int(m_rho, 4) * s * p_cm_2);
-            xsection = xsection *
-                       ((2 * m_pi_2 + m_eta_2 - s) * s / 2 *
-                            (pow_int(t2, 2) - pow_int(t1, 2)) -
-                        s / 3 * (pow_int(t2, 3) - pow_int(t1, 3)) -
-                        (t2 - t1) * m_pi_2 *
-                            (pow_int(m_eta, 4) + s * (m_pi_2 - m_eta_2))) *
-                       to_mb;
->>>>>>> 509d22a4
             process_list.push_back(make_unique<CollisionBranch>(
                 *part_out, *photon_out, xsection, ProcessType::TwoToTwo));
           }*/
@@ -312,7 +263,6 @@
           part_out = rho0_particle;
           m3 = part_out->mass();
 
-<<<<<<< HEAD
           if (sqrts > m3) {
             mandelstam_t = get_t_range(sqrts, m1, m2, m3, 0.0);
             t1 = mandelstam_t[1];
@@ -1158,21 +1108,6 @@
                   (16.*M_PI*s*(-4*pow(mpion,2) + s));
             process_list.push_back(make_unique<CollisionBranch>(
                 *part_out, *photon_out, xsection, ProcessType::TwoToTwo));
-=======
-          if (gamma_rho_tot > really_small) {
-            if (tabulation_pi_pi_rho0 == nullptr) {
-              tabulation_pi_pi_rho0 = make_unique<Tabulation>(
-                  2. * m_pi, 15. - 2. * m_pi, num_tab_pts_, [&](double sqrts1) {
-                    return integrate(2. * m_pi, sqrts1, [&](double M) {
-                      return pi_pi_rho0(M, pow_int(sqrts1, 2)) *
-                             part_out->spectral_function(M);
-                    });
-                  });
-            }
-            xsection = tabulation_pi_pi_rho0->get_value_linear(sqrts);
-          } else {
-            xsection = pi_pi_rho0(m3, pow_int(sqrts, 2));
->>>>>>> 509d22a4
           }
 
           // the third possible reaction (produces photon)
@@ -1197,7 +1132,6 @@
           }
           m3 = part_out->mass();
 
-<<<<<<< HEAD
           if (sqrts > m3) {
            mandelstam_t = get_t_range(sqrts, m1, m2, m3, 0.0);
            t1 = mandelstam_t[1];
@@ -1460,21 +1394,6 @@
             part_out = pi_plus_particle;
           } else {
             part_out = pi_minus_particle;
-=======
-          if (gamma_rho_tot > really_small) {
-            if (tabulation_pi0_pi_rho == nullptr) {
-              tabulation_pi0_pi_rho = make_unique<Tabulation>(
-                  2. * m_pi, 15. - 2. * m_pi, num_tab_pts_, [&](double sqrts1) {
-                    return integrate(2. * m_pi, sqrts1, [&](double M) {
-                      return pi_pi0_rho(M, pow_int(sqrts1, 2)) *
-                             part_out->spectral_function(M);
-                    });
-                  });
-            }
-            xsection = tabulation_pi0_pi_rho->get_value_linear(sqrts);
-          } else {
-            xsection = pi_pi0_rho(m3, pow_int(sqrts, 2));
->>>>>>> 509d22a4
           }
           m3 = 0.0;
 
@@ -1495,7 +1414,6 @@
           }
           m3 = part_out->mass();
 
-<<<<<<< HEAD
           mandelstam_t = get_t_range(sqrts, m1, m2, m3, 0.0);
           t1 = mandelstam_t[1];
           t2 = mandelstam_t[0];
@@ -1866,19 +1784,6 @@
                      2*pow(mrho,2)*(8*C4*pow(m_pi,4) - pow(mrho,2) + s + pow(m_pi,2)*(3 - 8*C4*s)))*log(fabs(-pow(m_pi,2) + t1)))/
                  (pow(mrho,2)*(pow(m_pi,4) + pow(pow(mrho,2) - s,2) - 2*pow(m_pi,2)*(pow(mrho,2) + s)))))/(512.*Pi);
 
-=======
-          xsection = alpha * g_rho_2 / (12 * s * p_cm_2);
-          t1 += -m_pi_2;
-          t2 += -m_pi_2;
-          xsection = xsection * (2 * (t2 - t1) -
-                                 s * (pow_int(m2, 2) - 4 * m_pi_2) /
-                                     pow_int(s - m_pi_2, 2) * (t2 - t1) -
-                                 (pow_int(m2, 2) - 4 * m_pi_2) *
-                                     ((s - pow_int(m2, 2) + m_pi_2) /
-                                          (s - m_pi_2) * std::log(t2 / t1) +
-                                      m_pi_2 * (t2 - t1) / (t1 * t2))) *
-                     to_mb;
->>>>>>> 509d22a4
           process_list.push_back(make_unique<CollisionBranch>(
               *part_out, *photon_out, xsection, ProcessType::TwoToTwo));
           break;
@@ -2365,7 +2270,6 @@
           }
           m3 = part_out->mass();
 
-<<<<<<< HEAD
           mandelstam_t = get_t_range(sqrts, m1, m2, m3, 0.0);
           t1 = mandelstam_t[1];
           t2 = mandelstam_t[0];
@@ -2672,22 +2576,6 @@
               pow(momega,2)*(4*pow(mpion,4) + pow(mrho,4) + 4*pow(mpion,2)*(pow(mrho,2) - s) - 2*pow(mrho,2)*s + 2*pow(s,2)))*
             log(fabs(-pow(momega,2) + t1))))/(pow(mpion,4) + pow(pow(mrho,2) - s,2) - 2*pow(mpion,2)*(pow(mrho,2) + s)); */
 
-=======
-          xsection = alpha * g_rho_2 / (48 * s * p_cm_2);
-          u1 += -pow_int(m2, 2);  // is u+
-          u2 += -pow_int(m2, 2);
-          e = (t2 - t1) *
-              (4.5 - s / pow_int(m2, 2) -
-               4 * s * (pow_int(m2, 2) - 4 * m_pi_2) / pow_int(s - m_pi_2, 2) +
-               (pow_int(s - m_pi_2, 2) -
-                4 * pow_int(m2, 2) * (pow_int(m2, 2) - 4 * m_pi_2)) /
-                   (u1 * u2));
-          e += std::log(u1 / u2) *
-               (5 * (s - m_pi_2) - pow_int(s - m_pi_2, 2) / pow_int(m2, 2) -
-                4 * (pow_int(m2, 2) - 4 * m_pi_2) *
-                    (s - m_pi_2 + pow_int(m2, 2)) / (s - m_pi_2));
-          xsection = xsection * e * to_mb;
->>>>>>> 509d22a4
           process_list.push_back(make_unique<CollisionBranch>(
               *part_out, *photon_out, xsection, ProcessType::TwoToTwo));
           break;
@@ -2700,30 +2588,11 @@
           }
           m3 = part_out->mass();
 
-<<<<<<< HEAD
           mandelstam_t = get_t_range(sqrts, m1, m2, m3, 0.0);
           t1 = mandelstam_t[1];
           t2 = mandelstam_t[0];
 
           xsection = to_be_determined * to_mb;
-=======
-          xsection = M_PI * alpha * 4.7 / (16 * m_eta_2 * s * p_cm_2);
-          I0 = 1 / (m_rho * gamma_rho_tot) *
-               (std::atan((u1 - m_rho_2) / (m_rho * gamma_rho_tot)) -
-                std::atan((u2 - m_rho_2) / (m_rho * gamma_rho_tot)));
-          I1 = std::log(
-              (pow_int(u2 - m_rho_2, 2) + m_rho_2 * pow_int(gamma_rho_tot, 2)) /
-              (pow_int(u1 - m_rho_2, 2) + m_rho_2 * pow_int(gamma_rho_tot, 2)));
-          e = -m_pi_2 *
-              ((t2 + u2) * (s - m_pi_2) + pow_int(2 * m_pi_2 - s, 2)) * I0;
-          e += ((s - m_pi_2) * (m_pi_2 + t2 + u2) -
-                2 * m_pi_2 * (s - 2 * m_pi_2)) *
-               ((t2 + u2 - m_rho_2) * I0 + 0.5 * I1);
-          e += -s * (t2 - t1 + (t2 + u2 - m_rho_2) * I1 +
-                     pow_int(t2 + u2 - m_rho_2, 2) * I0 -
-                     m_rho_2 * pow_int(gamma_rho_tot, 2) * I0);
-          xsection = xsection * e * to_mb;
->>>>>>> 509d22a4
           process_list.push_back(make_unique<CollisionBranch>(
               *part_out, *photon_out, xsection, ProcessType::TwoToTwo));
           break; */
@@ -2780,7 +2649,6 @@
 
 double ScatterActionPhoton::diff_cross_section(double t, double m3, double t2, double t1) const {
   const double to_mb = 0.3894;
-<<<<<<< HEAD
   const float m_rho = ParticleType::find(pdg::rho_z).mass();
   const float m_pi = ParticleType::find(pdg::pi_z).mass();
   float s = mandelstam_s();
@@ -2903,147 +2771,11 @@
            (16.*M_PI*s*(-4*pow(mpion,2) + s));
     //  } else if (outgoing_particles_[0].type().pdgcode() == pdg::eta) {
     //    diff_xsection = to_be_determined;
-=======
-  const double m_pi = ParticleType::find(pdg::pi_z).mass();
-  const double m_pi_2 = pow_int(m_pi, 2);
-  const double m_rho = ParticleType::find(pdg::rho_z).mass();
-  const double gamma_rho_tot = ParticleType::find(pdg::rho_z).width_at_pole();
-  const double g_rho_2 =
-      24 * twopi * gamma_rho_tot * pow_int(m_rho, 2) /
-      std::pow(pow_int(m_rho, 2) - 4 * pow_int(m_pi, 2), 3.0 / 2.0);
-  const double DM = pow_int(M, 2) - 4 * pow_int(m_pi, 2);
-  const double sqrts = std::sqrt(s);
-  const double p_cm_2 = 0.25 * s - m_pi_2;
-  if (sqrts <= M) {
-    return 0;
-  }
-  std::array<double, 2> mandelstam_t = get_t_range(sqrts, m_pi, m_pi, M, 0.);
-  double t1 = mandelstam_t[1];
-  double t2 = mandelstam_t[0];
-  double u1 = 2 * m_pi_2 + pow_int(M, 2) - s - t1;
-  double u2 = 2 * m_pi_2 + pow_int(M, 2) - s - t2;
-  double xsection = alpha * g_rho_2 / (4 * s * p_cm_2);
-
-  t1 += -m_pi_2;
-  t2 += -m_pi_2;
-  if (std::abs(t1) < really_small) {
-    t1 = -really_small;
-  }
-  if (t2 / t1 <= 0) {
-    return 0;
-  }
-  u1 += -m_pi_2;
-  u2 += -m_pi_2;
-  if (std::abs(u2) < really_small) {
-    return 0;
-  }
-  if (u1 / u2 <= 0) {
-    return 0;
-  }
-  xsection = xsection *
-             (2 * (t2 - t1) -
-              DM * ((s - 2 * m_pi_2) / (s - pow_int(M, 2)) * std::log(t2 / t1) +
-                    m_pi_2 * (t2 - t1) / (t2 * t1) +
-                    (s - 2 * m_pi_2) / (s - pow_int(M, 2)) * std::log(u1 / u2) +
-                    m_pi_2 * (u1 - u2) / (u1 * u2))) *
-             to_mb;
-  if (xsection > 0) {
-    return xsection;
-  } else {
-    return really_small;
-  }
-}
-
-double ScatterActionPhoton::pi_pi0_rho(const double M, const double s) const {
-  const double to_mb = 0.3894;
-  const double m_pi = ParticleType::find(pdg::pi_z).mass();
-  const double m_pi_2 = pow_int(m_pi, 2);
-  const double m_rho = ParticleType::find(pdg::rho_z).mass();
-  const double gamma_rho_tot = ParticleType::find(pdg::rho_z).width_at_pole();
-  const double g_rho_2 =
-      24 * twopi * gamma_rho_tot * pow_int(m_rho, 2) /
-      std::pow(pow_int(m_rho, 2) - 4 * pow_int(m_pi, 2), 3.0 / 2.0);
-  const double DM = pow_int(M, 2) - 4 * pow_int(m_pi, 2);
-  const double sqrts = std::sqrt(s);
-  const double p_cm_2 = 0.25 * s - m_pi_2;
-  if (sqrts <= M) {
-    return 0;
-  }
-  std::array<double, 2> mandelstam_t = get_t_range(sqrts, m_pi, m_pi, M, 0.);
-  double t1 = mandelstam_t[1];
-  double t2 = mandelstam_t[0];
-  double xsection = -alpha * g_rho_2 / (16 * s * p_cm_2);
-  double e = 1.0 / 3.0 * (s - 2 * pow_int(M, 2)) / pow_int(M, 2) /
-             pow_int(s - pow_int(M, 2), 2) * (pow_int(t2, 3) - pow_int(t1, 3));
-  e += 0.5 * (s - 6 * pow_int(M, 2)) / pow_int(M, 2) / (s - pow_int(M, 2)) *
-       (pow_int(t2, 2) - pow_int(t1, 2));
-  t1 += -m_pi_2;
-  t2 += -m_pi_2;
-  if (std::abs(t1) < really_small) {
-    t1 = -really_small;
-  }
-  if (t2 / t1 <= 0) {
-    return 0;
-  }
-  e += (4 * s * DM / pow_int(s - pow_int(M, 2), 2) + m_pi_2 / pow_int(M, 2) -
-        4.5) *
-       (t2 - t1);
-  e += 4 * s * DM / (s - pow_int(M, 2)) * std::log(t2 / t1);
-  e += 4 * m_pi_2 * DM * ((t2 - t1) / (t2 * t1));
-  xsection = xsection * e * to_mb;
-  if (xsection > 0) {
-    return xsection;
-  } else {
-    return really_small;
-  }
-}
-
-double ScatterActionPhoton::diff_cross_section(double t, double m3) const {
-  const double to_mb = 0.3894;
-  const double m_rho = ParticleType::find(pdg::rho_z).mass();
-  const double m_rho_2 = pow_int(m_rho, 2);
-  const double m_pi = ParticleType::find(pdg::pi_z).mass();
-  const double m_pi_2 = pow_int(m_pi, 2);
-  const double m_eta = ParticleType::find(pdg::eta).mass();
-  const double m_eta_2 = pow_int(m_eta, 2);
-  const double gamma_rho_tot = ParticleType::find(pdg::rho_z).width_at_pole();
-  const double g_rho_2 =
-      24 * twopi * gamma_rho_tot * pow_int(m_rho, 2) /
-      std::pow(pow_int(m_rho, 2) - 4 * pow_int(m_pi, 2), 3.0 / 2.0);
-  double s = mandelstam_s();
-  const double p_cm_2 = cm_momentum_squared();
-  const double m1 = incoming_particles_[0].effective_mass();
-  const double m2 = incoming_particles_[1].effective_mass();
-  const double m3_2 = pow_int(m3, 2);
-  const double DM = pow_int(m3, 2) - 4 * pow_int(m_pi, 2);
-  double u = pow_int(m1, 2) + pow_int(m2, 2) + pow_int(m3, 2) - s - t;
-  double diff_xsection = 0.0;
-  double e = 0.0;
-  switch (reac) {
-    case ReactionType::pi_pi:
-      if (outgoing_particles_[0].type().pdgcode().is_rho()) {
-        diff_xsection = alpha * g_rho_2 / (4 * s * p_cm_2);
-        diff_xsection =
-            diff_xsection *
-            (2 -
-             DM / (t - m_pi_2) * ((s - 2 * m_pi_2) / (s - pow_int(m3, 2)) +
-                                  m_pi_2 / (t - m_pi_2)) -
-             DM / (u - m_pi_2) * ((s - 2 * m_pi_2) / (s - pow_int(m3, 2)) +
-                                  m_pi_2 / (u - m_pi_2)));
-      } else if (outgoing_particles_[0].type().pdgcode() == pdg::eta) {
-        diff_xsection =
-            twopi * alpha * 4.7 * pow_int(m_rho, 4) /
-            (pow_int(s - m_rho_2, 2) + pow_int(gamma_rho_tot, 2) * m_rho_2) /
-            (32 * m_eta_2 * pow_int(m_rho, 4) * s * p_cm_2);
-        diff_xsection = diff_xsection * (s * (u - m_pi_2) * (t - m_pi_2) -
-                                         m_pi_2 * pow_int(s - m_eta_2, 2));
->>>>>>> 509d22a4
       } else if (outgoing_particles_[0].type().pdgcode() == pdg::photon) {
         diff_xsection = 0.0000000000001/to_mb/(t2-t1);
       }
       break;
     case ReactionType::pi0_pi:
-<<<<<<< HEAD
       if (outgoing_particles_[0].type().pdgcode().is_rho()) {
         diff_xsection = (pow(Const,2)*pow(ghat,4)*((-0.25*pow(-2 + delta,2)*pow(mpion,2)*
       				  (pow(mpion,4) + pow(pow(mrho,2) - t,2) - 2*pow(mpion,2)*(pow(mrho,2) + t)))/(pow(mrho,2)*pow(pow(mpion,2) - t,2)) +
@@ -3186,29 +2918,6 @@
                      2*pow(mrho,4)*(-2 + delta + 4*C4*(s + 2*t)))))/(pow(mrho,2)*(-pow(ma1,2) + t))))/
         (pow(m_pi,4) + pow(pow(mrho,2) - s,2) - 2*pow(m_pi,2)*(pow(mrho,2) + s))))/(512.*Pi);
 
-=======
-      diff_xsection = -alpha * g_rho_2 / (16 * s * p_cm_2);
-      e = (s - 2 * m3_2) * pow_int(t - m_pi_2, 2) / m3_2 /
-              pow_int(s - m3_2, 2) +
-          (s - 2 * m3_2) * pow_int(u - m_pi_2, 2) / m3_2 / pow_int(s - m3_2, 2);
-      e += (s - 6 * m3_2) * (t - m_pi_2) / m3_2 / (s - m3_2) +
-           (s - 6 * m3_2) * (u - m_pi_2) / m3_2 / (s - m3_2);
-      e += 2 * 4 * s * DM / pow_int(s - m3_2, 2);
-      e += 4 * DM / (t - m_pi_2) * (s / (s - m3_2) + m_pi_2 / (t - m_pi_2)) +
-           4 * DM / (u - m_pi_2) * (s / (s - m3_2) + m_pi_2 / (u - m_pi_2));
-      e += 2 * (m_pi_2 / m3_2 - 4.5);
-      diff_xsection = diff_xsection * e;
-      break;
-    case ReactionType::pi_rho0:
-      diff_xsection = alpha * g_rho_2 / (12 * s * p_cm_2);
-      diff_xsection = diff_xsection *
-                      (2 -
-                       s * (pow_int(m2, 2) - 4 * pow_int(m_pi, 2)) /
-                           pow_int(s - m_pi_2, 2) -
-                       (pow_int(m2, 2) - 4 * pow_int(m_pi, 2)) / (t - m_pi_2) *
-                           ((s - pow_int(m2, 2) + m_pi_2) / (s - m_pi_2) +
-                            m_pi_2 / (t - m_pi_2)));
->>>>>>> 509d22a4
       break;
     case ReactionType::pi_rho:
       diff_xsection = 1/3.0*((pow(Const,2)*pow(ghat,4)*((-0.25*pow(-2 + delta,2)*pow(mpion,2)*
@@ -3302,7 +3011,6 @@
         2*pow(mpion,2)*s*(pow(mrho,4) + 2*s*(s + t) - pow(mrho,2)*(2*s + t))))/(pow(pow(momega,2) - s,2)*(pow(mpion,4) + pow(pow(mrho,2) - s,2) - 2*pow(mpion,2)*(pow(mrho,2) + s))); */
       break;
     case ReactionType::pi0_rho:
-<<<<<<< HEAD
       diff_xsection = 1/3.0*((pow(Const,2)*pow(ghat,4)*((-0.25*pow(-2 + delta,2)*pow(mpion,2)*
                 (pow(mpion,4) + pow(pow(mrho,2) - s,2) - 2*pow(mpion,2)*(pow(mrho,2) + s)))/(pow(mrho,2)*pow(pow(mpion,2) - s,2)) -
              (0.0625*(eta1 - eta2)*(-pow(ma1,2) + s)*(2*pow(mrho,2) + delta*(-2*pow(mpion,2) - pow(mrho,2) + s + t))*
@@ -3395,28 +3103,6 @@
              2*pow(m_pi,2)*(2*(s + t)*pow(-2*s*t + pow(m_omega,2)*(s + t),2) + pow(m_rho,4)*(-4*pow(m_omega,2)*s*t + pow(m_omega,4)*(s + t) + s*t*(s + t)) -
                 pow(m_rho,2)*(-10*pow(m_omega,2)*s*t*(s + t) + 2*pow(m_omega,4)*(pow(s,2) + 3*s*t + pow(t,2)) + s*t*(pow(s,2) + 8*s*t + pow(t,2))))))/
          (128.*Pi*pow(pow(m_omega,2) - s,2)*(pow(pow(m_pi,2) - pow(m_rho,2),2) - 2*(pow(m_pi,2) + pow(m_rho,2))*s + pow(s,2))*pow(pow(m_omega,2) - t,2));
-=======
-      diff_xsection = alpha * g_rho_2 / (48 * s * p_cm_2);
-      e = 4.5 - s / m2 -
-          4 * s * (pow_int(m2, 2) - 4 * pow_int(m_pi, 2)) /
-              pow_int(s - m_pi_2, 2) +
-          (pow_int(s - m_pi_2, 2) -
-           4 * m2 * (pow_int(m2, 2) - 4 * pow_int(m_pi, 2))) /
-              pow_int(u - m2, 2);
-      e += 1 / (u - m2) * (5 * (s - m_pi_2) - pow_int(s - m_pi_2, 2) / m2 -
-                           4 * (pow_int(m2, 2) - 4 * pow_int(m_pi, 2)) *
-                               (s - m_pi_2 + m2) / (s - m_pi_2));
-      diff_xsection = diff_xsection * e;
-      break;
-    case ReactionType::pi_eta:
-      diff_xsection =
-          twopi * alpha * 4.7 *
-          (pow_int(m_rho, 4) /
-           (pow_int(u - m_rho_2, 2) + pow_int(gamma_rho_tot, 2) * m_rho_2)) /
-          (32 * m_eta_2 * pow_int(m_rho, 4) * s * p_cm_2);
-      diff_xsection = diff_xsection * (u * (s - m_pi_2) * (t - m_pi_2) -
-                                       m_pi_2 * pow_int(u - m_eta_2, 2));
->>>>>>> 509d22a4
       break;
     case ReactionType::no_reaction:
       // never reached
