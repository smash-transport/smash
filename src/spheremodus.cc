--- conflicted
+++ resolved
@@ -70,14 +70,9 @@
   /* now set position and momentum of the particles */
   double momentum_radial;
   Angles phitheta = Angles();
-<<<<<<< HEAD
   auto uniform_radius = Random::make_uniform_distribution(-radius_, +radius_);
-  for (auto i = particles->begin(); i != particles->end(); ++i) {
-    if (unlikely(i->first == particles->id_max() && !(i->first % 2))) {
-=======
   for (ParticleData &data : particles->data()) {
     if (unlikely(data.id() == particles->id_max() && !(data.id() % 2))) {
->>>>>>> b24e318e
       /* poor last guy just sits around */
       data.set_momentum(particles->particle_type(data.pdgcode()).mass(), 0, 0, 0);
     } else if (!(data.id() % 2)) {
