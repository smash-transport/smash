--- conflicted
+++ resolved
@@ -56,13 +56,6 @@
 ScatterActionsFinder::check_collision(const ParticleData &data_a,
                                       const ParticleData &data_b) const {
   const auto &log = logger<LogArea::FindScatter>();
-
-<<<<<<< HEAD
-  ScatterAction* act = nullptr;
-=======
-  const ParticleData data_a = particles->data(id_a);
-  const ParticleData data_b = particles->data(id_b);
->>>>>>> 82a8a0f9
 
   /* just collided with this particle */
   if (data_a.id_process() >= 0 && data_a.id_process() == data_b.id_process()) {
